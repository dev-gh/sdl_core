--- conflicted
+++ resolved
@@ -72,14 +72,11 @@
     const std::string& app_storage_folder() const;
 
     /**
-<<<<<<< HEAD
-=======
      * @brief Return application resourse folder
      */
     const std::string& app_resourse_folder() const;
 
     /**
->>>>>>> 3966d472
      * @brief Returns the path to the config file
      */
     const std::string& config_file_name() const;
@@ -302,11 +299,6 @@
      * @brief Returns port for TCP transport adapter
      */
     uint16_t transport_manager_tcp_adapter_port() const;
-<<<<<<< HEAD
-
-    // Members section
-=======
->>>>>>> 3966d472
 
     /**
      * @brief Returns delimiter for SDL-generated TTS chunks
@@ -408,10 +400,7 @@
     bool                            launch_hmi_;
     std::string                     app_config_folder_;
     std::string                     app_storage_folder_;
-<<<<<<< HEAD
-=======
     std::string                     app_resourse_folder_;
->>>>>>> 3966d472
     std::string                     config_file_name_;
     std::string                     server_address_;
     uint16_t                        server_port_;
@@ -454,11 +443,8 @@
     std::vector<uint32_t>           supported_diag_modes_;
     std::string                     system_files_path_;
     uint16_t                        transport_manager_tcp_adapter_port_;
-<<<<<<< HEAD
-=======
     std::string                     tts_delimiter_;
     std::string                     recording_file_;
->>>>>>> 3966d472
 
     DISALLOW_COPY_AND_ASSIGN(Profile);
 
