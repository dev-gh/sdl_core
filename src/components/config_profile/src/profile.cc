--- conflicted
+++ resolved
@@ -1066,36 +1066,36 @@
   return true;
 }
 
-<<<<<<< HEAD
 bool Profile::ReadIntValue(int32_t* value, const int32_t default_value,
                            const char* const pSection,
                            const char* const pKey) const {
   DCHECK(value);
-=======
-bool Profile::ReadUintIntPairValue(std::pair<uint32_t, int32_t>* value,
-                               const  std::pair<uint32_t, uint32_t>& default_value,
-                               const char *const pSection,
-                               const char *const pKey) const {
->>>>>>> 1fc15fe9
   std::string string_value;
   if (!ReadValue(&string_value, pSection, pKey)) {
     *value = default_value;
     return false;
-  } else {
-<<<<<<< HEAD
-    *value = atoi(string_value.c_str());
-=======
-    std::string first_str = string_value.substr(0, string_value.find(","));
-    std::string second_str = string_value.substr(string_value.find(",") + 1,
-                                                 string_value.size() - first_str.size());
-    (*value).first = strtoul(first_str.c_str(), NULL, 10);
-    (*value).second = strtoul(second_str.c_str(), NULL, 10);
->>>>>>> 1fc15fe9
-    return true;
-  }
-}
-
-<<<<<<< HEAD
+  }
+  *value = atoi(string_value.c_str());
+  return true;
+}
+
+bool Profile::ReadUintIntPairValue(std::pair<uint32_t, int32_t>* value,
+                                   const  std::pair<uint32_t, uint32_t>& default_value,
+                                   const char *const pSection,
+                                   const char *const pKey) const {
+  std::string string_value;
+  if (!ReadValue(&string_value, pSection, pKey)) {
+    *value = default_value;
+    return false;
+  }
+  std::string first_str = string_value.substr(0, string_value.find(","));
+  std::string second_str = string_value.substr(string_value.find(",") + 1,
+                                               string_value.size() - first_str.size());
+  (*value).first = strtoul(first_str.c_str(), NULL, 10);
+  (*value).second = strtoul(second_str.c_str(), NULL, 10);
+  return true;
+}
+
 bool Profile::ReadBoolValue(bool* value, const bool default_value,
                            const char* const pSection,
                            const char* const pKey) const {
@@ -1142,8 +1142,6 @@
   return value_container;
 }
 
-=======
->>>>>>> 1fc15fe9
 bool Profile::ReadUIntValue(uint16_t* value, uint16_t default_value,
                            const char* const pSection,
                            const char* const pKey) const {
