--- conflicted
+++ resolved
@@ -31,20 +31,14 @@
 // CONTRACT, STRICT LIABILITY, OR TORT (INCLUDING NEGLIGENCE OR OTHERWISE)
 // ARISING IN ANY WAY OUT OF THE USE OF THIS SOFTWARE, EVEN IF ADVISED OF THE
 // POSSIBILITY OF SUCH DAMAGE.
-
 #include "utils/json_utils.h"
 #include "utils/convert_utils.h"
 #include "formatters/CFormatterJsonBase.h"
 
 void NsSmartDeviceLink::NsJSONHandler::Formatters::CFormatterJsonBase::
-<<<<<<< HEAD
-    jsonValueToObj(const Json::Value& value,
-                   NsSmartDeviceLink::NsSmartObjects::SmartObject& obj) {
-=======
     jsonValueToObj(const utils::json::JsonValueRef value,
-                   NsSmartDeviceLink::NsSmartObjects::SmartObject& obj) {
+    NsSmartDeviceLink::NsSmartObjects::SmartObject& obj) {
   using namespace utils::json;
->>>>>>> 64ac11d0
   try {
     const ValueType::Type json_type = value.Type();
     if (json_type == ValueType::OBJECT_VALUE) {
@@ -82,12 +76,8 @@
 
 void NsSmartDeviceLink::NsJSONHandler::Formatters::CFormatterJsonBase::
     objToJsonValue(const NsSmartDeviceLink::NsSmartObjects::SmartObject& obj,
-<<<<<<< HEAD
-                   Json::Value& item) {
-=======
                    utils::json::JsonValueRef item) {
   using namespace utils::json;
->>>>>>> 64ac11d0
   try {
     if (NsSmartDeviceLink::NsSmartObjects::SmartType_Array == obj.getType()) {
       item = ValueType::ARRAY_VALUE;
@@ -101,15 +91,6 @@
       }
     } else if (NsSmartDeviceLink::NsSmartObjects::SmartType_Map ==
                obj.getType()) {
-<<<<<<< HEAD
-      item = Json::objectValue;
-      std::set<std::string> keys = obj.enumerate();
-
-      for (std::set<std::string>::const_iterator key = keys.begin();
-           key != keys.end();
-           key++) {
-        Json::Value value(Json::nullValue);
-=======
       item = ValueType::OBJECT_VALUE;
       std::set<std::string> keys = obj.enumerate();
 
@@ -118,7 +99,6 @@
            key_itr != end;
            ++key_itr) {
         JsonValue value;
->>>>>>> 64ac11d0
 
         objToJsonValue(obj.getElement(*key_itr), value);
 
@@ -138,11 +118,7 @@
       item = obj.asDouble();
     } else if (NsSmartDeviceLink::NsSmartObjects::SmartType_Null ==
                obj.getType()) {
-<<<<<<< HEAD
-      item = Json::nullValue;
-=======
       item = ValueType::NULL_VALUE;
->>>>>>> 64ac11d0
     } else {
       item = obj.asString();
     }
