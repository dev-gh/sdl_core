--- conflicted
+++ resolved
@@ -30,8 +30,8 @@
 #ifndef __SMARTDEVICELINKCORE_JSONHANDLER_FORMATTERS__CFORMATTERJSONSDLRPCV1_HPP__
 #define __SMARTDEVICELINKCORE_JSONHANDLER_FORMATTERS__CFORMATTERJSONSDLRPCV1_HPP__
 
+#include "smart_objects/smart_object.h"
 #include "smart_objects/enum_schema_item.h"
-#include "smart_objects/smart_object.h"
 
 #include "CFormatterJsonBase.h"
 
@@ -39,7 +39,6 @@
 #include "formatters/meta_formatter.h"
 
 #include "utils/json_utils.h"
-
 namespace NsSmartDeviceLink {
 namespace NsJSONHandler {
 namespace Formatters {
@@ -112,6 +111,7 @@
   static const std::string S_CORRELATION_ID;
 
  public:
+
   static const int32_t kSuccess;
   static const int32_t kParsingError;
   static const int32_t kFunctionIdNotFound;
@@ -130,7 +130,7 @@
    * @return true if success, false otherwise
    */
   static bool toString(
-      const NsSmartDeviceLink::NsSmartObjects::SmartObject& obj,
+      const NsSmartDeviceLink::NsSmartObjects::SmartObject &obj,
       std::string& outStr);
 
   /**
@@ -140,21 +140,17 @@
    * @param out The resulting SmartObject
    * @return true if success, otherwise - false
    */
-  template <typename FunctionId, typename MessageType>
+  template<typename FunctionId, typename MessageType>
   static int32_t fromString(
       const std::string& str,
-      NsSmartDeviceLink::NsSmartObjects::SmartObject& out);
+                        NsSmartDeviceLink::NsSmartObjects::SmartObject &out);
 
   /**
    * @brief Converts to string the smart object against the given schema
    *
    * @param object Original smart object
    * @param schema Smart schema which describes 'fake' smart object to be
-<<<<<<< HEAD
-   *formatted
-=======
    * formatted
->>>>>>> 64ac11d0
    * @param outStr Resulting JSON string
    * @return formatting error code
    */
@@ -162,44 +158,32 @@
       const NsSmartDeviceLink::NsSmartObjects::SmartObject& object,
       const NsSmartDeviceLink::NsSmartObjects::CSmartSchema& schema,
       std::string& outStr);
+
 };
 
 // ----------------------------------------------------------------------------
 
-template <typename FunctionId, typename MessageType>
+template<typename FunctionId, typename MessageType>
 int32_t Formatters::CFormatterJsonSDLRPCv1::fromString(
     const std::string& str,
     NsSmartDeviceLink::NsSmartObjects::SmartObject& out) {
   using namespace utils::json;
-
   int32_t result = kSuccess;
 
   try {
-<<<<<<< HEAD
-    Json::Value root;
-    Json::Reader reader;
-    std::string type;
-
-    if (false == reader.parse(str, root)) {
-=======
     JsonValue::ParseResult parse_result = JsonValue::Parse(str);
     if (!parse_result.second) {
->>>>>>> 64ac11d0
       result = kParsingError | kMessageTypeNotFound | kFunctionIdNotFound |
                kCorrelationIdNotFound;
     }
     const JsonValue& root_json = parse_result.first;
     std::string type;
 
+
     if (kSuccess == result) {
-<<<<<<< HEAD
-      type = getMessageType(root);
-      if (true == type.empty()) {
-=======
       // getMessageType call without static_cast is ambiguous (VS 2010)
       type = getMessageType(static_cast<const JsonValueRef>(root_json));
       if (type.empty()) {
->>>>>>> 64ac11d0
         result =
             kMessageTypeNotFound | kFunctionIdNotFound | kCorrelationIdNotFound;
       }
@@ -211,13 +195,8 @@
     if (kSuccess == result) {
       if (!NsSmartObjects::EnumConversionHelper<MessageType>::StringToEnum(
               type, &messageType)) {
-<<<<<<< HEAD
-        // If MessageType is not found than FunctionId and CorrelationId can not
-        // be found either
-=======
         // If MessageType is not found than FunctionId and CorrelationId can
         // not be found either
->>>>>>> 64ac11d0
         result =
             kMessageTypeNotFound | kFunctionIdNotFound | kCorrelationIdNotFound;
       }
@@ -225,11 +204,7 @@
 
     if (kSuccess == result) {
       if (!NsSmartObjects::EnumConversionHelper<FunctionId>::StringToEnum(
-<<<<<<< HEAD
-              root[type][S_NAME].asString(), &functionId)) {
-=======
               root_json[type][S_NAME].AsString(), &functionId)) {
->>>>>>> 64ac11d0
         result = kFunctionIdNotFound;
         functionId = FunctionId::INVALID_ENUM;
       }
@@ -242,25 +217,15 @@
 
       out[S::S_PARAMS][S::S_MESSAGE_TYPE] = messageType;
       out[S::S_PARAMS][S::S_FUNCTION_ID] = functionId;
-<<<<<<< HEAD
-      if (true == root[type][S_CORRELATION_ID].empty()) {
-        if (type !=
-            S_NOTIFICATION) {  // Notification may not have CorrelationId
-=======
       if (root_json[type][S_CORRELATION_ID].IsEmpty()) {
         if (type != S_NOTIFICATION) {  // Notification may not have
                                        // CorrelationId
->>>>>>> 64ac11d0
           result |= kCorrelationIdNotFound;
           out[S::S_PARAMS][S::S_CORRELATION_ID] = -1;
         }
       } else {
         out[S::S_PARAMS][S::S_CORRELATION_ID] =
-<<<<<<< HEAD
-            root[type][S_CORRELATION_ID].asInt();
-=======
             static_cast<int64_t>(root_json[type][S_CORRELATION_ID].AsInt());
->>>>>>> 64ac11d0
       }
       out[S::S_PARAMS][S::S_PROTOCOL_TYPE] = 0;
       out[S::S_PARAMS][S::S_PROTOCOL_VERSION] = 1;
@@ -271,8 +236,9 @@
 
   return result;
 }
+
 }
 }
 }  // namespace NsSmartDeviceLink::NsJSONHandler::Formatters
 
-#endif  // __SMARTDEVICELINKCORE_JSONHANDLER_FORMATTERS__CFORMATTERJSONSDLRPCV1_HPP__+#endif // __SMARTDEVICELINKCORE_JSONHANDLER_FORMATTERS__CFORMATTERJSONSDLRPCV1_HPP__