/*
 * Copyright (c) 2016, Ford Motor Company
 * All rights reserved.
 *
 * Redistribution and use in source and binary forms, with or without
 * modification, are permitted provided that the following conditions are met:
 *
 * Redistributions of source code must retain the above copyright notice, this
 * list of conditions and the following disclaimer.
 *
 * Redistributions in binary form must reproduce the above copyright notice,
 * this list of conditions and the following
 * disclaimer in the documentation and/or other materials provided with the
 * distribution.
 *
 * Neither the name of the Ford Motor Company nor the names of its contributors
 * may be used to endorse or promote products derived from this software
 * without specific prior written permission.
 *
 * THIS SOFTWARE IS PROVIDED BY THE COPYRIGHT HOLDERS AND CONTRIBUTORS "AS IS"
 * AND ANY EXPRESS OR IMPLIED WARRANTIES, INCLUDING, BUT NOT LIMITED TO, THE
 * IMPLIED WARRANTIES OF MERCHANTABILITY AND FITNESS FOR A PARTICULAR PURPOSE
 * ARE DISCLAIMED. IN NO EVENT SHALL THE COPYRIGHT HOLDER OR CONTRIBUTORS BE
 * LIABLE FOR ANY DIRECT, INDIRECT, INCIDENTAL, SPECIAL, EXEMPLARY, OR
 * CONSEQUENTIAL DAMAGES (INCLUDING, BUT NOT LIMITED TO, PROCUREMENT OF
 * SUBSTITUTE GOODS OR SERVICES; LOSS OF USE, DATA, OR PROFITS; OR BUSINESS
 * INTERRUPTION) HOWEVER CAUSED AND ON ANY THEORY OF LIABILITY, WHETHER IN
 * CONTRACT, STRICT LIABILITY, OR TORT (INCLUDING NEGLIGENCE OR OTHERWISE)
 * ARISING IN ANY WAY OUT OF THE USE OF THIS SOFTWARE, EVEN IF ADVISED OF THE
 * POSSIBILITY OF SUCH DAMAGE.
 */
#ifndef SRC_COMPONENTS_INCLUDE_UTILS_LOGGER_H_
#define SRC_COMPONENTS_INCLUDE_UTILS_LOGGER_H_

#ifdef ENABLE_LOG
<<<<<<< HEAD
#include <errno.h>
#include <string.h>
#include <sstream>
#include <log4cxx/propertyconfigurator.h>
#include <log4cxx/spi/loggingevent.h>
#include "utils/push_log.h"
#include "utils/logger_status.h"
#include "utils/auto_trace.h"
#endif  // ENABLE_LOG

#ifdef ENABLE_LOG

=======

#include <cerrno>
#include <string>
#include <sstream>

#if defined(LOG4CXX_LOGGER)
#include <log4cxx/logger.h>
#endif

#include "utils/pimpl.h"

namespace logger {

namespace LogLevel {
enum Type { LL_TRACE, LL_DEBUG, LL_INFO, LL_WARN, LL_ERROR, LL_FATAL };
}  // namespace LogLevel

struct LogLocation {
  LogLocation() {}
  LogLocation(const char* file_name,
              const char* function_name,
              unsigned long line_number)
      : file_name_(file_name)
      , function_name_(function_name)
      , line_number_(line_number) {}

  const char* file_name_;
  const char* function_name_;
  unsigned long line_number_;
};

#if defined(LOG4CXX_LOGGER)
typedef log4cxx::LoggerPtr LoggerType;
#else
typedef std::string LoggerType;
#endif

class Logger {
 public:
  class Impl;
  typedef utils::Pimpl<Impl, utils::CopyAssigner<Impl> > Pimpl;

  static bool InitLogger(const bool logs_enabled,
                         const std::string& ini_file_name);
  static bool InitLogger(const bool logs_enabled,
                         const LogLevel::Type log_level,
                         const std::string& log_file_name);
  static void DeinitLogger();

  static void FlushLogger();

  static bool logs_enabled();
  static void set_logs_enabled(const bool state);

  static LogLevel::Type log_level();
  static void set_log_level(const LogLevel::Type level);

  static bool PushLog(const LoggerType& logger,
                      const LogLevel::Type level,
                      const std::string& entry,
                      const LogLocation& location);

  static void SetLogger(Pimpl& impl);
  static Pimpl& GetLogger();

 private:
  Logger();
  Logger(const Logger&);
  Logger& operator=(const Logger&);
  ~Logger();

  static Pimpl impl_;
};

}  // namespace logger

#undef INIT_LOGGER
#if defined(LOG4CXX_LOGGER)
#define INIT_LOGGER(logs_enabled) \
  logger::Logger::InitLogger(logs_enabled, "log4cxx.properties");
#else
#define INIT_LOGGER(logs_enabled) \
  logger::Logger::InitLogger(     \
      logs_enabled, logger::LogLevel::LL_TRACE, "SmartDeviceLink.log");
#endif

#undef DEINIT_LOGGER
#define DEINIT_LOGGER() logger::Logger::DeinitLogger()

#undef FLUSH_LOGGER
#define FLUSH_LOGGER() logger::Logger::FlushLogger()

#undef SET_LOGGER
#define SET_LOGGER(logger) logger::Logger::SetLogger(logger)

#undef GET_LOGGER
#define GET_LOGGER() logger::Logger::GetLogger()

#undef CREATE_LOGGERPTR_LOCAL
#if defined(LOG4CXX_LOGGER)
#define CREATE_LOGGERPTR_LOCAL(logger_var, logger_name) \
  logger::LoggerType logger_var(log4cxx::Logger::getLogger(logger_name));
#else
#define CREATE_LOGGERPTR_LOCAL(logger_var, logger_name) \
  logger::LoggerType logger_var(logger_name);
#endif

#undef CREATE_LOGGERPTR_GLOBAL
>>>>>>> 64ac11d0
#define CREATE_LOGGERPTR_GLOBAL(logger_var, logger_name) \
  namespace {                                            \
  CREATE_LOGGERPTR_LOCAL(logger_var, logger_name);       \
  }

<<<<<<< HEAD
#define CREATE_LOGGERPTR_LOCAL(logger_var, logger_name) \
  log4cxx::LoggerPtr logger_var =                       \
      log4cxx::LoggerPtr(log4cxx::Logger::getLogger(logger_name));

#define INIT_LOGGER(file_name, logs_enabled)           \
  log4cxx::PropertyConfigurator::configure(file_name); \
  logger::set_logs_enabled(logs_enabled);

// Logger deinitilization function and macro, need to stop log4cxx writing
// without this deinitilization log4cxx threads continue using some instances
// destroyed by exit()
void deinit_logger();
#define DEINIT_LOGGER() deinit_logger()

// special macros to dump logs from queue
// it's need, for example, when crash happend
#define FLUSH_LOGGER() logger::flush_logger()

#define LOGGER_IS_TRACE_ENABLED(logger) logger->isTraceEnabled()

log4cxx_time_t time_now();

#define LOG_WITH_LEVEL(loggerPtr, logLevel, logEvent)                \
  do {                                                               \
    if (logger::logs_enabled()) {                                    \
      if (logger::logger_status != logger::DeletingLoggerThread) {   \
        if (loggerPtr->isEnabledFor(logLevel)) {                     \
          std::stringstream accumulator;                             \
          accumulator << logEvent;                                   \
          logger::push_log(                                          \
              loggerPtr,                                             \
              logLevel,                                              \
              accumulator.str(),                                     \
              time_now(),                                            \
              LOGGER_LOCATION,                                       \
              ::log4cxx::spi::LoggingEvent::getCurrentThreadName()); \
        }                                                            \
      }                                                              \
    }                                                                \
  } while (false)

#undef LOGGER_TRACE
#define LOGGER_TRACE(loggerPtr, logEvent) \
  LOG_WITH_LEVEL(loggerPtr, ::log4cxx::Level::getTrace(), logEvent)

#define LOGGER_AUTO_TRACE_WITH_NAME_SPECIFIED(loggerPtr, auto_trace) \
  logger::AutoTrace auto_trace(loggerPtr, LOGGER_LOCATION)
#define LOGGER_AUTO_TRACE(loggerPtr) \
  LOGGER_AUTO_TRACE_WITH_NAME_SPECIFIED(loggerPtr, SDL_local_auto_trace_object)

#undef LOGGER_DEBUG
#define LOGGER_DEBUG(loggerPtr, logEvent) \
  LOG_WITH_LEVEL(loggerPtr, ::log4cxx::Level::getDebug(), logEvent)

#undef LOGGER_INFO
#define LOGGER_INFO(loggerPtr, logEvent) \
  LOG_WITH_LEVEL(loggerPtr, ::log4cxx::Level::getInfo(), logEvent)

#undef LOGGER_WARN
#define LOGGER_WARN(loggerPtr, logEvent) \
  LOG_WITH_LEVEL(loggerPtr, ::log4cxx::Level::getWarn(), logEvent)

#undef LOGGER_ERROR
#define LOGGER_ERROR(loggerPtr, logEvent) \
  LOG_WITH_LEVEL(loggerPtr, ::log4cxx::Level::getError(), logEvent)

#undef LOGGER_FATAL
#define LOGGER_FATAL(loggerPtr, logEvent) \
  LOG_WITH_LEVEL(loggerPtr, ::log4cxx::Level::getFatal(), logEvent)

#define LOGGER_ERROR_WITH_ERRNO(loggerPtr, message)                           \
  LOGGER_ERROR(loggerPtr,                                                     \
               message << ", error code " << errno << " (" << strerror(errno) \
                       << ")")

#define LOGGER_WARN_WITH_ERRNO(loggerPtr, message)                           \
  LOGGER_WARN(loggerPtr,                                                     \
              message << ", error code " << errno << " (" << strerror(errno) \
                      << ")")
=======
#undef LOG_WITH_LEVEL
#define LOG_WITH_LEVEL(logger_var, level, message, line)    \
  do {                                                      \
    std::stringstream accumulator;                          \
    accumulator << message;                                 \
    logger::Logger::PushLog(                                \
        logger_var,                                         \
        level,                                              \
        accumulator.str(),                                  \
        logger::LogLocation(__FILE__, __FUNCTION__, line)); \
  } while (false)

#undef LOG_WITH_LEVEL_EXT
#define LOG_WITH_LEVEL_EXT(logger_var, level, message, location)             \
  do {                                                                       \
    std::stringstream accumulator;                                           \
    accumulator << message;                                                  \
    logger::Logger::PushLog(logger_var, level, accumulator.str(), location); \
  } while (false)

#undef LOGGER_TRACE
#define LOGGER_TRACE(logger_var, message) \
  LOG_WITH_LEVEL(logger_var, logger::LogLevel::LL_TRACE, message, __LINE__)

#undef LOGGER_DEBUG
#define LOGGER_DEBUG(logger_var, message) \
  LOG_WITH_LEVEL(logger_var, logger::LogLevel::LL_DEBUG, message, __LINE__)

#undef LOGGER_INFO
#define LOGGER_INFO(logger_var, message) \
  LOG_WITH_LEVEL(logger_var, logger::LogLevel::LL_INFO, message, __LINE__)

#undef LOGGER_WARN
#define LOGGER_WARN(logger_var, message) \
  LOG_WITH_LEVEL(logger_var, logger::LogLevel::LL_WARN, message, __LINE__)

#undef LOGGER_ERROR
#define LOGGER_ERROR(logger_var, message) \
  LOG_WITH_LEVEL(logger_var, logger::LogLevel::LL_ERROR, message, __LINE__)

#undef LOGGER_FATAL
#define LOGGER_FATAL(logger_var, message) \
  LOG_WITH_LEVEL(logger_var, logger::LogLevel::LL_FATAL, message, __LINE__)

#undef LOGGER_WARN_WITH_ERRNO
#define LOGGER_WARN_WITH_ERRNO(logger_var, message)                          \
  LOGGER_WARN(logger_var,                                                    \
              message << ", error code " << errno << " (" << strerror(errno) \
                      << ")")

#undef LOGGER_ERROR_WITH_ERRNO
#define LOGGER_ERROR_WITH_ERRNO(logger_var, message)                          \
  LOGGER_ERROR(logger_var,                                                    \
               message << ", error code " << errno << " (" << strerror(errno) \
                       << ")")

namespace logger {

class AutoTrace {
 public:
  AutoTrace(const LoggerType& logger, const LogLocation& location)
      : logger_(logger), location_(location) {
    LOG_WITH_LEVEL_EXT(logger_, LogLevel::LL_TRACE, "Enter", location_);
  }

  ~AutoTrace() {
    LOG_WITH_LEVEL_EXT(logger_, LogLevel::LL_TRACE, "Exit", location_);
  }

 private:
  const LoggerType logger_;
  const LogLocation location_;
};

}  // namespace logger

#undef LOGGER_AUTO_TRACE
#define LOGGER_AUTO_TRACE(logger_var) \
  logger::AutoTrace auto_trace(       \
      logger_var, logger::LogLocation(__FILE__, __FUNCTION__, __LINE__));

#else  // ENABLE_LOG is OFF

#undef INIT_LOGGER
#define INIT_LOGGER(ini_file_name)

#undef DEINIT_LOGGER
#define DEINIT_LOGGER()

#undef FLUSH_LOGGER
#define FLUSH_LOGGER()

#undef SET_LOGGER
#define SET_LOGGER(logger)
>>>>>>> 64ac11d0

#undef GET_LOGGER
#define GET_LOGGER()

<<<<<<< HEAD
#define CREATE_LOGGERPTR_GLOBAL(logger_var, logger_name)

#define CREATE_LOGGERPTR_LOCAL(logger_var, logger_name)

#define INIT_LOGGER(file_name)

#define DEINIT_LOGGER(file_name)

#define LOGGER_IS_TRACE_ENABLED(logger) false

#undef LOGGER_TRACE
#define LOGGER_TRACE(x, y)

#define LOGGER_AUTO_TRACE_WITH_NAME_SPECIFIED(loggerPtr, auto_trace)
#define LOGGER_AUTO_TRACE(loggerPtr)

#undef LOGGER_DEBUG
#define LOGGER_DEBUG(x, y)

#undef LOGGER_INFO
#define LOGGER_INFO(x, y)

#undef LOGGER_WARN
#define LOGGER_WARN(x, y)

#undef LOGGER_ERROR
#define LOGGER_ERROR(x, y)

#undef LOGGER_ERROR_WITH_ERRNO
#define LOGGER_ERROR_WITH_ERRNO(x, y)

#undef LOGGER_WARN_WITH_ERRNO
#define LOGGER_WARN_WITH_ERRNO(x, y)

#undef LOGGER_FATAL
#define LOGGER_FATAL(x, y)
=======
#undef CREATE_LOGGERPTR_LOCAL
#define CREATE_LOGGERPTR_LOCAL(logger_var, logger_name)

#undef CREATE_LOGGERPTR_GLOBAL
#define CREATE_LOGGERPTR_GLOBAL(logger_var, logger_name)

#undef LOG_WITH_LEVEL
#define LOG_WITH_LEVEL(logger_var, level, message, line)

#undef LOG_WITH_LEVEL_EXT
#define LOG_WITH_LEVEL_EXT(logger_var, level, message, file, function, line)

#undef LOGGER_TRACE
#define LOGGER_TRACE(logger_var, message)

#undef LOGGER_DEBUG
#define LOGGER_DEBUG(logger_var, message)

#undef LOGGER_INFO
#define LOGGER_INFO(logger_var, message)

#undef LOGGER_WARN
#define LOGGER_WARN(logger_var, message)

#undef LOGGER_ERROR
#define LOGGER_ERROR(logger_var, message)

#undef LOGGER_FATAL
#define LOGGER_FATAL(logger_var, message)

#undef LOGGER_WARN_WITH_ERRNO
#define LOGGER_WARN_WITH_ERRNO(logger_var, message)

#undef LOGGER_ERROR_WITH_ERRNO
#define LOGGER_ERROR_WITH_ERRNO(logger_var, message)

#undef LOGGER_AUTO_TRACE
#define LOGGER_AUTO_TRACE(logger_var)

>>>>>>> 64ac11d0
#endif  // ENABLE_LOG

#endif  // SRC_COMPONENTS_INCLUDE_UTILS_LOGGER_H_<|MERGE_RESOLUTION|>--- conflicted
+++ resolved
@@ -29,28 +29,14 @@
  * ARISING IN ANY WAY OUT OF THE USE OF THIS SOFTWARE, EVEN IF ADVISED OF THE
  * POSSIBILITY OF SUCH DAMAGE.
  */
+
 #ifndef SRC_COMPONENTS_INCLUDE_UTILS_LOGGER_H_
 #define SRC_COMPONENTS_INCLUDE_UTILS_LOGGER_H_
 
 #ifdef ENABLE_LOG
-<<<<<<< HEAD
-#include <errno.h>
-#include <string.h>
-#include <sstream>
-#include <log4cxx/propertyconfigurator.h>
-#include <log4cxx/spi/loggingevent.h>
-#include "utils/push_log.h"
-#include "utils/logger_status.h"
-#include "utils/auto_trace.h"
-#endif  // ENABLE_LOG
-
-#ifdef ENABLE_LOG
-
-=======
-
 #include <cerrno>
 #include <string>
-#include <sstream>
+  #include <sstream>
 
 #if defined(LOG4CXX_LOGGER)
 #include <log4cxx/logger.h>
@@ -155,93 +141,11 @@
 #endif
 
 #undef CREATE_LOGGERPTR_GLOBAL
->>>>>>> 64ac11d0
-#define CREATE_LOGGERPTR_GLOBAL(logger_var, logger_name) \
-  namespace {                                            \
-  CREATE_LOGGERPTR_LOCAL(logger_var, logger_name);       \
-  }
-
-<<<<<<< HEAD
-#define CREATE_LOGGERPTR_LOCAL(logger_var, logger_name) \
-  log4cxx::LoggerPtr logger_var =                       \
-      log4cxx::LoggerPtr(log4cxx::Logger::getLogger(logger_name));
-
-#define INIT_LOGGER(file_name, logs_enabled)           \
-  log4cxx::PropertyConfigurator::configure(file_name); \
-  logger::set_logs_enabled(logs_enabled);
-
-// Logger deinitilization function and macro, need to stop log4cxx writing
-// without this deinitilization log4cxx threads continue using some instances
-// destroyed by exit()
-void deinit_logger();
-#define DEINIT_LOGGER() deinit_logger()
-
-// special macros to dump logs from queue
-// it's need, for example, when crash happend
-#define FLUSH_LOGGER() logger::flush_logger()
-
-#define LOGGER_IS_TRACE_ENABLED(logger) logger->isTraceEnabled()
-
-log4cxx_time_t time_now();
-
-#define LOG_WITH_LEVEL(loggerPtr, logLevel, logEvent)                \
-  do {                                                               \
-    if (logger::logs_enabled()) {                                    \
-      if (logger::logger_status != logger::DeletingLoggerThread) {   \
-        if (loggerPtr->isEnabledFor(logLevel)) {                     \
-          std::stringstream accumulator;                             \
-          accumulator << logEvent;                                   \
-          logger::push_log(                                          \
-              loggerPtr,                                             \
-              logLevel,                                              \
-              accumulator.str(),                                     \
-              time_now(),                                            \
-              LOGGER_LOCATION,                                       \
-              ::log4cxx::spi::LoggingEvent::getCurrentThreadName()); \
-        }                                                            \
-      }                                                              \
-    }                                                                \
-  } while (false)
-
-#undef LOGGER_TRACE
-#define LOGGER_TRACE(loggerPtr, logEvent) \
-  LOG_WITH_LEVEL(loggerPtr, ::log4cxx::Level::getTrace(), logEvent)
-
-#define LOGGER_AUTO_TRACE_WITH_NAME_SPECIFIED(loggerPtr, auto_trace) \
-  logger::AutoTrace auto_trace(loggerPtr, LOGGER_LOCATION)
-#define LOGGER_AUTO_TRACE(loggerPtr) \
-  LOGGER_AUTO_TRACE_WITH_NAME_SPECIFIED(loggerPtr, SDL_local_auto_trace_object)
-
-#undef LOGGER_DEBUG
-#define LOGGER_DEBUG(loggerPtr, logEvent) \
-  LOG_WITH_LEVEL(loggerPtr, ::log4cxx::Level::getDebug(), logEvent)
-
-#undef LOGGER_INFO
-#define LOGGER_INFO(loggerPtr, logEvent) \
-  LOG_WITH_LEVEL(loggerPtr, ::log4cxx::Level::getInfo(), logEvent)
-
-#undef LOGGER_WARN
-#define LOGGER_WARN(loggerPtr, logEvent) \
-  LOG_WITH_LEVEL(loggerPtr, ::log4cxx::Level::getWarn(), logEvent)
-
-#undef LOGGER_ERROR
-#define LOGGER_ERROR(loggerPtr, logEvent) \
-  LOG_WITH_LEVEL(loggerPtr, ::log4cxx::Level::getError(), logEvent)
-
-#undef LOGGER_FATAL
-#define LOGGER_FATAL(loggerPtr, logEvent) \
-  LOG_WITH_LEVEL(loggerPtr, ::log4cxx::Level::getFatal(), logEvent)
-
-#define LOGGER_ERROR_WITH_ERRNO(loggerPtr, message)                           \
-  LOGGER_ERROR(loggerPtr,                                                     \
-               message << ", error code " << errno << " (" << strerror(errno) \
-                       << ")")
-
-#define LOGGER_WARN_WITH_ERRNO(loggerPtr, message)                           \
-  LOGGER_WARN(loggerPtr,                                                     \
-              message << ", error code " << errno << " (" << strerror(errno) \
-                      << ")")
-=======
+    #define CREATE_LOGGERPTR_GLOBAL(logger_var, logger_name) \
+      namespace { \
+        CREATE_LOGGERPTR_LOCAL(logger_var, logger_name); \
+      }
+
 #undef LOG_WITH_LEVEL
 #define LOG_WITH_LEVEL(logger_var, level, message, line)    \
   do {                                                      \
@@ -336,65 +240,29 @@
 
 #undef SET_LOGGER
 #define SET_LOGGER(logger)
->>>>>>> 64ac11d0
 
 #undef GET_LOGGER
 #define GET_LOGGER()
 
-<<<<<<< HEAD
+#undef CREATE_LOGGERPTR_LOCAL
+    #define CREATE_LOGGERPTR_LOCAL(logger_var, logger_name)
+
+#undef CREATE_LOGGERPTR_GLOBAL
 #define CREATE_LOGGERPTR_GLOBAL(logger_var, logger_name)
 
-#define CREATE_LOGGERPTR_LOCAL(logger_var, logger_name)
-
-#define INIT_LOGGER(file_name)
-
-#define DEINIT_LOGGER(file_name)
-
-#define LOGGER_IS_TRACE_ENABLED(logger) false
+#undef LOG_WITH_LEVEL
+#define LOG_WITH_LEVEL(logger_var, level, message, line)
+
+#undef LOG_WITH_LEVEL_EXT
+#define LOG_WITH_LEVEL_EXT(logger_var, level, message, file, function, line)
 
 #undef LOGGER_TRACE
-#define LOGGER_TRACE(x, y)
+#define LOGGER_TRACE(logger_var, message)
 
 #define LOGGER_AUTO_TRACE_WITH_NAME_SPECIFIED(loggerPtr, auto_trace)
 #define LOGGER_AUTO_TRACE(loggerPtr)
 
 #undef LOGGER_DEBUG
-#define LOGGER_DEBUG(x, y)
-
-#undef LOGGER_INFO
-#define LOGGER_INFO(x, y)
-
-#undef LOGGER_WARN
-#define LOGGER_WARN(x, y)
-
-#undef LOGGER_ERROR
-#define LOGGER_ERROR(x, y)
-
-#undef LOGGER_ERROR_WITH_ERRNO
-#define LOGGER_ERROR_WITH_ERRNO(x, y)
-
-#undef LOGGER_WARN_WITH_ERRNO
-#define LOGGER_WARN_WITH_ERRNO(x, y)
-
-#undef LOGGER_FATAL
-#define LOGGER_FATAL(x, y)
-=======
-#undef CREATE_LOGGERPTR_LOCAL
-#define CREATE_LOGGERPTR_LOCAL(logger_var, logger_name)
-
-#undef CREATE_LOGGERPTR_GLOBAL
-#define CREATE_LOGGERPTR_GLOBAL(logger_var, logger_name)
-
-#undef LOG_WITH_LEVEL
-#define LOG_WITH_LEVEL(logger_var, level, message, line)
-
-#undef LOG_WITH_LEVEL_EXT
-#define LOG_WITH_LEVEL_EXT(logger_var, level, message, file, function, line)
-
-#undef LOGGER_TRACE
-#define LOGGER_TRACE(logger_var, message)
-
-#undef LOGGER_DEBUG
 #define LOGGER_DEBUG(logger_var, message)
 
 #undef LOGGER_INFO
@@ -417,8 +285,6 @@
 
 #undef LOGGER_AUTO_TRACE
 #define LOGGER_AUTO_TRACE(logger_var)
-
->>>>>>> 64ac11d0
 #endif  // ENABLE_LOG
 
 #endif  // SRC_COMPONENTS_INCLUDE_UTILS_LOGGER_H_