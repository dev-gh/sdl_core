# Copyright (c) 2013, Ford Motor Company
# All rights reserved.
#
# Redistribution and use in source and binary forms, with or without
# modification, are permitted provided that the following conditions are met:
#
# Redistributions of source code must retain the above copyright notice, this
# list of conditions and the following disclaimer.
#
# Redistributions in binary form must reproduce the above copyright notice,
# this list of conditions and the following
# disclaimer in the documentation and/or other materials provided with the
# distribution.
#
# Neither the name of the Ford Motor Company nor the names of its contributors
# may be used to endorse or promote products derived from this software
# without specific prior written permission.
#
# THIS SOFTWARE IS PROVIDED BY THE COPYRIGHT HOLDERS AND CONTRIBUTORS "AS IS"
# AND ANY EXPRESS OR IMPLIED WARRANTIES, INCLUDING, BUT NOT LIMITED TO, THE
# IMPLIED WARRANTIES OF MERCHANTABILITY AND FITNESS FOR A PARTICULAR PURPOSE
# ARE DISCLAIMED. IN NO EVENT SHALL THE COPYRIGHT HOLDER OR CONTRIBUTORS BE
# LIABLE FOR ANY DIRECT, INDIRECT, INCIDENTAL, SPECIAL, EXEMPLARY, OR
# CONSEQUENTIAL DAMAGES (INCLUDING, BUT NOT LIMITED TO, PROCUREMENT OF
# SUBSTITUTE GOODS OR SERVICES; LOSS OF USE, DATA, OR PROFITS; OR BUSINESS
# INTERRUPTION) HOWEVER CAUSED AND ON ANY THEORY OF LIABILITY, WHETHER IN
# CONTRACT, STRICT LIABILITY, OR TORT (INCLUDING NEGLIGENCE OR OTHERWISE)
# ARISING IN ANY WAY OUT OF THE USE OF THIS SOFTWARE, EVEN IF ADVISED OF THE
# POSSIBILITY OF SUCH DAMAGE.

# --- Interfaces
add_subdirectory(./interfaces)

# --- TransportManager
add_subdirectory(./transport_manager)

# --- formatters
add_subdirectory(./formatters)

# --- ProtocolHandler
add_subdirectory(./protocol_handler)

# --- ConnectionHandler
add_subdirectory(./connection_handler)

# --- Utils
add_subdirectory(./utils)

# --- SmartObjects
add_subdirectory(./smart_objects)

# --- Mobile message handler
add_subdirectory(./mobile_message_handler)

# --- Application manager
add_subdirectory(./application_manager)

# --- Request watchdog
add_subdirectory(./request_watchdog)

# --- HMI Message Handler
add_subdirectory(./hmi_message_handler)

# --- Config
add_subdirectory(./config_profile)

# --- AudioManager
<<<<<<< HEAD
#add_subdirectory(./media_manager)
=======
add_subdirectory(./media_manager)

IF (${QT_HMI})
# --- DBus
    add_subdirectory(./dbus)
# --- Qt HMI
    add_subdirectory(./qt_hmi)
ENDIF (${QT_HMI})
>>>>>>> d4576c98
<|MERGE_RESOLUTION|>--- conflicted
+++ resolved
@@ -65,15 +65,4 @@
 add_subdirectory(./config_profile)
 
 # --- AudioManager
-<<<<<<< HEAD
-#add_subdirectory(./media_manager)
-=======
-add_subdirectory(./media_manager)
-
-IF (${QT_HMI})
-# --- DBus
-    add_subdirectory(./dbus)
-# --- Qt HMI
-    add_subdirectory(./qt_hmi)
-ENDIF (${QT_HMI})
->>>>>>> d4576c98
+#add_subdirectory(./media_manager)