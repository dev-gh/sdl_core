/*
 * Copyright (c) 2014, Ford Motor Company
 * All rights reserved.
 *
 * Redistribution and use in source and binary forms, with or without
 * modification, are permitted provided that the following conditions are met:
 *
 * Redistributions of source code must retain the above copyright notice, this
 * list of conditions and the following disclaimer.
 *
 * Redistributions in binary form must reproduce the above copyright notice,
 * this list of conditions and the following
 * disclaimer in the documentation and/or other materials provided with the
 * distribution.
 *
 * Neither the name of the Ford Motor Company nor the names of its contributors
 * may be used to endorse or promote products derived from this software
 * without specific prior written permission.
 *
 * THIS SOFTWARE IS PROVIDED BY THE COPYRIGHT HOLDERS AND CONTRIBUTORS "AS IS"
 * AND ANY EXPRESS OR IMPLIED WARRANTIES, INCLUDING, BUT NOT LIMITED TO, THE
 * IMPLIED WARRANTIES OF MERCHANTABILITY AND FITNESS FOR A PARTICULAR PURPOSE
 * ARE DISCLAIMED. IN NO EVENT SHALL THE COPYRIGHT HOLDER OR CONTRIBUTORS BE
 * LIABLE FOR ANY DIRECT, INDIRECT, INCIDENTAL, SPECIAL, EXEMPLARY, OR
 * CONSEQUENTIAL DAMAGES (INCLUDING, BUT NOT LIMITED TO, PROCUREMENT OF
 * SUBSTITUTE GOODS OR SERVICES; LOSS OF USE, DATA, OR PROFITS; OR BUSINESS
 * INTERRUPTION) HOWEVER CAUSED AND ON ANY THEORY OF LIABILITY, WHETHER IN
 * CONTRACT, STRICT LIABILITY, OR TORT (INCLUDING NEGLIGENCE OR OTHERWISE)
 * ARISING IN ANY WAY OUT OF THE USE OF THIS SOFTWARE, EVEN IF ADVISED OF THE
 * POSSIBILITY OF SUCH DAMAGE.
 */

#include <string.h>

#include "utils/macro.h"
#include "application_manager/mobile_message_handler.h"
#include "protocol_handler/protocol_payload.h"
#include "protocol_handler/protocol_packet.h"
#include "utils/bitstream.h"
#include "utils/logger.h"

#include <stdint.h>
#include <memory>
#include <string>

namespace {
const uint8_t kRequest = 0x0;
const uint8_t kResponse = 0x1;
const uint8_t kNotification = 0x2;
const uint8_t kUnknown = 0xF;
}

namespace application_manager {
using protocol_handler::Extract;

namespace {
typedef std::map<MessageType, std::string> MessageTypeMap;
MessageTypeMap message_types = {std::make_pair(kRequest, "Request"),
                                std::make_pair(kResponse, "Response"),
                                std::make_pair(kNotification, "Notification")};
}
CREATE_LOGGERPTR_GLOBAL(logger_, "ApplicationManager")

application_manager::Message*
MobileMessageHandler::HandleIncomingMessageProtocol(
    const protocol_handler::RawMessagePtr message) {
  DCHECK_OR_RETURN(message, NULL);
  application_manager::Message* out_message = NULL;
  switch (message->protocol_version()) {
    case protocol_handler::MajorProtocolVersion::PROTOCOL_VERSION_1:
      LOG4CXX_DEBUG(logger_, "Protocol version - V1");
      out_message =
          MobileMessageHandler::HandleIncomingMessageProtocolV1(message);
      break;
    case protocol_handler::MajorProtocolVersion::PROTOCOL_VERSION_2:
      LOG4CXX_DEBUG(logger_, "Protocol version - V2");
      out_message =
          MobileMessageHandler::HandleIncomingMessageProtocolV2(message);
      break;
    case protocol_handler::MajorProtocolVersion::PROTOCOL_VERSION_3:
      LOG4CXX_DEBUG(logger_, "Protocol version - V3");
      out_message =
          MobileMessageHandler::HandleIncomingMessageProtocolV2(message);
      break;
    case protocol_handler::MajorProtocolVersion::PROTOCOL_VERSION_4:
      LOG4CXX_DEBUG(logger_, "Protocol version - V4");
      out_message =
          MobileMessageHandler::HandleIncomingMessageProtocolV2(message);
      break;
    case protocol_handler::MajorProtocolVersion::PROTOCOL_VERSION_5:
      LOG4CXX_DEBUG(logger_, "Protocol version - V5");
      out_message =
          MobileMessageHandler::HandleIncomingMessageProtocolV2(message);
      break;
    default:
      LOG4CXX_WARN(logger_, "Can't recognise protocol version");
      out_message = NULL;
      break;
  }
  if (out_message == NULL) {
    LOG4CXX_WARN(logger_, "Message is NULL");
    return NULL;
  }
  LOG4CXX_DEBUG(logger_,
                "Incoming RPC_INFO: " << (out_message->connection_key() >> 16)
                                      << ", "
                                      << message_types[out_message->type()]
                                      << ", " << out_message->function_id()
                                      << ", " << out_message->correlation_id()
                                      << ", " << out_message->json_message());
  return out_message;
}

protocol_handler::RawMessage*
MobileMessageHandler::HandleOutgoingMessageProtocol(
    const MobileMessage& message) {
  LOG4CXX_DEBUG(logger_,
                "Outgoing RPC_INFO: " << (message->connection_key() >> 16)
                                      << ", " << message_types[message->type()]
                                      << ", " << message->function_id() << ", "
                                      << message->correlation_id() << ", "
                                      << message->json_message());

  if (message->protocol_version() ==
      protocol_handler::MajorProtocolVersion::PROTOCOL_VERSION_1) {
    return MobileMessageHandler::HandleOutgoingMessageProtocolV1(message);
  }
  if (Message::is_sufficient_version(
          protocol_handler::MajorProtocolVersion::PROTOCOL_VERSION_2,
          message->protocol_version())) {
    return MobileMessageHandler::HandleOutgoingMessageProtocolV2(message);
  }
  return NULL;
}

application_manager::Message*
MobileMessageHandler::HandleIncomingMessageProtocolV1(
    const ::protocol_handler::RawMessagePtr message) {
  LOG4CXX_AUTO_TRACE(logger_);
  application_manager::Message* outgoing_message =
      new application_manager::Message(
          protocol_handler::MessagePriority::FromServiceType(
              message->service_type()));
  if (!message) {
    NOTREACHED();
    return NULL;
  }

  outgoing_message->set_connection_key(message->connection_key());
  outgoing_message->set_protocol_version(
      static_cast<protocol_handler::MajorProtocolVersion>(
          message->protocol_version()));
  outgoing_message->set_json_message(std::string(
      reinterpret_cast<const char*>(message->data()), message->data_size()));

  if (outgoing_message->json_message().empty()) {
    delete outgoing_message;
    return NULL;
  }

  return outgoing_message;
}

application_manager::Message*
MobileMessageHandler::HandleIncomingMessageProtocolV2(
    const ::protocol_handler::RawMessagePtr message) {
  LOG4CXX_AUTO_TRACE(logger_);
  utils::BitStream message_bytestream(message->data(), message->data_size());
  protocol_handler::ProtocolPayloadV2 payload;
  protocol_handler::Extract(
      &message_bytestream, &payload, message->data_size());

  // Silently drop message if it wasn't parsed correctly
  if (message_bytestream.IsBad()) {
    LOG4CXX_WARN(
        logger_,
        "Drop ill-formed message from mobile, partially parsed: " << payload);
    return NULL;
  }

  std::auto_ptr<application_manager::Message> outgoing_message(
      new application_manager::Message(
          protocol_handler::MessagePriority::FromServiceType(
              message->service_type())));

  outgoing_message->set_json_message(payload.json);
  outgoing_message->set_function_id(payload.header.rpc_function_id);
  outgoing_message->set_message_type(
      MessageTypeFromRpcType(payload.header.rpc_type));
  outgoing_message->set_correlation_id(int32_t(payload.header.correlation_id));
  outgoing_message->set_connection_key(message->connection_key());
  outgoing_message->set_protocol_version(
      static_cast<protocol_handler::MajorProtocolVersion>(
          message->protocol_version()));
  outgoing_message->set_data_size(message->data_size());
  outgoing_message->set_payload_size(message->payload_size());

  if (!payload.data.empty()) {
<<<<<<< HEAD
    BinaryData binary_payload_data(payload.data);
    outgoing_message->set_binary_data(&binary_payload_data);
=======
    outgoing_message->set_binary_data(&payload.data);
>>>>>>> 2b29c823
  }
  return outgoing_message.release();
}

protocol_handler::RawMessage*
MobileMessageHandler::HandleOutgoingMessageProtocolV1(
    const MobileMessage& message) {
  LOG4CXX_AUTO_TRACE(logger_);
  std::string message_string = message->json_message();
  if (message_string.length() == 0) {
    LOG4CXX_WARN(logger_, "Drop ill-formed message from mobile");
    return NULL;
  }

  BinaryData raw_message(message_string.length() + 1);
  memcpy(&raw_message[0], message_string.c_str(), message_string.length() + 1);

  protocol_handler::RawMessage* result =
      new protocol_handler::RawMessage(message->connection_key(),
                                       1,
                                       &raw_message[0],
                                       message_string.length() + 1);

  return result;
}

protocol_handler::RawMessage*
MobileMessageHandler::HandleOutgoingMessageProtocolV2(
    const MobileMessage& message) {
  LOG4CXX_AUTO_TRACE(logger_);
  if (message->json_message().length() == 0) {
    LOG4CXX_ERROR(logger_, "json string is empty.");
  }
  uint32_t json_size = message->json_message().length();
  uint32_t binary_size = 0;
  if (message->has_binary_data()) {
    binary_size = message->binary_data()->size();
  }

  const size_t data_for_sending_size =
      protocol_handler::PROTOCOL_HEADER_V2_SIZE + json_size + binary_size;
  BinaryData data_for_sending(data_for_sending_size);
  uint8_t offset = 0;

  uint8_t rpc_type_flag = 0;
  switch (message->type()) {
    case application_manager::kRequest:
      rpc_type_flag = kRequest;
      break;
    case application_manager::kResponse:
      rpc_type_flag = kResponse;
      break;
    case application_manager::kNotification:
      rpc_type_flag = kNotification;
      break;
    default:
      NOTREACHED();
      break;
  }

  uint32_t function_id = message->function_id();
  data_for_sending[offset++] =
      ((rpc_type_flag << 4) & 0xF0) | (function_id >> 24);
  data_for_sending[offset++] = function_id >> 16;
  data_for_sending[offset++] = function_id >> 8;
  data_for_sending[offset++] = function_id;

  uint32_t correlation_id = message->correlation_id();
  data_for_sending[offset++] = correlation_id >> 24;
  data_for_sending[offset++] = correlation_id >> 16;
  data_for_sending[offset++] = correlation_id >> 8;
  data_for_sending[offset++] = correlation_id;

  data_for_sending[offset++] = json_size >> 24;
  data_for_sending[offset++] = json_size >> 16;
  data_for_sending[offset++] = json_size >> 8;
  data_for_sending[offset++] = json_size;

  memcpy(&data_for_sending[offset], message->json_message().c_str(), json_size);

  // Default the service type to RPC Service
  uint8_t type = 0x07;

  if (message->has_binary_data()) {
    // Change the service type to Hybrid Service
    type = 0x0F;
    const BinaryData& binary_data = *(message->binary_data());
    BinaryData::value_type* current_pointer =
        &data_for_sending[offset + json_size];
    for (uint32_t i = 0; i < binary_size; ++i) {
      current_pointer[i] = binary_data[i];
    }
  }

  protocol_handler::RawMessage* msg_to_protocol_handler =
      new protocol_handler::RawMessage(message->connection_key(),
                                       message->protocol_version(),
                                       &data_for_sending[0],
                                       data_for_sending_size,
                                       type);

  return msg_to_protocol_handler;
}
}  // namespace application_manager<|MERGE_RESOLUTION|>--- conflicted
+++ resolved
@@ -196,12 +196,9 @@
   outgoing_message->set_payload_size(message->payload_size());
 
   if (!payload.data.empty()) {
-<<<<<<< HEAD
     BinaryData binary_payload_data(payload.data);
     outgoing_message->set_binary_data(&binary_payload_data);
-=======
     outgoing_message->set_binary_data(&payload.data);
->>>>>>> 2b29c823
   }
   return outgoing_message.release();
 }
