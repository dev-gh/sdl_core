/*
 * Copyright (c) 2014, Ford Motor Company
 * All rights reserved.
 *
 * Redistribution and use in source and binary forms, with or without
 * modification, are permitted provided that the following conditions are met:
 *
 * Redistributions of source code must retain the above copyright notice, this
 * list of conditions and the following disclaimer.
 *
 * Redistributions in binary form must reproduce the above copyright notice,
 * this list of conditions and the following
 * disclaimer in the documentation and/or other materials provided with the
 * distribution.
 *
 * Neither the name of the Ford Motor Company nor the names of its contributors
 * may be used to endorse or promote products derived from this software
 * without specific prior written permission.
 *
 * THIS SOFTWARE IS PROVIDED BY THE COPYRIGHT HOLDERS AND CONTRIBUTORS "AS IS"
 * AND ANY EXPRESS OR IMPLIED WARRANTIES, INCLUDING, BUT NOT LIMITED TO, THE
 * IMPLIED WARRANTIES OF MERCHANTABILITY AND FITNESS FOR A PARTICULAR PURPOSE
 * ARE DISCLAIMED. IN NO EVENT SHALL THE COPYRIGHT HOLDER OR CONTRIBUTORS BE
 * LIABLE FOR ANY DIRECT, INDIRECT, INCIDENTAL, SPECIAL, EXEMPLARY, OR
 * CONSEQUENTIAL DAMAGES (INCLUDING, BUT NOT LIMITED TO, PROCUREMENT OF
 * SUBSTITUTE GOODS OR SERVICES; LOSS OF USE, DATA, OR PROFITS; OR BUSINESS
 * INTERRUPTION) HOWEVER CAUSED AND ON ANY THEORY OF LIABILITY, WHETHER IN
 * CONTRACT, STRICT LIABILITY, OR TORT (INCLUDING NEGLIGENCE OR OTHERWISE)
 * ARISING IN ANY WAY OUT OF THE USE OF THIS SOFTWARE, EVEN IF ADVISED OF THE
 * POSSIBILITY OF SUCH DAMAGE.
 */

#include "utils/logger.h"

#include "application_manager/request_controller.h"
#include "application_manager/commands/command_request_impl.h"
#include "application_manager/commands/hmi/request_to_hmi.h"
#include "utils/make_shared.h"
#include "utils/timer_task_impl.h"
#if defined(_MSC_VER)
#define snprintf _snprintf_s
#endif

namespace application_manager {

namespace request_controller {

using namespace sync_primitives;

CREATE_LOGGERPTR_GLOBAL(logger_, "RequestController")

<<<<<<< HEAD
RequestController::RequestController(const RequestControlerSettings& settings)
    : pool_state_(UNDEFINED)
    , pool_size_(settings.thread_pool_size())
    , timer_("AM RequestCtrlTimer",
             new timer::TimerTaskImpl<RequestController>(
                 this, &RequestController::onTimer))
    , is_low_voltage_(false)
    , settings_(settings) {
=======
RequestController::RequestController()
    : pool_state_(UNDEFINED)
    , pool_size_(profile::Profile::instance()->thread_pool_size())
    , timer_("AM RequestCtrlTimer",
             new timer::TimerTaskImpl<RequestController>(
                 this, &RequestController::onTimer))
    , is_low_voltage_(false) {
>>>>>>> 37ff416f
  LOGGER_AUTO_TRACE(logger_);
  InitializeThreadpool();
}

RequestController::~RequestController() {
  LOGGER_AUTO_TRACE(logger_);
  if (pool_state_ != TPoolState::STOPPED) {
    DestroyThreadpool();
  }
}

void RequestController::InitializeThreadpool() {
  LOGGER_AUTO_TRACE(logger_);
  // TODO(DK): Consider lazy loading threads instead of creating all at once
  pool_state_ = TPoolState::STARTED;
  char name[50];
  for (uint32_t i = 0; i < pool_size_; i++) {
    snprintf(name, sizeof(name) / sizeof(name[0]), "AM Pool %d", i);
    pool_.push_back(threads::CreateThread(name, new Worker(this)));
    pool_[i]->start();
    LOGGER_DEBUG(logger_, "Request thread initialized: " << name);
  }
}

void RequestController::DestroyThreadpool() {
  LOGGER_AUTO_TRACE(logger_);
  {
    AutoLock auto_lock(mobile_request_list_lock_);
    pool_state_ = TPoolState::STOPPED;
    LOGGER_DEBUG(logger_, "Broadcasting STOP signal to all threads...");
    cond_var_.Broadcast();  // notify all threads we are shutting down
  }
  for (size_t i = 0; i < pool_.size(); i++) {
    threads::Thread* thread = pool_[i];
    thread->join();
    delete thread->delegate();
    threads::DeleteThread(thread);
  }
  pool_.clear();
}

RequestController::TResult RequestController::CheckPosibilitytoAdd(
    const RequestPtr request) {
  LOGGER_AUTO_TRACE(logger_);
  const uint32_t& app_hmi_level_none_time_scale =
      settings_.app_hmi_level_none_time_scale();

  // app_hmi_level_none_max_request_per_time_scale
  const uint32_t& hmi_level_none_count =
<<<<<<< HEAD
      settings_.app_hmi_level_none_time_scale_max_requests();
=======
      profile::Profile::instance()
          ->app_hmi_level_none_time_scale_max_requests();
>>>>>>> 37ff416f

  const uint32_t& app_time_scale = settings_.app_time_scale();

  const uint32_t& max_request_per_time_scale =
      settings_.app_time_scale_max_requests();

  const uint32_t& pending_requests_amount = settings_.pending_requests_amount();

  if (!CheckPendingRequestsAmount(pending_requests_amount)) {
    LOGGER_ERROR(logger_, "Too many pending request");
    return RequestController::TOO_MANY_PENDING_REQUESTS;
  }

  if (!waiting_for_response_.CheckHMILevelTimeScaleMaxRequest(
          mobile_apis::HMILevel::HMI_NONE,
          request->connection_key(),
          app_hmi_level_none_time_scale,
          hmi_level_none_count)) {
    LOGGER_ERROR(logger_, "Too many application requests in hmi level NONE");
    return RequestController::NONE_HMI_LEVEL_MANY_REQUESTS;
  }
  if (!waiting_for_response_.CheckTimeScaleMaxRequest(
          request->connection_key(),
          app_time_scale,
          max_request_per_time_scale)) {
    LOGGER_ERROR(logger_, "Too many application requests");
    return RequestController::TOO_MANY_REQUESTS;
  }
  return SUCCESS;
}

bool RequestController::CheckPendingRequestsAmount(
    const uint32_t& pending_requests_amount) {
  LOGGER_AUTO_TRACE(logger_);
  if (pending_requests_amount > 0) {
    const size_t pending_requests_size = mobile_request_list_.size();
    const bool available_to_add =
        pending_requests_amount > pending_requests_size;
    if (!available_to_add) {
      LOGGER_WARN(logger_,
                  "Pending requests count " << pending_requests_size
                                            << " exceed application limit "
                                            << pending_requests_amount);
    }
    return available_to_add;
  }
  LOGGER_DEBUG(logger_, "CheckPendingRequestsAmount disabled");
  return true;
}

RequestController::TResult RequestController::addMobileRequest(
    const RequestPtr request, const mobile_apis::HMILevel::eType& hmi_level) {
  LOGGER_AUTO_TRACE(logger_);
  if (!request) {
    LOGGER_ERROR(logger_, "Null Pointer request");
    cond_var_.NotifyOne();
    return INVALID_DATA;
  }
  LOGGER_DEBUG(
      logger_,
      "correlation_id : " << request->correlation_id()
                          << "connection_key : " << request->connection_key());
  RequestController::TResult result = CheckPosibilitytoAdd(request);
  if (SUCCESS == result) {
    AutoLock auto_lock_list(mobile_request_list_lock_);
    mobile_request_list_.push_back(request);
    LOGGER_DEBUG(logger_,
                 "Waiting for execution: " << mobile_request_list_.size());
    // wake up one thread that is waiting for a task to be available
  }
  cond_var_.NotifyOne();
  return result;
}

RequestController::TResult RequestController::addHMIRequest(
    const RequestPtr request) {
  LOGGER_AUTO_TRACE(logger_);

  if (!request.valid()) {
    LOGGER_ERROR(logger_, "HMI request pointer is invalid");
    return RequestController::INVALID_DATA;
  }
  LOGGER_DEBUG(logger_, " correlation_id : " << request->correlation_id());

  const uint64_t timeout_in_mseconds =
      static_cast<uint64_t>(request->default_timeout());
  RequestInfoPtr request_info_ptr(
      new HMIRequestInfo(request, timeout_in_mseconds));

  if (0 == timeout_in_mseconds) {
    LOGGER_DEBUG(logger_,
                 "Default timeout was set to 0."
                 "RequestController will not track timeout of this request.");
  }
  waiting_for_response_.Add(request_info_ptr);
  LOGGER_DEBUG(logger_,
               "Waiting for response count:" << waiting_for_response_.Size());

  UpdateTimer();
  return RequestController::SUCCESS;
}

void RequestController::addNotification(const RequestPtr ptr) {
  LOGGER_AUTO_TRACE(logger_);
  notification_list_.push_back(ptr);
}

void RequestController::removeNotification(
    const commands::Command* notification) {
  LOGGER_AUTO_TRACE(logger_);
  std::list<RequestPtr>::iterator it = notification_list_.begin();
  for (; notification_list_.end() != it;) {
    if (it->get() == notification) {
      notification_list_.erase(it++);
      LOGGER_DEBUG(logger_, "Notification removed");
      break;
    } else {
      ++it;
    }
  }
  LOGGER_DEBUG(logger_, "Cant find notification");
}

void RequestController::terminateRequest(const uint32_t& correlation_id,
                                         const uint32_t& connection_key,
                                         bool force_terminate) {
  LOGGER_AUTO_TRACE(logger_);
  LOGGER_DEBUG(logger_,
               "correlation_id = " << correlation_id
                                   << " connection_key = " << connection_key
                                   << " force_terminate = " << force_terminate);
  RequestInfoPtr request =
      waiting_for_response_.Find(connection_key, correlation_id);
  if (request) {
    if (force_terminate || request->request()->AllowedToTerminate()) {
      waiting_for_response_.RemoveRequest(request);
    } else {
      LOGGER_WARN(logger_, "Request was not terminated");
    }
    UpdateTimer();
  } else {
    LOGGER_WARN(logger_, "Request not found in waiting_for_response_");
  }
}

void RequestController::OnMobileResponse(const uint32_t& mobile_correlation_id,
                                         const uint32_t& connection_key) {
  LOGGER_AUTO_TRACE(logger_);
  terminateRequest(mobile_correlation_id, connection_key);
}

void RequestController::OnHMIResponse(const uint32_t& correlation_id) {
  LOGGER_AUTO_TRACE(logger_);
  terminateRequest(correlation_id, RequestInfo::HmiConnectoinKey);
}

void RequestController::terminateWaitingForExecutionAppRequests(
    const uint32_t& app_id) {
  LOGGER_AUTO_TRACE(logger_);
  LOGGER_DEBUG(logger_,
               "app_id: " << app_id << "Waiting for execution"
                          << mobile_request_list_.size());
  AutoLock auto_lock(mobile_request_list_lock_);
  std::list<RequestPtr>::iterator request_it = mobile_request_list_.begin();
  while (mobile_request_list_.end() != request_it) {
    RequestPtr request = (*request_it);
    if ((request.valid()) && (request->connection_key() == app_id)) {
      mobile_request_list_.erase(request_it++);
    } else {
      ++request_it;
    }
  }
  LOGGER_DEBUG(logger_,
               "Waiting for execution " << mobile_request_list_.size());
}

void RequestController::terminateWaitingForResponseAppRequests(
    const uint32_t& app_id) {
  LOGGER_AUTO_TRACE(logger_);
  waiting_for_response_.RemoveByConnectionKey(app_id);
  LOGGER_DEBUG(logger_,
               "Waiting for response count : " << waiting_for_response_.Size());
}

void RequestController::terminateAppRequests(const uint32_t& app_id) {
  LOGGER_AUTO_TRACE(logger_);
  LOGGER_DEBUG(logger_,
               "app_id : " << app_id
                           << "Requests waiting for execution count : "
                           << mobile_request_list_.size()
                           << "Requests waiting for response count : "
                           << waiting_for_response_.Size());

  terminateWaitingForExecutionAppRequests(app_id);
  terminateWaitingForResponseAppRequests(app_id);
  UpdateTimer();
}

void RequestController::terminateAllHMIRequests() {
  LOGGER_AUTO_TRACE(logger_);
  terminateWaitingForResponseAppRequests(RequestInfo::HmiConnectoinKey);
}

void RequestController::terminateAllMobileRequests() {
  LOGGER_AUTO_TRACE(logger_);
  waiting_for_response_.RemoveMobileRequests();
  LOGGER_DEBUG(logger_, "Mobile Requests waiting for response cleared");
  AutoLock waiting_execution_auto_lock(mobile_request_list_lock_);
  mobile_request_list_.clear();
  LOGGER_DEBUG(logger_, "Mobile Requests waiting for execution cleared");
  UpdateTimer();
}

void RequestController::updateRequestTimeout(const uint32_t& app_id,
                                             const uint32_t& correlation_id,
                                             const uint32_t& new_timeout) {
  LOGGER_AUTO_TRACE(logger_);

  LOGGER_DEBUG(logger_,
               "app_id : " << app_id
                           << " mobile_correlation_id : " << correlation_id
                           << " new_timeout : " << new_timeout);
  LOGGER_DEBUG(logger_,
               "New_timeout is NULL. RequestCtrl will "
               "not manage this request any more");

  RequestInfoPtr request_info =
      waiting_for_response_.Find(app_id, correlation_id);
  if (request_info) {
    waiting_for_response_.RemoveRequest(request_info);
    request_info->updateTimeOut(new_timeout);
    waiting_for_response_.Add(request_info);
    UpdateTimer();
    LOGGER_INFO(logger_,
                "Timeout updated for "
                    << " app_id: " << app_id << " correlation_id: "
                    << correlation_id << " new_timeout (ms): " << new_timeout);
  } else {
    LOGGER_ERROR(logger_,
                 "Can't find request with "
                     << " app_id: " << app_id
                     << " correlation_id: " << correlation_id);
  }
}

void RequestController::OnLowVoltage() {
  LOGGER_AUTO_TRACE(logger_);
  is_low_voltage_ = true;
}

void RequestController::OnWakeUp() {
  LOGGER_AUTO_TRACE(logger_);
  terminateAllHMIRequests();
  terminateAllMobileRequests();
  is_low_voltage_ = false;
  LOGGER_DEBUG(logger_, "Terminate old requests done");
}

bool RequestController::IsLowVoltage() {
  LOGGER_TRACE(logger_, "result: " << is_low_voltage_);
  return is_low_voltage_;
}

void RequestController::onTimer() {
  LOGGER_AUTO_TRACE(logger_);
  LOGGER_DEBUG(
      logger_,
      "ENTER Waiting fore response count: " << waiting_for_response_.Size());
  RequestInfoPtr probably_expired =
      waiting_for_response_.FrontWithNotNullTimeout();
  while (probably_expired && probably_expired->isExpired()) {
    LOGGER_INFO(logger_,
                "Timeout for "
                    << (RequestInfo::HMIRequest ==
                                probably_expired->requst_type()
                            ? "HMI"
                            : "Mobile")
                    << " request id: " << probably_expired->requestId()
                    << " connection_key: " << probably_expired->app_id()
                    << " is expired");
    const uint32_t experied_request_id = probably_expired->requestId();
    const uint32_t experied_app_id = probably_expired->app_id();

    probably_expired->request()->onTimeOut();
    if (RequestInfo::HmiConnectoinKey == probably_expired->app_id()) {
      LOGGER_DEBUG(logger_,
                   "Erase HMI request: " << probably_expired->requestId());
      waiting_for_response_.RemoveRequest(probably_expired);
    }
    probably_expired = waiting_for_response_.FrontWithNotNullTimeout();
    if (probably_expired) {
      if (experied_request_id == probably_expired->requestId() &&
          experied_app_id == probably_expired->app_id()) {
        LOGGER_DEBUG(logger_, "Expired request wasn't removed");
        break;
      }
    }
  }
  UpdateTimer();
  LOGGER_DEBUG(
      logger_,
      "EXIT Waiting for response count : " << waiting_for_response_.Size());
}

RequestController::Worker::Worker(RequestController* requestController)
    : request_controller_(requestController), stop_flag_(false) {}

RequestController::Worker::~Worker() {}

void RequestController::Worker::threadMain() {
  LOGGER_AUTO_TRACE(logger_);
  AutoLock auto_lock(thread_lock_);
  while (!stop_flag_) {
    // Try to pick a request
    AutoLock auto_lock(request_controller_->mobile_request_list_lock_);

    while ((request_controller_->pool_state_ != TPoolState::STOPPED) &&
           (request_controller_->mobile_request_list_.empty())) {
      // Wait until there is a task in the queue
      // Unlock mutex while wait, then lock it back when signaled
      LOGGER_INFO(logger_, "Unlocking and waiting");
      request_controller_->cond_var_.Wait(auto_lock);
      LOGGER_INFO(logger_, "Signaled and locking");
    }

    // If the thread was shutdown, return from here
    if (request_controller_->pool_state_ == TPoolState::STOPPED) {
      break;
    }

    if (request_controller_->mobile_request_list_.empty()) {
      LOGGER_WARN(logger_, "Mobile request list is empty");
      break;
    }

    RequestPtr request_ptr(request_controller_->mobile_request_list_.front());
    request_controller_->mobile_request_list_.pop_front();

    bool init_res = request_ptr->Init();  // to setup specific
                                          // default timeout

    const uint32_t timeout_in_mseconds = request_ptr->default_timeout();
    RequestInfoPtr request_info_ptr(
        new MobileRequestInfo(request_ptr, timeout_in_mseconds));

    request_controller_->waiting_for_response_.Add(request_info_ptr);
    LOGGER_DEBUG(logger_, "timeout_in_mseconds " << timeout_in_mseconds);

    if (0 != timeout_in_mseconds) {
      request_controller_->UpdateTimer();
    } else {
      LOGGER_DEBUG(logger_,
                   "Default timeout was set to 0. "
                   "RequestController will not track timeout "
                   "of this request.");
    }

    AutoUnlock unlock(auto_lock);

    // execute
    if ((false == request_controller_->IsLowVoltage()) &&
        request_ptr->CheckPermissions() && init_res) {
      LOGGER_DEBUG(logger_,
                   "Execute MobileRequest corr_id = "
                       << request_info_ptr->requestId()
                       << " with timeout: " << timeout_in_mseconds);
      request_ptr->Run();
    }
  }
}

void RequestController::Worker::exitThreadMain() {
  stop_flag_ = true;
  // setup stop flag and whit while threadMain will be finished correctly
  // FIXME (dchmerev@luxoft.com): There is no waiting
}

void RequestController::UpdateTimer() {
  LOGGER_AUTO_TRACE(logger_);
  RequestInfoPtr front = waiting_for_response_.FrontWithNotNullTimeout();
  // Buffer for sending request
  const uint32_t delay_time = 100u;
  if (front) {
    const TimevalStruct current_time = date_time::DateTime::getCurrentTime();
    TimevalStruct end_time = front->end_time();
    date_time::DateTime::AddMilliseconds(end_time, delay_time);
    if (current_time < end_time) {
      const uint32_t msecs = static_cast<uint32_t>(
          date_time::DateTime::getmSecs(end_time - current_time));
      LOGGER_DEBUG(logger_, "Sleep for " << msecs << " millisecs");
      // Timeout for bigger than 5 minutes is a mistake

      timer_.Start(msecs, true);
    } else {
      LOGGER_WARN(
          logger_,
          "Request app_id: "
              << front->app_id() << " correlation_id: " << front->requestId()
              << " is expired. "
              << "End time (ms): " << date_time::DateTime::getmSecs(end_time)
              << " Current time (ms): "
              << date_time::DateTime::getmSecs(current_time)
              << " Diff (current - end) (ms): "
              << date_time::DateTime::getmSecs(current_time - end_time)
              << " Request timeout (sec): "
<<<<<<< HEAD
              << front->timeout_msec() /
                     date_time::DateTime::MILLISECONDS_IN_SECOND);
=======
              << front->timeout_msec() / date_time::kMillisecondsInSecond);
>>>>>>> 37ff416f
      timer_.Start(0u, true);
    }
  }
}

}  //  namespace request_controller
}  //  namespace application_manager<|MERGE_RESOLUTION|>--- conflicted
+++ resolved
@@ -31,15 +31,11 @@
  */
 
 #include "utils/logger.h"
-
 #include "application_manager/request_controller.h"
 #include "application_manager/commands/command_request_impl.h"
 #include "application_manager/commands/hmi/request_to_hmi.h"
 #include "utils/make_shared.h"
 #include "utils/timer_task_impl.h"
-#if defined(_MSC_VER)
-#define snprintf _snprintf_s
-#endif
 
 namespace application_manager {
 
@@ -49,7 +45,6 @@
 
 CREATE_LOGGERPTR_GLOBAL(logger_, "RequestController")
 
-<<<<<<< HEAD
 RequestController::RequestController(const RequestControlerSettings& settings)
     : pool_state_(UNDEFINED)
     , pool_size_(settings.thread_pool_size())
@@ -58,15 +53,6 @@
                  this, &RequestController::onTimer))
     , is_low_voltage_(false)
     , settings_(settings) {
-=======
-RequestController::RequestController()
-    : pool_state_(UNDEFINED)
-    , pool_size_(profile::Profile::instance()->thread_pool_size())
-    , timer_("AM RequestCtrlTimer",
-             new timer::TimerTaskImpl<RequestController>(
-                 this, &RequestController::onTimer))
-    , is_low_voltage_(false) {
->>>>>>> 37ff416f
   LOGGER_AUTO_TRACE(logger_);
   InitializeThreadpool();
 }
@@ -84,7 +70,7 @@
   pool_state_ = TPoolState::STARTED;
   char name[50];
   for (uint32_t i = 0; i < pool_size_; i++) {
-    snprintf(name, sizeof(name) / sizeof(name[0]), "AM Pool %d", i);
+    snprintf(name, sizeof(name)/sizeof(name[0]), "AM Pool %d", i);
     pool_.push_back(threads::CreateThread(name, new Worker(this)));
     pool_[i]->start();
     LOGGER_DEBUG(logger_, "Request thread initialized: " << name);
@@ -108,7 +94,7 @@
   pool_.clear();
 }
 
-RequestController::TResult RequestController::CheckPosibilitytoAdd(
+RequestController::TResult  RequestController::CheckPosibilitytoAdd(
     const RequestPtr request) {
   LOGGER_AUTO_TRACE(logger_);
   const uint32_t& app_hmi_level_none_time_scale =
@@ -116,12 +102,7 @@
 
   // app_hmi_level_none_max_request_per_time_scale
   const uint32_t& hmi_level_none_count =
-<<<<<<< HEAD
       settings_.app_hmi_level_none_time_scale_max_requests();
-=======
-      profile::Profile::instance()
-          ->app_hmi_level_none_time_scale_max_requests();
->>>>>>> 37ff416f
 
   const uint32_t& app_time_scale = settings_.app_time_scale();
 
@@ -136,17 +117,17 @@
   }
 
   if (!waiting_for_response_.CheckHMILevelTimeScaleMaxRequest(
-          mobile_apis::HMILevel::HMI_NONE,
-          request->connection_key(),
-          app_hmi_level_none_time_scale,
-          hmi_level_none_count)) {
+                                        mobile_apis::HMILevel::HMI_NONE,
+                                        request->connection_key(),
+                                        app_hmi_level_none_time_scale,
+                                        hmi_level_none_count)) {
     LOGGER_ERROR(logger_, "Too many application requests in hmi level NONE");
     return RequestController::NONE_HMI_LEVEL_MANY_REQUESTS;
   }
   if (!waiting_for_response_.CheckTimeScaleMaxRequest(
           request->connection_key(),
-          app_time_scale,
-          max_request_per_time_scale)) {
+                                app_time_scale,
+                                max_request_per_time_scale)) {
     LOGGER_ERROR(logger_, "Too many application requests");
     return RequestController::TOO_MANY_REQUESTS;
   }
@@ -183,14 +164,14 @@
   LOGGER_DEBUG(
       logger_,
       "correlation_id : " << request->correlation_id()
-                          << "connection_key : " << request->connection_key());
+                << "connection_key : " << request->connection_key());
   RequestController::TResult result = CheckPosibilitytoAdd(request);
-  if (SUCCESS == result) {
+  if (SUCCESS ==result) {
     AutoLock auto_lock_list(mobile_request_list_lock_);
     mobile_request_list_.push_back(request);
     LOGGER_DEBUG(logger_,
                  "Waiting for execution: " << mobile_request_list_.size());
-    // wake up one thread that is waiting for a task to be available
+  // wake up one thread that is waiting for a task to be available
   }
   cond_var_.NotifyOne();
   return result;
@@ -233,7 +214,7 @@
     const commands::Command* notification) {
   LOGGER_AUTO_TRACE(logger_);
   std::list<RequestPtr>::iterator it = notification_list_.begin();
-  for (; notification_list_.end() != it;) {
+  for (; notification_list_.end() != it; ) {
     if (it->get() == notification) {
       notification_list_.erase(it++);
       LOGGER_DEBUG(logger_, "Notification removed");
@@ -251,8 +232,8 @@
   LOGGER_AUTO_TRACE(logger_);
   LOGGER_DEBUG(logger_,
                "correlation_id = " << correlation_id
-                                   << " connection_key = " << connection_key
-                                   << " force_terminate = " << force_terminate);
+                << " connection_key = " << connection_key
+                << " force_terminate = " << force_terminate);
   RequestInfoPtr request =
       waiting_for_response_.Find(connection_key, correlation_id);
   if (request) {
@@ -268,12 +249,12 @@
 }
 
 void RequestController::OnMobileResponse(const uint32_t& mobile_correlation_id,
-                                         const uint32_t& connection_key) {
+    const uint32_t& connection_key) {
   LOGGER_AUTO_TRACE(logger_);
   terminateRequest(mobile_correlation_id, connection_key);
 }
 
-void RequestController::OnHMIResponse(const uint32_t& correlation_id) {
+void RequestController::OnHMIResponse(const uint32_t &correlation_id) {
   LOGGER_AUTO_TRACE(logger_);
   terminateRequest(correlation_id, RequestInfo::HmiConnectoinKey);
 }
@@ -288,7 +269,7 @@
   std::list<RequestPtr>::iterator request_it = mobile_request_list_.begin();
   while (mobile_request_list_.end() != request_it) {
     RequestPtr request = (*request_it);
-    if ((request.valid()) && (request->connection_key() == app_id)) {
+    if ((request.valid()) &&  (request->connection_key() == app_id)) {
       mobile_request_list_.erase(request_it++);
     } else {
       ++request_it;
@@ -310,10 +291,10 @@
   LOGGER_AUTO_TRACE(logger_);
   LOGGER_DEBUG(logger_,
                "app_id : " << app_id
-                           << "Requests waiting for execution count : "
-                           << mobile_request_list_.size()
-                           << "Requests waiting for response count : "
-                           << waiting_for_response_.Size());
+                << "Requests waiting for execution count : "
+                << mobile_request_list_.size()
+                << "Requests waiting for response count : "
+                << waiting_for_response_.Size());
 
   terminateWaitingForExecutionAppRequests(app_id);
   terminateWaitingForResponseAppRequests(app_id);
@@ -336,18 +317,18 @@
 }
 
 void RequestController::updateRequestTimeout(const uint32_t& app_id,
-                                             const uint32_t& correlation_id,
-                                             const uint32_t& new_timeout) {
+    const uint32_t& correlation_id,
+    const uint32_t& new_timeout) {
   LOGGER_AUTO_TRACE(logger_);
 
   LOGGER_DEBUG(logger_,
                "app_id : " << app_id
-                           << " mobile_correlation_id : " << correlation_id
-                           << " new_timeout : " << new_timeout);
+                << " mobile_correlation_id : " << correlation_id
+                << " new_timeout : " << new_timeout);
   LOGGER_DEBUG(logger_,
                "New_timeout is NULL. RequestCtrl will "
-               "not manage this request any more");
-
+                         "not manage this request any more");
+  
   RequestInfoPtr request_info =
       waiting_for_response_.Find(app_id, correlation_id);
   if (request_info) {
@@ -362,8 +343,8 @@
   } else {
     LOGGER_ERROR(logger_,
                  "Can't find request with "
-                     << " app_id: " << app_id
-                     << " correlation_id: " << correlation_id);
+                  << " app_id: " << app_id
+                  << " correlation_id: " << correlation_id);
   }
 }
 
@@ -406,7 +387,7 @@
     const uint32_t experied_app_id = probably_expired->app_id();
 
     probably_expired->request()->onTimeOut();
-    if (RequestInfo::HmiConnectoinKey == probably_expired->app_id()) {
+    if (RequestInfo::HmiConnectoinKey == probably_expired ->app_id()) {
       LOGGER_DEBUG(logger_,
                    "Erase HMI request: " << probably_expired->requestId());
       waiting_for_response_.RemoveRequest(probably_expired);
@@ -457,11 +438,11 @@
       break;
     }
 
-    RequestPtr request_ptr(request_controller_->mobile_request_list_.front());
-    request_controller_->mobile_request_list_.pop_front();
+   RequestPtr request_ptr( request_controller_->mobile_request_list_.front());
+   request_controller_->mobile_request_list_.pop_front();
 
     bool init_res = request_ptr->Init();  // to setup specific
-                                          // default timeout
+                                                          // default timeout
 
     const uint32_t timeout_in_mseconds = request_ptr->default_timeout();
     RequestInfoPtr request_info_ptr(
@@ -475,8 +456,8 @@
     } else {
       LOGGER_DEBUG(logger_,
                    "Default timeout was set to 0. "
-                   "RequestController will not track timeout "
-                   "of this request.");
+                    "RequestController will not track timeout "
+                    "of this request.");
     }
 
     AutoUnlock unlock(auto_lock);
@@ -486,8 +467,8 @@
         request_ptr->CheckPermissions() && init_res) {
       LOGGER_DEBUG(logger_,
                    "Execute MobileRequest corr_id = "
-                       << request_info_ptr->requestId()
-                       << " with timeout: " << timeout_in_mseconds);
+                             << request_info_ptr->requestId()
+                             << " with timeout: " << timeout_in_mseconds);
       request_ptr->Run();
     }
   }
@@ -506,33 +487,27 @@
   const uint32_t delay_time = 100u;
   if (front) {
     const TimevalStruct current_time = date_time::DateTime::getCurrentTime();
-    TimevalStruct end_time = front->end_time();
+    const TimevalStruct end_time = front->end_time();
     date_time::DateTime::AddMilliseconds(end_time, delay_time);
     if (current_time < end_time) {
       const uint32_t msecs = static_cast<uint32_t>(
           date_time::DateTime::getmSecs(end_time - current_time));
       LOGGER_DEBUG(logger_, "Sleep for " << msecs << " millisecs");
       // Timeout for bigger than 5 minutes is a mistake
-
       timer_.Start(msecs, true);
     } else {
       LOGGER_WARN(
           logger_,
           "Request app_id: "
               << front->app_id() << " correlation_id: " << front->requestId()
-              << " is expired. "
+                   << " is expired. "
               << "End time (ms): " << date_time::DateTime::getmSecs(end_time)
-              << " Current time (ms): "
-              << date_time::DateTime::getmSecs(current_time)
-              << " Diff (current - end) (ms): "
-              << date_time::DateTime::getmSecs(current_time - end_time)
-              << " Request timeout (sec): "
-<<<<<<< HEAD
-              << front->timeout_msec() /
-                     date_time::DateTime::MILLISECONDS_IN_SECOND);
-=======
+                   << " Current time (ms): "
+                   << date_time::DateTime::getmSecs(current_time)
+                   << " Diff (current - end) (ms): "
+                   << date_time::DateTime::getmSecs(current_time - end_time)
+                   << " Request timeout (sec): "
               << front->timeout_msec() / date_time::kMillisecondsInSecond);
->>>>>>> 37ff416f
       timer_.Start(0u, true);
     }
   }
