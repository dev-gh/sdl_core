--- conflicted
+++ resolved
@@ -242,11 +242,6 @@
   if (!permissions.policy_app_id.empty()) {
     policy_manager_->SetUserConsentForApp(permissions);
   }
-<<<<<<< HEAD
-
-  //TODO(AOleynik): Handle situation for all apps (policy_app_id is empty)
-=======
->>>>>>> 3966d472
 }
 
 void PolicyHandler::OnGetUserFriendlyMessage(
@@ -298,16 +293,9 @@
     ConvertUpdateStatus(status));
 }
 
-<<<<<<< HEAD
-void PolicyHandler::OnCurrentDeviceIdUpdateRequired(
-  const std::string& policy_app_id) {
-  LOG4CXX_INFO(logger_, "OnCurrentDeviceIdUpdateRequired");
-  // TODO(AOleynik): Get registered device info from SDL
-=======
 std::string PolicyHandler::OnCurrentDeviceIdUpdateRequired(
   const std::string& policy_app_id) {
   LOG4CXX_INFO(logger_, "OnCurrentDeviceIdUpdateRequired");
->>>>>>> 3966d472
   application_manager::ApplicationSharedPtr app =
     application_manager::ApplicationManagerImpl::instance()
     ->application_by_policy_id(policy_app_id);
@@ -315,21 +303,12 @@
   if (!app.valid()) {
     LOG4CXX_WARN(logger_, "Application with id '" << policy_app_id << "' "
                  "not found within registered applications.");
-<<<<<<< HEAD
-    policy_manager_->UpdateCurrentDeviceId(std::string());
-    return;
-=======
     return "";
->>>>>>> 3966d472
   }
   DeviceParams device_param;
   application_manager::MessageHelper::GetDeviceInfoForApp(app->app_id(),
       &device_param);
-<<<<<<< HEAD
-  policy_manager_->UpdateCurrentDeviceId(device_param.device_mac_address);
-=======
   return device_param.device_mac_address;
->>>>>>> 3966d472
 }
 
 void PolicyHandler::OnSystemInfoChanged(const std::string& language) {
@@ -394,12 +373,8 @@
     case mobile_apis::HMILevel::HMI_FULL:
     case mobile_apis::HMILevel::HMI_LIMITED:
     case mobile_apis::HMILevel::HMI_BACKGROUND: {
-<<<<<<< HEAD
-      if (permissions.isAppPermissionsRevoked) {
-=======
       if (permissions.isAppPermissionsRevoked
           || permissions.appUnauthorized) {
->>>>>>> 3966d472
         application_manager::MessageHelper::SendOnAppPermissionsChangedNotification(
           app->app_id(), permissions);
         policy_manager_->RemovePendingPermissionChanges(policy_app_id);
@@ -421,31 +396,18 @@
   uint32_t app_id = last_used_app_ids_.back();
   if (policy_manager_) {
     application_manager::ApplicationSharedPtr app =
-<<<<<<< HEAD
-        application_manager::ApplicationManagerImpl::instance()
-        ->application(app_id);
-
-    if (!app.valid()) {
-      LOG4CXX_WARN(logger_, "There is no registered application with "
-                   "connection key '"<<app_id<<"'");
-=======
       application_manager::ApplicationManagerImpl::instance()
       ->application(app_id);
 
     if (!app.valid()) {
       LOG4CXX_WARN(logger_, "There is no registered application with "
                    "connection key '" << app_id << "'");
->>>>>>> 3966d472
       return false;
     }
 
     const std::string& mobile_app_id = app->mobile_app_id()->asString();
     if (mobile_app_id.empty()) {
-<<<<<<< HEAD
-      LOG4CXX_WARN(logger_, "Application with connection key '" <<app_id<<"'"
-=======
       LOG4CXX_WARN(logger_, "Application with connection key '" << app_id << "'"
->>>>>>> 3966d472
                    " has no application id.");
       return false;
     }
@@ -487,21 +449,13 @@
       hmi_apis::FunctionID::VehicleInfo_GetVehicleData, correlation_id);
 #endif
 #ifdef HMI_DBUS_API
-<<<<<<< HEAD
-      hmi_apis::FunctionID::VehicleInfo_GetOdometer, correlation_id);
-=======
     hmi_apis::FunctionID::VehicleInfo_GetOdometer, correlation_id);
->>>>>>> 3966d472
 #endif
     std::vector<std::string> vehicle_data_args;
     vehicle_data_args.push_back(application_manager::strings::odometer);
     application_manager::MessageHelper::CreateGetVehicleDataRequest(correlation_id, vehicle_data_args);
     if (policy_manager_->CleanupUnpairedDevices(unpaired_device_ids_)) {
-<<<<<<< HEAD
-     unpaired_device_ids_.clear();
-=======
       unpaired_device_ids_.clear();
->>>>>>> 3966d472
     }
   }
   return ret;
@@ -581,25 +535,16 @@
     // notified about these changes
     typedef std::set<application_manager::ApplicationSharedPtr> ApplicationList;
     ApplicationList app_list =
-<<<<<<< HEAD
-        application_manager::ApplicationManagerImpl::instance()->applications();
-=======
       application_manager::ApplicationManagerImpl::instance()->applications();
->>>>>>> 3966d472
     ApplicationList::const_iterator it_app_list = app_list.begin();
     ApplicationList::const_iterator it_app_list_end = app_list.end();
     for (; it_app_list != it_app_list_end; ++it_app_list) {
       if (device_id == (*it_app_list).get()->device()) {
-<<<<<<< HEAD
-        policy_manager_->SendNotificationOnPermissionsUpdated(
-              (*it_app_list).get()->mobile_app_id()->asString());
-=======
         policy_manager_->ReactOnUserDevConsentForApp(
           it_app_list->get()->mobile_app_id()->asString(),
           is_allowed);
         policy_manager_->SendNotificationOnPermissionsUpdated(
           (*it_app_list).get()->mobile_app_id()->asString());
->>>>>>> 3966d472
       }
     }
 
@@ -619,11 +564,6 @@
 
     return;
   }
-<<<<<<< HEAD
-
-  // TODO(AOleynik): Handle situation, if general functionality is concerned
-=======
->>>>>>> 3966d472
 }
 
 void PolicyHandler::OnIgnitionCycleOver() {
@@ -676,10 +616,6 @@
 
   if (permissions.isSDLAllowed &&
       PolicyTableStatus::StatusUpdateRequired == policy_manager_->GetPolicyTableStatus()) {
-<<<<<<< HEAD
-    printf("\n\t\t\t\t\tUpdate is requried\n");
-=======
->>>>>>> 3966d472
     StartPTExchange();
   }
 
@@ -708,19 +644,11 @@
   LOG4CXX_INFO(
     logger_,
     "\nIgnition cycles exceeded: " << std::boolalpha <<
-<<<<<<< HEAD
-        policy_manager_->ExceededIgnitionCycles()
-        << "\nDays exceeded: " << std::boolalpha
-        << policy_manager_->ExceededDays(days)
-        << "\nStatusUpdateRequired: " << std::boolalpha
-        << (policy_manager_->GetPolicyTableStatus() == StatusUpdateRequired));
-=======
     policy_manager_->ExceededIgnitionCycles()
     << "\nDays exceeded: " << std::boolalpha
     << policy_manager_->ExceededDays(days)
     << "\nStatusUpdateRequired: " << std::boolalpha
     << (policy_manager_->GetPolicyTableStatus() == StatusUpdateRequired));
->>>>>>> 3966d472
   if (policy_manager_->ExceededIgnitionCycles()
       || policy_manager_->ExceededDays(days)
       || policy_manager_->GetPolicyTableStatus() == StatusUpdateRequired) {
@@ -747,11 +675,7 @@
     status = policy::StatusUpdatePending;
   }
   application_manager::MessageHelper::SendUpdateSDLResponse(
-<<<<<<< HEAD
-        ConvertUpdateStatus(status), correlation_id);
-=======
     ConvertUpdateStatus(status), correlation_id);
->>>>>>> 3966d472
 }
 
 void PolicyHandler::OnPTExchangeNeeded() {
@@ -770,55 +694,6 @@
       "Connection_key not found for application_id:" << policy_app_id);
     return;
   }
-<<<<<<< HEAD
-
-  application_manager::MessageHelper::SendOnPermissionsChangeNotification(
-    app->app_id(), permissions);
-
-  LOG4CXX_INFO(
-    logger_,
-    "Notification sent for application_id:" << policy_app_id
-        << " and connection_key " << app->app_id());
-
-  // The application currently not running (i.e. in NONE) should change HMI
-  // level to default
-  mobile_apis::HMILevel::eType current_hmi_level = app->hmi_level();
-  mobile_apis::HMILevel::eType hmi_level =
-      application_manager::MessageHelper::StringToHMILevel(default_hmi);
-
-  if (mobile_apis::HMILevel::INVALID_ENUM == hmi_level) {
-    LOG4CXX_WARN(logger_, "Couldn't convert default hmi level "
-                 << default_hmi << " to enum.");
-    return;
-  }
-  if (current_hmi_level == hmi_level) {
-    LOG4CXX_INFO(logger_, "Application already in default hmi state.");
-    return;
-  }
-  switch (current_hmi_level) {
-  case mobile_apis::HMILevel::HMI_NONE:
-  {
-    LOG4CXX_INFO(logger_, "Changing hmi level of application " << policy_app_id
-                 << " to default hmi level " << default_hmi);
-    // If default is FULL, send request to HMI. Notification to mobile will be
-    // sent on response receiving.
-    if (mobile_apis::HMILevel::HMI_FULL == hmi_level) {
-      application_manager::MessageHelper::SendActivateAppToHMI(app->app_id());
-      break;
-    }
-
-    // Set application hmi level
-    app->set_hmi_level(hmi_level);
-
-    // Send notification to mobile
-    application_manager::MessageHelper::SendHMIStatusNotification(*app.get());
-  }
-    break;
-  default:
-    LOG4CXX_WARN(logger_, "Application " << policy_app_id << " is running."
-                 "HMI level won't be changed.");
-    break;
-=======
 
   application_manager::MessageHelper::SendOnPermissionsChangeNotification(
     app->app_id(), permissions);
@@ -899,7 +774,6 @@
     default: {
       LOG4CXX_WARN(logger_, "System error is unknown");
     }
->>>>>>> 3966d472
   }
 }
 
@@ -917,41 +791,4 @@
   return  app->name();
 }
 
-<<<<<<< HEAD
-void PolicyHandler::AddStatisticsInfo(int type) {
-  switch (static_cast<hmi_apis::Common_StatisticsType::eType>(type)) {
-    case hmi_apis::Common_StatisticsType::iAPP_BUFFER_FULL: {
-      usage_statistics::GlobalCounter count_of_iap_buffer_full(
-        policy_manager_, usage_statistics::IAP_BUFFER_FULL);
-      ++count_of_iap_buffer_full;
-      break;
-    }
-    default: {
-      LOG4CXX_WARN(logger_, "Type of statistics is unknown");
-    }
-  }
-}
-
-void PolicyHandler::OnSystemError(int code) {
-  switch (static_cast<hmi_apis::Common_SystemError::eType>(code)) {
-    case hmi_apis::Common_SystemError::SYNC_REBOOTED: {
-      usage_statistics::GlobalCounter count_of_sync_reboots(
-        policy_manager_, usage_statistics::SYNC_REBOOTS);
-      ++count_of_sync_reboots;
-      break;
-    }
-    case hmi_apis::Common_SystemError::SYNC_OUT_OF_MEMMORY: {
-      usage_statistics::GlobalCounter count_sync_out_of_memory(
-        policy_manager_, usage_statistics::SYNC_OUT_OF_MEMORY);
-      ++count_sync_out_of_memory;
-      break;
-    }
-    default: {
-      LOG4CXX_WARN(logger_, "System error is unknown");
-    }
-  }
-}
-
-=======
->>>>>>> 3966d472
 }  //  namespace policy
