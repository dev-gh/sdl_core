--- conflicted
+++ resolved
@@ -751,19 +751,12 @@
 
   if (permissions.appRevoked) {
     application_manager::MessageHelper::SendOnAppPermissionsChangedNotification(
-<<<<<<< HEAD
         app_id, permissions, application_manager_);
     application_manager_.state_controller().SetRegularState(
         app,
         mobile_apis::HMILevel::HMI_NONE,
         mobile_apis::AudioStreamingState::NOT_AUDIBLE,
         true);
-=======
-      app_id, permissions);
-    ApplicationManagerImpl::instance()->SetState<true>(app->app_id(),
-                                                 mobile_apis::HMILevel::HMI_NONE,
-                                                 mobile_apis::AudioStreamingState::NOT_AUDIBLE);
->>>>>>> 2b17b554
     policy_manager_->RemovePendingPermissionChanges(policy_app_id);
     return;
   }
@@ -1119,8 +1112,6 @@
 }
 
 void PolicyHandler::OnSnapshotCreated(const BinaryMessage& pt_string) {
-<<<<<<< HEAD
-=======
   LOG4CXX_AUTO_TRACE(logger_);
   POLICY_LIB_CHECK_VOID();
 #ifdef EXTENDED_POLICY
@@ -1134,7 +1125,6 @@
       policy_manager_->TimeoutExchange(),
       policy_manager_->RetrySequenceDelaysSeconds());
 #else
->>>>>>> 2b17b554
   EndpointUrls urls;
   policy_manager_->GetServiceUrls("0x07", urls);
 
