--- conflicted
+++ resolved
@@ -242,41 +242,7 @@
   std::map<std::string, std::string>& out_app_to_device_link_;
 };
 
-<<<<<<< HEAD
-struct LinkAppToDevice {
-  explicit LinkAppToDevice(
-      std::map<std::string, std::string>& app_to_device_link,
-      const ApplicationManager& application_manager)
-      : app_to_device_link_(app_to_device_link)
-      , application_manager_(application_manager) {
-    app_to_device_link_.clear();
-  }
-
-  void operator()(const ApplicationSharedPtr& app) {
-    if (!app.valid()) {
-      LOG4CXX_WARN(logger_,
-                   "Invalid pointer to application was passed."
-                   "Skip current application.");
-      return;
-    }
-    DeviceParams device_params = GetDeviceParams(
-        app->device(),
-        application_manager_.connection_handler().get_session_observer());
-    const std::string app_id = app->policy_app_id();
-    if (device_params.device_mac_address.empty()) {
-      LOG4CXX_WARN(logger_,
-                   "Couldn't find device, which hosts application " << app_id);
-      return;
-    }
-    app_to_device_link_[app_id] = device_params.device_mac_address;
-  }
-
- private:
-  std::map<std::string, std::string>& app_to_device_link_;
-  const ApplicationManager& application_manager_;
-};
-=======
->>>>>>> 0b0c8e09
+
 struct PermissionsConsolidator {
   void Consolidate(
       const std::vector<policy::FunctionalGroupPermission>& permissions) {
