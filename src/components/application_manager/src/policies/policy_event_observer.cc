--- conflicted
+++ resolved
@@ -43,7 +43,6 @@
 
 CREATE_LOGGERPTR_GLOBAL(logger_, "PolicyHandler")
 
-<<<<<<< HEAD
 PolicyEventObserver::PolicyEventObserver(
     policy::PolicyHandlerInterface* const policy_handler,
     application_manager::event_engine::EventDispatcher& event_dispatcher)
@@ -51,13 +50,6 @@
 
 void PolicyEventObserver::set_policy_handler(
     PolicyHandlerInterface* const policy_handler) {
-=======
-PolicyEventObserver::PolicyEventObserver(PolicyHandler* const policy_handler)
-    : policy_handler_(policy_handler) {}
-
-void PolicyEventObserver::set_policy_handler(
-    policy::PolicyHandler* const policy_handler) {
->>>>>>> 37ff416f
   LOGGER_AUTO_TRACE(logger_);
   sync_primitives::AutoLock auto_lock(policy_handler_lock_);
   LOGGER_DEBUG(logger_, "Set policy handler " << policy_handler);
@@ -78,7 +70,7 @@
       break;
     }
     default: { break; }
-      unsubscribe_from_event(hmi_apis::FunctionID::VehicleInfo_GetOdometer);
+  unsubscribe_from_event(hmi_apis::FunctionID::VehicleInfo_GetOdometer);
 #else
     case hmi_apis::FunctionID::VehicleInfo_GetVehicleData: {
       ProcessOdometerEvent(message);
@@ -100,11 +92,12 @@
   if (hmi_apis::Common_Result::SUCCESS ==
       static_cast<hmi_apis::Common_Result::eType>(
           message[strings::params][hmi_response::code].asInt())) {
+
     if (message[strings::msg_params].keyExists(strings::odometer)) {
       if (policy_handler_) {
         policy_handler_->PTUpdatedAt(
-            Counters::KILOMETERS,
-            message[strings::msg_params][strings::odometer].asInt());
+              Counters::KILOMETERS,
+              message[strings::msg_params][strings::odometer].asInt());
       }
     }
   }
