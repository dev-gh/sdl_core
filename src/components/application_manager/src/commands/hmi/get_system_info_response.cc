--- conflicted
+++ resolved
@@ -33,7 +33,6 @@
 #include "application_manager/message_helper.h"
 
 namespace application_manager {
-
 namespace commands {
 
 GetSystemInfoResponse::GetSystemInfoResponse(
@@ -44,11 +43,7 @@
 
 void GetSystemInfoResponse::Run() {
   LOGGER_AUTO_TRACE(logger_);
-<<<<<<< HEAD
-=======
-  application_manager::ApplicationManagerImpl* app_manager_inst =
-      application_manager::ApplicationManagerImpl::instance();
->>>>>>> 37ff416f
+
   const hmi_apis::Common_Result::eType code =
       static_cast<hmi_apis::Common_Result::eType>(
           (*message_)[strings::params][hmi_response::code].asInt());
@@ -74,10 +69,7 @@
 
   info.wers_country_code =
       (*message_)[strings::msg_params]["wersCountryCode"].asString();
-<<<<<<< HEAD
 
-=======
->>>>>>> 37ff416f
   const uint32_t lang_code =
       (*message_)[strings::msg_params]["language"].asUInt();
   info.language = application_manager::MessageHelper::CommonLanguageToString(
