--- conflicted
+++ resolved
@@ -63,11 +63,7 @@
     uint32_t lang_code = (*message_)[strings::msg_params]["language"].asUInt();
     language = application_manager::MessageHelper::CommonLanguageToString(
         static_cast<hmi_apis::Common_Language::eType>(lang_code));
-<<<<<<< HEAD
-    
-=======
 
->>>>>>> 4d6cf970
     HMICapabilities& hmi_capabilities =
       ApplicationManagerImpl::instance()->hmi_capabilities();
     hmi_capabilities.set_ccpu_version(ccpu_version);
