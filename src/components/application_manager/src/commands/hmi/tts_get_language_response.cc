--- conflicted
+++ resolved
@@ -30,21 +30,15 @@
  * POSSIBILITY OF SUCH DAMAGE.
  */
 #include "application_manager/commands/hmi/tts_get_language_response.h"
-
 #include "application_manager/event_engine/event.h"
 
 namespace application_manager {
 
 namespace commands {
 
-<<<<<<< HEAD
 TTSGetLanguageResponse::TTSGetLanguageResponse(
     const MessageSharedPtr& message, ApplicationManager& application_manager)
     : ResponseFromHMI(message, application_manager) {}
-=======
-TTSGetLanguageResponse::TTSGetLanguageResponse(const MessageSharedPtr& message)
-    : ResponseFromHMI(message) {}
->>>>>>> 64ac11d0
 
 TTSGetLanguageResponse::~TTSGetLanguageResponse() {}
 
@@ -56,17 +50,12 @@
 
   if ((*message_).keyExists(strings::msg_params) &&
       (*message_)[strings::msg_params].keyExists(hmi_response::language)) {
+
     language = static_cast<Common_Language::eType>(
-        (*message_)[strings::msg_params][hmi_response::language].asInt());
+             (*message_)[strings::msg_params][hmi_response::language].asInt());
   }
 
-<<<<<<< HEAD
   application_manager_.hmi_capabilities().set_active_tts_language(language);
-=======
-  ApplicationManagerImpl::instance()
-      ->hmi_capabilities()
-      .set_active_tts_language(language);
->>>>>>> 64ac11d0
 
   LOGGER_DEBUG(logger_,
                "Raising event for function_id " << function_id()
