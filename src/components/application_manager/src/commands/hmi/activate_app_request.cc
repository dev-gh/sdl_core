/*
 * Copyright (c) 2013, Ford Motor Company
 * All rights reserved.
 *
 * Redistribution and use in source and binary forms, with or without
 * modification, are permitted provided that the following conditions are met:
 *
 * Redistributions of source code must retain the above copyright notice, this
 * list of conditions and the following disclaimer.
 *
 * Redistributions in binary form must reproduce the above copyright notice,
 * this list of conditions and the following
 * disclaimer in the documentation and/or other materials provided with the
 * distribution.
 *
 * Neither the name of the Ford Motor Company nor the names of its contributors
 * may be used to endorse or promote products derived from this software
 * without specific prior written permission.
 *
 * THIS SOFTWARE IS PROVIDED BY THE COPYRIGHT HOLDERS AND CONTRIBUTORS "AS IS"
 * AND ANY EXPRESS OR IMPLIED WARRANTIES, INCLUDING, BUT NOT LIMITED TO, THE
 * IMPLIED WARRANTIES OF MERCHANTABILITY AND FITNESS FOR A PARTICULAR PURPOSE
 * ARE DISCLAIMED. IN NO EVENT SHALL THE COPYRIGHT HOLDER OR CONTRIBUTORS BE
 * LIABLE FOR ANY DIRECT, INDIRECT, INCIDENTAL, SPECIAL, EXEMPLARY, OR
 * CONSEQUENTIAL DAMAGES (INCLUDING, BUT NOT LIMITED TO, PROCUREMENT OF
 * SUBSTITUTE GOODS OR SERVICES; LOSS OF USE, DATA, OR PROFITS; OR BUSINESS
 * INTERRUPTION) HOWEVER CAUSED AND ON ANY THEORY OF LIABILITY, WHETHER IN
 * CONTRACT, STRICT LIABILITY, OR TORT (INCLUDING NEGLIGENCE OR OTHERWISE)
 * ARISING IN ANY WAY OUT OF THE USE OF THIS SOFTWARE, EVEN IF ADVISED OF THE
 * POSSIBILITY OF SUCH DAMAGE.
 */

#include "application_manager/commands/hmi/activate_app_request.h"

#include "application_manager/message_helper.h"

namespace application_manager {

namespace commands {
<<<<<<< HEAD

ActivateAppRequest::ActivateAppRequest(const MessageSharedPtr& message,
                                       ApplicationManager& application_manager)
    : RequestToHMI(message, application_manager) {}

ActivateAppRequest::~ActivateAppRequest() {
  LOGGER_TRACE(logger_, "~ActivateAppRequest");
}

void ActivateAppRequest::Run() {
  LOGGER_TRACE(logger_, "enter " << correlation_id());
  uint32_t app_id = RequestToHMI::application_id();
  application_manager_.set_application_id(correlation_id(), app_id);
=======

ActivateAppRequest::ActivateAppRequest(const MessageSharedPtr& message)
    : RequestToHMI(message) {}

ActivateAppRequest::~ActivateAppRequest() {
  LOGGER_TRACE(logger_, "~ActivateAppRequest");
}

void ActivateAppRequest::Run() {
  LOGGER_TRACE(logger_, "enter " << correlation_id());
  uint32_t app_id = RequestToHMI::application_id();
  ApplicationManagerImpl::instance()->set_application_id(correlation_id(),
                                                         app_id);
>>>>>>> 64ac11d0
#ifdef ENABLE_LOG
  if ((*message_)[strings::msg_params].keyExists(
          strings::activate_app_hmi_level)) {
    mobile_apis::HMILevel::eType requested_hmi_level =
        static_cast<mobile_apis::HMILevel::eType>(
            (*message_)[strings::msg_params][strings::activate_app_hmi_level]
                .asInt());
    LOGGER_TRACE(logger_, "requested_hmi_level = " << requested_hmi_level);
  }
#endif
  SendRequest();
  LOGGER_TRACE(logger_, "exit");
}

}  // namespace commands

}  // namespace application_manager<|MERGE_RESOLUTION|>--- conflicted
+++ resolved
@@ -31,55 +31,39 @@
  */
 
 #include "application_manager/commands/hmi/activate_app_request.h"
-
 #include "application_manager/message_helper.h"
 
 namespace application_manager {
 
-namespace commands {
-<<<<<<< HEAD
+  namespace commands {
 
 ActivateAppRequest::ActivateAppRequest(const MessageSharedPtr& message,
                                        ApplicationManager& application_manager)
     : RequestToHMI(message, application_manager) {}
 
-ActivateAppRequest::~ActivateAppRequest() {
+
+    ActivateAppRequest::~ActivateAppRequest() {
   LOGGER_TRACE(logger_, "~ActivateAppRequest");
-}
+    }
 
-void ActivateAppRequest::Run() {
+    void ActivateAppRequest::Run() {
   LOGGER_TRACE(logger_, "enter " << correlation_id());
-  uint32_t app_id = RequestToHMI::application_id();
+      uint32_t app_id = RequestToHMI::application_id();
   application_manager_.set_application_id(correlation_id(), app_id);
-=======
-
-ActivateAppRequest::ActivateAppRequest(const MessageSharedPtr& message)
-    : RequestToHMI(message) {}
-
-ActivateAppRequest::~ActivateAppRequest() {
-  LOGGER_TRACE(logger_, "~ActivateAppRequest");
-}
-
-void ActivateAppRequest::Run() {
-  LOGGER_TRACE(logger_, "enter " << correlation_id());
-  uint32_t app_id = RequestToHMI::application_id();
-  ApplicationManagerImpl::instance()->set_application_id(correlation_id(),
-                                                         app_id);
->>>>>>> 64ac11d0
 #ifdef ENABLE_LOG
-  if ((*message_)[strings::msg_params].keyExists(
-          strings::activate_app_hmi_level)) {
-    mobile_apis::HMILevel::eType requested_hmi_level =
-        static_cast<mobile_apis::HMILevel::eType>(
+      if ((*message_)[strings::msg_params].keyExists(
+            strings::activate_app_hmi_level)) {
+        mobile_apis::HMILevel::eType requested_hmi_level =
+            static_cast<mobile_apis::HMILevel::eType>(
             (*message_)[strings::msg_params][strings::activate_app_hmi_level]
                 .asInt());
     LOGGER_TRACE(logger_, "requested_hmi_level = " << requested_hmi_level);
-  }
+      }
 #endif
-  SendRequest();
+      SendRequest();
   LOGGER_TRACE(logger_, "exit");
-}
+    }
 
-}  // namespace commands
+  }  // namespace commands
 
-}  // namespace application_manager+}  // namespace application_manager
