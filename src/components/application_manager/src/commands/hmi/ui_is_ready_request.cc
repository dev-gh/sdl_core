/*
 * Copyright (c) 2013, Ford Motor Company
 * All rights reserved.
 *
 * Redistribution and use in source and binary forms, with or without
 * modification, are permitted provided that the following conditions are met:
 *
 * Redistributions of source code must retain the above copyright notice, this
 * list of conditions and the following disclaimer.
 *
 * Redistributions in binary form must reproduce the above copyright notice,
 * this list of conditions and the following
 * disclaimer in the documentation and/or other materials provided with the
 * distribution.
 *
 * Neither the name of the Ford Motor Company nor the names of its contributors
 * may be used to endorse or promote products derived from this software
 * without specific prior written permission.
 *
 * THIS SOFTWARE IS PROVIDED BY THE COPYRIGHT HOLDERS AND CONTRIBUTORS "AS IS"
 * AND ANY EXPRESS OR IMPLIED WARRANTIES, INCLUDING, BUT NOT LIMITED TO, THE
 * IMPLIED WARRANTIES OF MERCHANTABILITY AND FITNESS FOR A PARTICULAR PURPOSE
 * ARE DISCLAIMED. IN NO EVENT SHALL THE COPYRIGHT HOLDER OR CONTRIBUTORS BE
 * LIABLE FOR ANY DIRECT, INDIRECT, INCIDENTAL, SPECIAL, EXEMPLARY, OR
 * CONSEQUENTIAL DAMAGES (INCLUDING, BUT NOT LIMITED TO, PROCUREMENT OF
 * SUBSTITUTE GOODS OR SERVICES; LOSS OF USE, DATA, OR PROFITS; OR BUSINESS
 * INTERRUPTION) HOWEVER CAUSED AND ON ANY THEORY OF LIABILITY, WHETHER IN
 * CONTRACT, STRICT LIABILITY, OR TORT (INCLUDING NEGLIGENCE OR OTHERWISE)
 * ARISING IN ANY WAY OUT OF THE USE OF THIS SOFTWARE, EVEN IF ADVISED OF THE
 * POSSIBILITY OF SUCH DAMAGE.
 */

#include "application_manager/commands/hmi/ui_is_ready_request.h"

namespace application_manager {

namespace commands {

<<<<<<< HEAD
UIIsReadyRequest::UIIsReadyRequest(const MessageSharedPtr& message,
                                   ApplicationManager& application_manager)
    : RequestToHMI(message, application_manager) {}
=======
UIIsReadyRequest::UIIsReadyRequest(const MessageSharedPtr& message)
    : RequestToHMI(message) {}
>>>>>>> 64ac11d0

UIIsReadyRequest::~UIIsReadyRequest() {}

void UIIsReadyRequest::Run() {
  LOGGER_AUTO_TRACE(logger_);

  SendRequest();
}

}  // namespace commands

}  // namespace application_manager<|MERGE_RESOLUTION|>--- conflicted
+++ resolved
@@ -36,14 +36,9 @@
 
 namespace commands {
 
-<<<<<<< HEAD
 UIIsReadyRequest::UIIsReadyRequest(const MessageSharedPtr& message,
                                    ApplicationManager& application_manager)
     : RequestToHMI(message, application_manager) {}
-=======
-UIIsReadyRequest::UIIsReadyRequest(const MessageSharedPtr& message)
-    : RequestToHMI(message) {}
->>>>>>> 64ac11d0
 
 UIIsReadyRequest::~UIIsReadyRequest() {}
 
@@ -55,4 +50,4 @@
 
 }  // namespace commands
 
-}  // namespace application_manager+}  // namespace application_manager
