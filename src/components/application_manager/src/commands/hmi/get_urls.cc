--- conflicted
+++ resolved
@@ -38,13 +38,9 @@
 namespace application_manager {
 namespace commands {
 
-<<<<<<< HEAD
 GetUrls::GetUrls(const MessageSharedPtr& message,
                  ApplicationManager& application_manager)
     : RequestFromHMI(message, application_manager) {}
-=======
-GetUrls::GetUrls(const MessageSharedPtr& message) : RequestFromHMI(message) {}
->>>>>>> 64ac11d0
 
 GetUrls::~GetUrls() {}
 
@@ -52,29 +48,16 @@
   LOGGER_AUTO_TRACE(logger_);
   smart_objects::SmartObject& object = *message_;
   object[strings::params][strings::message_type] = MessageType::kResponse;
-<<<<<<< HEAD
   if (application_manager_.GetPolicyHandler().PolicyEnabled()) {
     policy::EndpointUrls endpoints;
     application_manager_.GetPolicyHandler().GetServiceUrls(
         object[strings::msg_params][hmi_request::service].asString(),
         endpoints);
-=======
-  if (application_manager::ApplicationManagerImpl::instance()
-          ->GetPolicyHandler()
-          .PolicyEnabled()) {
-    policy::EndpointUrls endpoints;
-    application_manager::ApplicationManagerImpl::instance()
-        ->GetPolicyHandler()
-        .GetServiceUrls(
-            object[strings::msg_params][hmi_request::service].asString(),
-            endpoints);
-
->>>>>>> 64ac11d0
     if (!endpoints.empty()) {
       object[strings::msg_params].erase(hmi_request::service);
 
       object[strings::msg_params][hmi_response::urls] =
-          smart_objects::SmartObject(smart_objects::SmartType_Array);
+        smart_objects::SmartObject(smart_objects::SmartType_Array);
 
       smart_objects::SmartObject& urls =
           object[strings::msg_params][hmi_response::urls];
