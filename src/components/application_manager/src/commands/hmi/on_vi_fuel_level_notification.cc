--- conflicted
+++ resolved
@@ -38,13 +38,8 @@
 namespace commands {
 
 OnVIFuelLevelNotification::OnVIFuelLevelNotification(
-<<<<<<< HEAD
     const MessageSharedPtr& message, ApplicationManager& application_manager)
     : NotificationFromHMI(message, application_manager) {}
-=======
-    const MessageSharedPtr& message)
-    : NotificationFromHMI(message) {}
->>>>>>> 64ac11d0
 
 OnVIFuelLevelNotification::~OnVIFuelLevelNotification() {}
 
@@ -60,4 +55,4 @@
 
 }  // namespace commands
 
-}  // namespace application_manager+}  // namespace application_manager
