--- conflicted
+++ resolved
@@ -38,13 +38,8 @@
 namespace commands {
 
 OnSDLConsentNeededNotification::OnSDLConsentNeededNotification(
-<<<<<<< HEAD
     const MessageSharedPtr& message, ApplicationManager& application_manager)
     : NotificationToHMI(message, application_manager) {}
-=======
-    const MessageSharedPtr& message)
-    : NotificationToHMI(message) {}
->>>>>>> 37ff416f
 
 OnSDLConsentNeededNotification::~OnSDLConsentNeededNotification() {}
 
@@ -55,4 +50,4 @@
 
 }  // namespace commands
 
-}  // namespace application_manager+}  // namespace application_manager
