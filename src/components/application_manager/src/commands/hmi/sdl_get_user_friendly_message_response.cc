/*
 * Copyright (c) 2013, Ford Motor Company
 * All rights reserved.
 *
 * Redistribution and use in source and binary forms, with or without
 * modification, are permitted provided that the following conditions are met:
 *
 * Redistributions of source code must retain the above copyright notice, this
 * list of conditions and the following disclaimer.
 *
 * Redistributions in binary form must reproduce the above copyright notice,
 * this list of conditions and the following
 * disclaimer in the documentation and/or other materials provided with the
 * distribution.
 *
 * Neither the name of the Ford Motor Company nor the names of its contributors
 * may be used to endorse or promote products derived from this software
 * without specific prior written permission.
 *
 * THIS SOFTWARE IS PROVIDED BY THE COPYRIGHT HOLDERS AND CONTRIBUTORS "AS IS"
 * AND ANY EXPRESS OR IMPLIED WARRANTIES, INCLUDING, BUT NOT LIMITED TO, THE
 * IMPLIED WARRANTIES OF MERCHANTABILITY AND FITNESS FOR A PARTICULAR PURPOSE
 * ARE DISCLAIMED. IN NO EVENT SHALL THE COPYRIGHT HOLDER OR CONTRIBUTORS BE
 * LIABLE FOR ANY DIRECT, INDIRECT, INCIDENTAL, SPECIAL, EXEMPLARY, OR
 * CONSEQUENTIAL DAMAGES (INCLUDING, BUT NOT LIMITED TO, PROCUREMENT OF
 * SUBSTITUTE GOODS OR SERVICES; LOSS OF USE, DATA, OR PROFITS; OR BUSINESS
 * INTERRUPTION) HOWEVER CAUSED AND ON ANY THEORY OF LIABILITY, WHETHER IN
 * CONTRACT, STRICT LIABILITY, OR TORT (INCLUDING NEGLIGENCE OR OTHERWISE)
 * ARISING IN ANY WAY OUT OF THE USE OF THIS SOFTWARE, EVEN IF ADVISED OF THE
 * POSSIBILITY OF SUCH DAMAGE.
 */

#include "application_manager/commands/hmi/sdl_get_user_friendly_message_response.h"

namespace application_manager {

namespace commands {

SDLGetUserFriendlyMessageResponse::SDLGetUserFriendlyMessageResponse(
<<<<<<< HEAD
    const MessageSharedPtr& message, ApplicationManager& application_manager)
    : ResponseToHMI(message, application_manager) {}
=======
    const MessageSharedPtr& message)
    : ResponseToHMI(message) {}
>>>>>>> 37ff416f

SDLGetUserFriendlyMessageResponse::~SDLGetUserFriendlyMessageResponse() {}

void SDLGetUserFriendlyMessageResponse::Run() {
  LOGGER_AUTO_TRACE(logger_);
  (*message_)[strings::params][strings::protocol_type] = hmi_protocol_type_;
  (*message_)[strings::params][strings::protocol_version] = protocol_version_;

  application_manager_.SendMessageToHMI(message_);
}

}  // namespace commands
}  // namespace application_manager<|MERGE_RESOLUTION|>--- conflicted
+++ resolved
@@ -37,13 +37,8 @@
 namespace commands {
 
 SDLGetUserFriendlyMessageResponse::SDLGetUserFriendlyMessageResponse(
-<<<<<<< HEAD
     const MessageSharedPtr& message, ApplicationManager& application_manager)
     : ResponseToHMI(message, application_manager) {}
-=======
-    const MessageSharedPtr& message)
-    : ResponseToHMI(message) {}
->>>>>>> 37ff416f
 
 SDLGetUserFriendlyMessageResponse::~SDLGetUserFriendlyMessageResponse() {}
 
@@ -56,4 +51,5 @@
 }
 
 }  // namespace commands
-}  // namespace application_manager+}  // namespace application_manager
+
