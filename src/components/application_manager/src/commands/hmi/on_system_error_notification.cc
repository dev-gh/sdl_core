/*
 * Copyright (c) 2014, Ford Motor Company
 * All rights reserved.
 *
 * Redistribution and use in source and binary forms, with or without
 * modification, are permitted provided that the following conditions are met:
 *
 * Redistributions of source code must retain the above copyright notice, this
 * list of conditions and the following disclaimer.
 *
 * Redistributions in binary form must reproduce the above copyright notice,
 * this list of conditions and the following
 * disclaimer in the documentation and/or other materials provided with the
 * distribution.
 *
 * Neither the name of the Ford Motor Company nor the names of its contributors
 * may be used to endorse or promote products derived from this software
 * without specific prior written permission.
 *
 * THIS SOFTWARE IS PROVIDED BY THE COPYRIGHT HOLDERS AND CONTRIBUTORS "AS IS"
 * AND ANY EXPRESS OR IMPLIED WARRANTIES, INCLUDING, BUT NOT LIMITED TO, THE
 * IMPLIED WARRANTIES OF MERCHANTABILITY AND FITNESS FOR A PARTICULAR PURPOSE
 * ARE DISCLAIMED. IN NO EVENT SHALL THE COPYRIGHT HOLDER OR CONTRIBUTORS BE
 * LIABLE FOR ANY DIRECT, INDIRECT, INCIDENTAL, SPECIAL, EXEMPLARY, OR
 * CONSEQUENTIAL DAMAGES (INCLUDING, BUT NOT LIMITED TO, PROCUREMENT OF
 * SUBSTITUTE GOODS OR SERVICES; LOSS OF USE, DATA, OR PROFITS; OR BUSINESS
 * INTERRUPTION) HOWEVER CAUSED AND ON ANY THEORY OF LIABILITY, WHETHER IN
 * CONTRACT, STRICT LIABILITY, OR TORT (INCLUDING NEGLIGENCE OR OTHERWISE)
 * ARISING IN ANY WAY OUT OF THE USE OF THIS SOFTWARE, EVEN IF ADVISED OF THE
 * POSSIBILITY OF SUCH DAMAGE.
 */

#include "application_manager/commands/hmi/on_system_error_notification.h"
#include "application_manager/application_manager.h"
#include "interfaces/HMI_API.h"

namespace application_manager {

namespace commands {

OnSystemErrorNotification::OnSystemErrorNotification(
<<<<<<< HEAD
    const MessageSharedPtr& message, ApplicationManager& application_manager)
    : NotificationFromHMI(message, application_manager) {}
=======
    const MessageSharedPtr& message)
    : NotificationFromHMI(message) {}
>>>>>>> 37ff416f

OnSystemErrorNotification::~OnSystemErrorNotification() {}

void OnSystemErrorNotification::Run() {
  LOGGER_AUTO_TRACE(logger_);

  const int code =
      (*message_)[strings::msg_params][hmi_notification::error].asInt();

<<<<<<< HEAD
  application_manager_.GetPolicyHandler().OnSystemError(code);
=======
  application_manager::ApplicationManagerImpl::instance()
      ->GetPolicyHandler()
      .OnSystemError(code);
>>>>>>> 37ff416f
}

}  // namespace commands

}  // namespace application_manager<|MERGE_RESOLUTION|>--- conflicted
+++ resolved
@@ -39,13 +39,8 @@
 namespace commands {
 
 OnSystemErrorNotification::OnSystemErrorNotification(
-<<<<<<< HEAD
     const MessageSharedPtr& message, ApplicationManager& application_manager)
     : NotificationFromHMI(message, application_manager) {}
-=======
-    const MessageSharedPtr& message)
-    : NotificationFromHMI(message) {}
->>>>>>> 37ff416f
 
 OnSystemErrorNotification::~OnSystemErrorNotification() {}
 
@@ -55,15 +50,9 @@
   const int code =
       (*message_)[strings::msg_params][hmi_notification::error].asInt();
 
-<<<<<<< HEAD
   application_manager_.GetPolicyHandler().OnSystemError(code);
-=======
-  application_manager::ApplicationManagerImpl::instance()
-      ->GetPolicyHandler()
-      .OnSystemError(code);
->>>>>>> 37ff416f
 }
 
 }  // namespace commands
 
-}  // namespace application_manager+}  // namespace application_manager
