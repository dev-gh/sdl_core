/*
 * Copyright (c) 2013, Ford Motor Company
 * All rights reserved.
 *
 * Redistribution and use in source and binary forms, with or without
 * modification, are permitted provided that the following conditions are met:
 *
 * Redistributions of source code must retain the above copyright notice, this
 * list of conditions and the following disclaimer.
 *
 * Redistributions in binary form must reproduce the above copyright notice,
 * this list of conditions and the following
 * disclaimer in the documentation and/or other materials provided with the
 * distribution.
 *
 * Neither the name of the Ford Motor Company nor the names of its contributors
 * may be used to endorse or promote products derived from this software
 * without specific prior written permission.
 *
 * THIS SOFTWARE IS PROVIDED BY THE COPYRIGHT HOLDERS AND CONTRIBUTORS "AS IS"
 * AND ANY EXPRESS OR IMPLIED WARRANTIES, INCLUDING, BUT NOT LIMITED TO, THE
 * IMPLIED WARRANTIES OF MERCHANTABILITY AND FITNESS FOR A PARTICULAR PURPOSE
 * ARE DISCLAIMED. IN NO EVENT SHALL THE COPYRIGHT HOLDER OR CONTRIBUTORS BE
 * LIABLE FOR ANY DIRECT, INDIRECT, INCIDENTAL, SPECIAL, EXEMPLARY, OR
 * CONSEQUENTIAL DAMAGES (INCLUDING, BUT NOT LIMITED TO, PROCUREMENT OF
 * SUBSTITUTE GOODS OR SERVICES; LOSS OF USE, DATA, OR PROFITS; OR BUSINESS
 * INTERRUPTION) HOWEVER CAUSED AND ON ANY THEORY OF LIABILITY, WHETHER IN
 * CONTRACT, STRICT LIABILITY, OR TORT (INCLUDING NEGLIGENCE OR OTHERWISE)
 * ARISING IN ANY WAY OUT OF THE USE OF THIS SOFTWARE, EVEN IF ADVISED OF THE
 * POSSIBILITY OF SUCH DAMAGE.
 */
#include "application_manager/commands/hmi/ui_delete_command_response.h"
#include "application_manager/event_engine/event.h"

#include "interfaces/HMI_API.h"

namespace application_manager {

namespace commands {

UIDeleteCommandResponse::UIDeleteCommandResponse(
<<<<<<< HEAD
    const MessageSharedPtr& message, ApplicationManager& application_manager)
    : ResponseFromHMI(message, application_manager) {}
=======
    const MessageSharedPtr& message)
    : ResponseFromHMI(message) {}
>>>>>>> 64ac11d0

UIDeleteCommandResponse::~UIDeleteCommandResponse() {}

void UIDeleteCommandResponse::Run() {
  LOGGER_AUTO_TRACE(logger_);

  event_engine::Event event(hmi_apis::FunctionID::UI_DeleteCommand);
  event.set_smart_object(*message_);
  event.raise(application_manager_.event_dispatcher());
}

}  // namespace commands

}  // namespace application_manager<|MERGE_RESOLUTION|>--- conflicted
+++ resolved
@@ -31,7 +31,6 @@
  */
 #include "application_manager/commands/hmi/ui_delete_command_response.h"
 #include "application_manager/event_engine/event.h"
-
 #include "interfaces/HMI_API.h"
 
 namespace application_manager {
@@ -39,13 +38,8 @@
 namespace commands {
 
 UIDeleteCommandResponse::UIDeleteCommandResponse(
-<<<<<<< HEAD
     const MessageSharedPtr& message, ApplicationManager& application_manager)
     : ResponseFromHMI(message, application_manager) {}
-=======
-    const MessageSharedPtr& message)
-    : ResponseFromHMI(message) {}
->>>>>>> 64ac11d0
 
 UIDeleteCommandResponse::~UIDeleteCommandResponse() {}
 
