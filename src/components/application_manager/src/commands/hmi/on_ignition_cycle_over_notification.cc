--- conflicted
+++ resolved
@@ -38,27 +38,16 @@
 namespace commands {
 
 OnIgnitionCycleOverNotification::OnIgnitionCycleOverNotification(
-<<<<<<< HEAD
     const MessageSharedPtr& message, ApplicationManager& application_manager)
     : NotificationFromHMI(message, application_manager) {}
-=======
-    const MessageSharedPtr& message)
-    : NotificationFromHMI(message) {}
->>>>>>> 37ff416f
 
 OnIgnitionCycleOverNotification::~OnIgnitionCycleOverNotification() {}
 
 void OnIgnitionCycleOverNotification::Run() {
   LOGGER_AUTO_TRACE(logger_);
-<<<<<<< HEAD
   application_manager_.GetPolicyHandler().OnIgnitionCycleOver();
-=======
-  application_manager::ApplicationManagerImpl::instance()
-      ->GetPolicyHandler()
-      .OnIgnitionCycleOver();
->>>>>>> 37ff416f
 }
 
 }  // namespace commands
 
-}  // namespace application_manager+}  // namespace application_manager
