--- conflicted
+++ resolved
@@ -36,13 +36,8 @@
 namespace commands {
 
 UIGetCapabilitiesResponse::UIGetCapabilitiesResponse(
-<<<<<<< HEAD
     const MessageSharedPtr& message, ApplicationManager& application_manager)
     : ResponseFromHMI(message, application_manager) {}
-=======
-    const MessageSharedPtr& message)
-    : ResponseFromHMI(message) {}
->>>>>>> 64ac11d0
 
 UIGetCapabilitiesResponse::~UIGetCapabilitiesResponse() {}
 
@@ -84,6 +79,7 @@
           msg_params[strings::hmi_capabilities][strings::phone_call].asBool());
     }
   }
+
 }
 
 }  // namespace commands
