/*
 * Copyright (c) 2013, Ford Motor Company
 * All rights reserved.
 *
 * Redistribution and use in source and binary forms, with or without
 * modification, are permitted provided that the following conditions are met:
 *
 * Redistributions of source code must retain the above copyright notice, this
 * list of conditions and the following disclaimer.
 *
 * Redistributions in binary form must reproduce the above copyright notice,
 * this list of conditions and the following
 * disclaimer in the documentation and/or other materials provided with the
 * distribution.
 *
 * Neither the name of the Ford Motor Company nor the names of its contributors
 * may be used to endorse or promote products derived from this software
 * without specific prior written permission.
 *
 * THIS SOFTWARE IS PROVIDED BY THE COPYRIGHT HOLDERS AND CONTRIBUTORS "AS IS"
 * AND ANY EXPRESS OR IMPLIED WARRANTIES, INCLUDING, BUT NOT LIMITED TO, THE
 * IMPLIED WARRANTIES OF MERCHANTABILITY AND FITNESS FOR A PARTICULAR PURPOSE
 * ARE DISCLAIMED. IN NO EVENT SHALL THE COPYRIGHT HOLDER OR CONTRIBUTORS BE
 * LIABLE FOR ANY DIRECT, INDIRECT, INCIDENTAL, SPECIAL, EXEMPLARY, OR
 * CONSEQUENTIAL DAMAGES (INCLUDING, BUT NOT LIMITED TO, PROCUREMENT OF
 * SUBSTITUTE GOODS OR SERVICES; LOSS OF USE, DATA, OR PROFITS; OR BUSINESS
 * INTERRUPTION) HOWEVER CAUSED AND ON ANY THEORY OF LIABILITY, WHETHER IN
 * CONTRACT, STRICT LIABILITY, OR TORT (INCLUDING NEGLIGENCE OR OTHERWISE)
 * ARISING IN ANY WAY OUT OF THE USE OF THIS SOFTWARE, EVEN IF ADVISED OF THE
 * POSSIBILITY OF SUCH DAMAGE.
 */
#include "application_manager/commands/hmi/tts_get_capabilities_response.h"

namespace application_manager {

namespace commands {

TTSGetCapabilitiesResponse::TTSGetCapabilitiesResponse(
<<<<<<< HEAD
    const MessageSharedPtr& message, ApplicationManager& application_manager)
    : ResponseFromHMI(message, application_manager) {}
=======
    const MessageSharedPtr& message)
    : ResponseFromHMI(message) {}
>>>>>>> 64ac11d0

TTSGetCapabilitiesResponse::~TTSGetCapabilitiesResponse() {}

void TTSGetCapabilitiesResponse::Run() {
  LOGGER_AUTO_TRACE(logger_);

<<<<<<< HEAD
  HMICapabilities& hmi_capabilities = application_manager_.hmi_capabilities();
=======
  HMICapabilities& hmi_capabilities =
      ApplicationManagerImpl::instance()->hmi_capabilities();
>>>>>>> 64ac11d0
  if ((*message_)[strings::msg_params].keyExists(
          hmi_response::speech_capabilities)) {
    hmi_capabilities.set_speech_capabilities(
        (*message_)[strings::msg_params][hmi_response::speech_capabilities]);
  }
  if ((*message_)[strings::msg_params].keyExists(
          hmi_response::prerecorded_speech_capabilities)) {
    hmi_capabilities.set_prerecorded_speech(
        (*message_)[strings::msg_params]
                   [hmi_response::prerecorded_speech_capabilities]);
  }
}

}  // namespace commands

}  // namespace application_manager<|MERGE_RESOLUTION|>--- conflicted
+++ resolved
@@ -36,36 +36,27 @@
 namespace commands {
 
 TTSGetCapabilitiesResponse::TTSGetCapabilitiesResponse(
-<<<<<<< HEAD
     const MessageSharedPtr& message, ApplicationManager& application_manager)
     : ResponseFromHMI(message, application_manager) {}
-=======
-    const MessageSharedPtr& message)
-    : ResponseFromHMI(message) {}
->>>>>>> 64ac11d0
 
 TTSGetCapabilitiesResponse::~TTSGetCapabilitiesResponse() {}
 
 void TTSGetCapabilitiesResponse::Run() {
   LOGGER_AUTO_TRACE(logger_);
 
-<<<<<<< HEAD
   HMICapabilities& hmi_capabilities = application_manager_.hmi_capabilities();
-=======
-  HMICapabilities& hmi_capabilities =
-      ApplicationManagerImpl::instance()->hmi_capabilities();
->>>>>>> 64ac11d0
   if ((*message_)[strings::msg_params].keyExists(
           hmi_response::speech_capabilities)) {
     hmi_capabilities.set_speech_capabilities(
-        (*message_)[strings::msg_params][hmi_response::speech_capabilities]);
+       (*message_)[strings::msg_params][hmi_response::speech_capabilities]);
   }
   if ((*message_)[strings::msg_params].keyExists(
-          hmi_response::prerecorded_speech_capabilities)) {
+      hmi_response::prerecorded_speech_capabilities)) {
     hmi_capabilities.set_prerecorded_speech(
         (*message_)[strings::msg_params]
-                   [hmi_response::prerecorded_speech_capabilities]);
+                    [hmi_response::prerecorded_speech_capabilities]);
   }
+
 }
 
 }  // namespace commands
