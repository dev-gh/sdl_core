--- conflicted
+++ resolved
@@ -37,14 +37,9 @@
 
 namespace commands {
 
-<<<<<<< HEAD
 OnPutFileNotification::OnPutFileNotification(
     const MessageSharedPtr& message, ApplicationManager& application_manager)
     : NotificationToHMI(message, application_manager) {}
-=======
-OnPutFileNotification::OnPutFileNotification(const MessageSharedPtr& message)
-    : NotificationToHMI(message) {}
->>>>>>> 64ac11d0
 
 OnPutFileNotification::~OnPutFileNotification() {}
 
@@ -55,4 +50,4 @@
 
 }  // namespace commands
 
-}  // namespace application_manager+}  // namespace application_manager
