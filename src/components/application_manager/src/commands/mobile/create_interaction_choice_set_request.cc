/*

 Copyright (c) 2016, Ford Motor Company
 All rights reserved.

 Redistribution and use in source and binary forms, with or without
 modification, are permitted provided that the following conditions are met:

 Redistributions of source code must retain the above copyright notice, this
 list of conditions and the following disclaimer.

 Redistributions in binary form must reproduce the above copyright notice,
 this list of conditions and the following
 disclaimer in the documentation and/or other materials provided with the
 distribution.

 Neither the name of the Ford Motor Company nor the names of its contributors
 may be used to endorse or promote products derived from this software
 without specific prior written permission.

 THIS SOFTWARE IS PROVIDED BY THE COPYRIGHT HOLDERS AND CONTRIBUTORS "AS IS"
 AND ANY EXPRESS OR IMPLIED WARRANTIES, INCLUDING, BUT NOT LIMITED TO, THE
 IMPLIED WARRANTIES OF MERCHANTABILITY AND FITNESS FOR A PARTICULAR PURPOSE
 ARE DISCLAIMED. IN NO EVENT SHALL THE COPYRIGHT HOLDER OR CONTRIBUTORS BE
 LIABLE FOR ANY DIRECT, INDIRECT, INCIDENTAL, SPECIAL, EXEMPLARY, OR
 CONSEQUENTIAL DAMAGES (INCLUDING, BUT NOT LIMITED TO, PROCUREMENT OF
 SUBSTITUTE GOODS OR SERVICES; LOSS OF USE, DATA, OR PROFITS; OR BUSINESS
 INTERRUPTION) HOWEVER CAUSED AND ON ANY THEORY OF LIABILITY, WHETHER IN
 CONTRACT, STRICT LIABILITY, OR TORT (INCLUDING NEGLIGENCE OR OTHERWISE)
 ARISING IN ANY WAY OUT OF THE USE OF THIS SOFTWARE, EVEN IF ADVISED OF THE
 POSSIBILITY OF SUCH DAMAGE.
 */

#include <string>
#include <cstring>
#include <algorithm>
#include <vector>
#include "application_manager/commands/mobile/create_interaction_choice_set_request.h"

#include "application_manager/application_impl.h"
#include "application_manager/message_helper.h"
#include "utils/gen_hash.h"
#include "utils/helpers.h"

namespace application_manager {

namespace commands {

CreateInteractionChoiceSetRequest::CreateInteractionChoiceSetRequest(
    const MessageSharedPtr& message, ApplicationManager& application_manager)
    : CommandRequestImpl(message, application_manager)
    , choice_set_id_(0)
    , expected_chs_count_(0)
    , received_chs_count_(0)
    , error_from_hmi_(false)
<<<<<<< HEAD
    , is_timed_out_(false) {}
=======
    , vr_commands_lock_(true) {}
>>>>>>> 22a014b3

CreateInteractionChoiceSetRequest::~CreateInteractionChoiceSetRequest() {
  LOG4CXX_AUTO_TRACE(logger_);
}

void CreateInteractionChoiceSetRequest::Run() {
  LOG4CXX_AUTO_TRACE(logger_);
  using namespace mobile_apis;
  ApplicationSharedPtr app = application_manager_.application(connection_key());

  if (!app) {
    LOG4CXX_ERROR(logger_, "NULL pointer");
    SendResponse(false, mobile_apis::Result::APPLICATION_NOT_REGISTERED);
    return;
  }
  for (uint32_t i = 0;
       i < (*message_)[strings::msg_params][strings::choice_set].length();
       ++i) {
    Result::eType verification_result_image = Result::SUCCESS;
    Result::eType verification_result_secondary_image = Result::SUCCESS;
    if ((*message_)[strings::msg_params][strings::choice_set][i].keyExists(
            strings::image)) {
      verification_result_image = MessageHelper::VerifyImage(
          (*message_)[strings::msg_params][strings::choice_set][i]
                     [strings::image],
          app,
          application_manager_);
    }
    if ((*message_)[strings::msg_params][strings::choice_set][i].keyExists(
            strings::secondary_image)) {
      verification_result_secondary_image = MessageHelper::VerifyImage(
          (*message_)[strings::msg_params][strings::choice_set][i]
                     [strings::secondary_image],
          app,
          application_manager_);
    }
    if (verification_result_image == Result::INVALID_DATA ||
        verification_result_secondary_image == Result::INVALID_DATA) {
      LOG4CXX_ERROR(logger_, "Image verification failed.");
      SendResponse(false, Result::INVALID_DATA);
      return;
    }
  }

  choice_set_id_ =
      (*message_)[strings::msg_params][strings::interaction_choice_set_id]
          .asInt();

  if (app->FindChoiceSet(choice_set_id_)) {
    LOG4CXX_ERROR(logger_,
                  "Choice set with id " << choice_set_id_ << " is not found.");
    SendResponse(false, Result::INVALID_ID);
    return;
  }

  Result::eType result = CheckChoiceSet(app);
  if (Result::SUCCESS != result) {
    SendResponse(false, result);
    return;
  }
  uint32_t grammar_id = application_manager_.GenerateGrammarID();
  (*message_)[strings::msg_params][strings::grammar_id] = grammar_id;
  app->AddChoiceSet(choice_set_id_, (*message_)[strings::msg_params]);
  SendVRAddCommandRequests(app);
}

mobile_apis::Result::eType CreateInteractionChoiceSetRequest::CheckChoiceSet(
    ApplicationConstSharedPtr app) {
  using namespace smart_objects;
  LOG4CXX_AUTO_TRACE(logger_);

  std::set<uint32_t> choice_id_set;

  const SmartArray* choice_set =
      (*message_)[strings::msg_params][strings::choice_set].asArray();

  SmartArray::const_iterator current_choice_set_it = choice_set->begin();
  SmartArray::const_iterator next_choice_set_it;

  for (; choice_set->end() != current_choice_set_it; ++current_choice_set_it) {
    std::pair<std::set<uint32_t>::iterator, bool> ins_res =
        choice_id_set.insert(
            (*current_choice_set_it)[strings::choice_id].asInt());
    if (!ins_res.second) {
      LOG4CXX_ERROR(logger_,
                    "Choise with ID "
                        << (*current_choice_set_it)[strings::choice_id].asInt()
                        << " already exists");
      return mobile_apis::Result::INVALID_ID;
    }

    if (IsWhiteSpaceExist(*current_choice_set_it)) {
      LOG4CXX_ERROR(logger_, "Incoming choice set has contains \t\n \\t \\n");
      return mobile_apis::Result::INVALID_DATA;
    }
    for (next_choice_set_it = current_choice_set_it + 1;
         choice_set->end() != next_choice_set_it;
         ++next_choice_set_it) {
      if (compareSynonyms(*current_choice_set_it, *next_choice_set_it)) {
        return mobile_apis::Result::DUPLICATE_NAME;
      }
    }
  }
  return mobile_apis::Result::SUCCESS;
}

bool CreateInteractionChoiceSetRequest::compareSynonyms(
    const NsSmartDeviceLink::NsSmartObjects::SmartObject& choice1,
    const NsSmartDeviceLink::NsSmartObjects::SmartObject& choice2) {
  smart_objects::SmartArray* vr_cmds_1 =
      choice1[strings::vr_commands].asArray();
  DCHECK(vr_cmds_1 != NULL);
  smart_objects::SmartArray* vr_cmds_2 =
      choice2[strings::vr_commands].asArray();
  DCHECK(vr_cmds_2 != NULL);

  smart_objects::SmartArray::iterator it;
  it = std::find_first_of(vr_cmds_1->begin(),
                          vr_cmds_1->end(),
                          vr_cmds_2->begin(),
                          vr_cmds_2->end(),
                          CreateInteractionChoiceSetRequest::compareStr);

  if (it != vr_cmds_1->end()) {
    LOG4CXX_INFO(logger_,
                 "Incoming choice set has duplicated VR synonyms "
                     << it->asString());
    return true;
  }

  return false;
}

bool CreateInteractionChoiceSetRequest::compareStr(
    const NsSmartDeviceLink::NsSmartObjects::SmartObject& str1,
    const NsSmartDeviceLink::NsSmartObjects::SmartObject& str2) {
  return 0 == strcasecmp(str1.asCharArray(), str2.asCharArray());
}

bool CreateInteractionChoiceSetRequest::IsWhiteSpaceExist(
    const smart_objects::SmartObject& choice_set) {
  LOG4CXX_AUTO_TRACE(logger_);
  const char* str = NULL;

  str = choice_set[strings::menu_name].asCharArray();
  if (!CheckSyntax(str)) {
    LOG4CXX_ERROR(logger_, "Invalid menu_name syntax check failed");
    return true;
  }

  if (choice_set.keyExists(strings::secondary_text)) {
    str = choice_set[strings::secondary_text].asCharArray();
    if (!CheckSyntax(str)) {
      LOG4CXX_ERROR(logger_, "Invalid secondary_text syntax check failed");
      return true;
    }
  }

  if (choice_set.keyExists(strings::tertiary_text)) {
    str = choice_set[strings::tertiary_text].asCharArray();
    if (!CheckSyntax(str)) {
      LOG4CXX_ERROR(logger_, "Invalid tertiary_text syntax check failed");
      return true;
    }
  }

  if (choice_set.keyExists(strings::vr_commands)) {
    const size_t len = choice_set[strings::vr_commands].length();

    for (size_t i = 0; i < len; ++i) {
      str = choice_set[strings::vr_commands][i].asCharArray();
      if (!CheckSyntax(str)) {
        LOG4CXX_ERROR(logger_, "Invalid vr_commands syntax check failed");
        return true;
      }
    }
  }

  if (choice_set.keyExists(strings::image)) {
    str = choice_set[strings::image][strings::value].asCharArray();
    if (!CheckSyntax(str)) {
      LOG4CXX_ERROR(logger_, "Invalid image value syntax check failed");
      return true;
    }
  }

  if (choice_set.keyExists(strings::secondary_image)) {
    str = choice_set[strings::secondary_image][strings::value].asCharArray();
    if (!CheckSyntax(str)) {
      LOG4CXX_ERROR(logger_,
                    "Invalid secondary_image value. "
                    "Syntax check failed");
      return true;
    }
  }
  return false;
}

void CreateInteractionChoiceSetRequest::SendVRAddCommandRequests(
    application_manager::ApplicationSharedPtr const app) {
  LOG4CXX_AUTO_TRACE(logger_);

  smart_objects::SmartObject& choice_set = (*message_)[strings::msg_params];
  smart_objects::SmartObject msg_params =
      smart_objects::SmartObject(smart_objects::SmartType_Map);
  msg_params[strings::type] = hmi_apis::Common_VRCommandType::Choice;
  msg_params[strings::app_id] = app->app_id();
  msg_params[strings::grammar_id] = choice_set[strings::grammar_id];
  const uint32_t choice_count = choice_set[strings::choice_set].length();
  SetAllowedToTerminate(false);

  expected_chs_count_ = choice_count;
  size_t chs_num = 0;
  for (; chs_num < choice_count; ++chs_num) {
    {
      sync_primitives::AutoLock error_lock(error_from_hmi_lock_);
      if (error_from_hmi_) {
        LOG4CXX_WARN(logger_,
                     "Error from HMI received. Stop sending VRCommands");
        break;
      }
    }

    msg_params[strings::cmd_id] =
        choice_set[strings::choice_set][chs_num][strings::choice_id];
    msg_params[strings::vr_commands] =
        smart_objects::SmartObject(smart_objects::SmartType_Array);
    msg_params[strings::vr_commands] =
        choice_set[strings::choice_set][chs_num][strings::vr_commands];

    sync_primitives::AutoLock commands_lock(vr_commands_lock_);
    const uint32_t vr_cmd_id = msg_params[strings::cmd_id].asUInt();
    const uint32_t vr_corr_id =
        SendHMIRequest(hmi_apis::FunctionID::VR_AddCommand, &msg_params, true);

    VRCommandInfo vr_command(vr_cmd_id);
    sent_commands_map_[vr_corr_id] = vr_command;
    LOG4CXX_DEBUG(logger_,
                  "VR_command sent corr_id " << vr_corr_id << " cmd_id "
                                             << vr_corr_id);
  }
  expected_chs_count_ = chs_num;
  LOG4CXX_DEBUG(logger_, "expected_chs_count_ = " << expected_chs_count_);
}

void CreateInteractionChoiceSetRequest::ProcessHmiError(
    const hmi_apis::Common_Result::eType vr_result) {
  LOG4CXX_DEBUG(logger_,
                "Hmi response is not Success: "
                    << vr_result << ". Stop sending VRAddCommand requests");
  if (!error_from_hmi_) {
    error_from_hmi_ = true;
    std::string info =
        vr_result == hmi_apis::Common_Result::UNSUPPORTED_RESOURCE
            ? "VR is not supported by system"
            : "";
    SendResponse(false, GetMobileResultCode(vr_result), info.c_str());
  }
}

bool CreateInteractionChoiceSetRequest::ProcessSuccesfulHMIResponse(
    const uint32_t corr_id) {
  SentCommandsMap::iterator it = sent_commands_map_.find(corr_id);
  if (sent_commands_map_.end() == it) {
    LOG4CXX_WARN(logger_, "HMI response for unknown VR command received");
    return false;
  }
  VRCommandInfo& vr_command = it->second;
  vr_command.succesful_response_received_ = true;
  return true;
}

void CreateInteractionChoiceSetRequest::CountReceivedVRResponses() {
  received_chs_count_++;
  LOG4CXX_DEBUG(logger_,
                "Got VR.AddCommand response, there are "
                    << expected_chs_count_ - received_chs_count_
                    << " more to wait.");
  if (received_chs_count_ < expected_chs_count_) {
    application_manager_.updateRequestTimeout(
        connection_key(), correlation_id(), default_timeout());
    LOG4CXX_DEBUG(logger_, "Timeout for request was updated");
  } else {
    OnAllHMIResponsesReceived();
  }
}

void CreateInteractionChoiceSetRequest::on_event(
    const event_engine::Event& event) {
  using namespace hmi_apis;
  using namespace helpers;
  LOG4CXX_AUTO_TRACE(logger_);

  const smart_objects::SmartObject& message = event.smart_object();
  const Common_Result::eType result = static_cast<Common_Result::eType>(
      message[strings::params][hmi_response::code].asInt());
  const bool is_no_error = Compare<Common_Result::eType, EQ, ONE>(
      result, Common_Result::SUCCESS, Common_Result::WARNINGS);
  uint32_t corr_id = static_cast<uint32_t>(
      message[strings::params][strings::correlation_id].asUInt());
  if (event.id() == hmi_apis::FunctionID::VR_AddCommand) {
    {
      sync_primitives::AutoLock commands_lock(vr_commands_lock_);
      if (is_no_error) {
        if (!ProcessSuccesfulHMIResponse(corr_id)) {
          return;
        }
      } else {
        ProcessHmiError(result);
      }
    }
    CountReceivedVRResponses();
  }
}

void CreateInteractionChoiceSetRequest::onTimeOut() {
  LOG4CXX_AUTO_TRACE(logger_);

  if (!error_from_hmi_) {
    SendResponse(false, mobile_apis::Result::GENERIC_ERROR);
  }
  DeleteChoices();

  // We have to keep request alive until receive all responses from HMI
  // according to SDLAQ-CRS-2976
  sync_primitives::AutoLock timeout_lock_(is_timed_out_lock_);
  is_timed_out_ = true;
  application_manager_.TerminateRequest(
      connection_key(), correlation_id(), function_id());
}

void CreateInteractionChoiceSetRequest::DeleteChoices() {
  LOG4CXX_AUTO_TRACE(logger_);

  ApplicationSharedPtr application =
      application_manager_.application(connection_key());
  if (!application) {
    LOG4CXX_ERROR(logger_, "NULL pointer");
    return;
  }
  application->RemoveChoiceSet(choice_set_id_);

  smart_objects::SmartObject msg_param(smart_objects::SmartType_Map);
  msg_param[strings::app_id] = application->app_id();

  sync_primitives::AutoLock commands_lock(vr_commands_lock_);
  SentCommandsMap::const_iterator it = sent_commands_map_.begin();
  for (; it != sent_commands_map_.end(); ++it) {
    const VRCommandInfo& vr_command_info = it->second;
    if (vr_command_info.succesful_response_received_) {
      msg_param[strings::cmd_id] = vr_command_info.cmd_id_;
      SendHMIRequest(hmi_apis::FunctionID::VR_DeleteCommand, &msg_param);
    } else {
      LOG4CXX_WARN(logger_,
                   "succesful response has not been received for cmd_id =  "
                       << vr_command_info.cmd_id_);
    }
  }
  sent_commands_map_.clear();
}

void CreateInteractionChoiceSetRequest::OnAllHMIResponsesReceived() {
  LOG4CXX_AUTO_TRACE(logger_);

  if (!error_from_hmi_) {
    SendResponse(true, mobile_apis::Result::SUCCESS);

    ApplicationSharedPtr application =
        application_manager_.application(connection_key());
    if (!application) {
      LOG4CXX_ERROR(logger_, "NULL pointer");
      return;
    }
    application->UpdateHash();
  } else {
    DeleteChoices();
  }

  application_manager_.TerminateRequest(
      connection_key(), correlation_id(), function_id());
}

}  // namespace commands

}  // namespace application_manager<|MERGE_RESOLUTION|>--- conflicted
+++ resolved
@@ -53,11 +53,8 @@
     , expected_chs_count_(0)
     , received_chs_count_(0)
     , error_from_hmi_(false)
-<<<<<<< HEAD
-    , is_timed_out_(false) {}
-=======
+    , is_timed_out_(false)
     , vr_commands_lock_(true) {}
->>>>>>> 22a014b3
 
 CreateInteractionChoiceSetRequest::~CreateInteractionChoiceSetRequest() {
   LOG4CXX_AUTO_TRACE(logger_);
