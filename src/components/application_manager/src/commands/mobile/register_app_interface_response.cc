/*

 Copyright (c) 2013, Ford Motor Company
 All rights reserved.

 Redistribution and use in source and binary forms, with or without
 modification, are permitted provided that the following conditions are met:

 Redistributions of source code must retain the above copyright notice, this
 list of conditions and the following disclaimer.

 Redistributions in binary form must reproduce the above copyright notice,
 this list of conditions and the following
 disclaimer in the documentation and/or other materials provided with the
 distribution.

 Neither the name of the Ford Motor Company nor the names of its contributors
 may be used to endorse or promote products derived from this software
 without specific prior written permission.

 THIS SOFTWARE IS PROVIDED BY THE COPYRIGHT HOLDERS AND CONTRIBUTORS "AS IS"
 AND ANY EXPRESS OR IMPLIED WARRANTIES, INCLUDING, BUT NOT LIMITED TO, THE
 IMPLIED WARRANTIES OF MERCHANTABILITY AND FITNESS FOR A PARTICULAR PURPOSE
 ARE DISCLAIMED. IN NO EVENT SHALL THE COPYRIGHT HOLDER OR CONTRIBUTORS BE
 LIABLE FOR ANY DIRECT, INDIRECT, INCIDENTAL, SPECIAL, EXEMPLARY, OR
 CONSEQUENTIAL DAMAGES (INCLUDING, BUT NOT LIMITED TO, PROCUREMENT OF
 SUBSTITUTE GOODS OR SERVICES; LOSS OF USE, DATA, OR PROFITS; OR BUSINESS
 INTERRUPTION) HOWEVER CAUSED AND ON ANY THEORY OF LIABILITY, WHETHER IN
 CONTRACT, STRICT LIABILITY, OR TORT (INCLUDING NEGLIGENCE OR OTHERWISE)
 ARISING IN ANY WAY OUT OF THE USE OF THIS SOFTWARE, EVEN IF ADVISED OF THE
 POSSIBILITY OF SUCH DAMAGE.
 */

#include "application_manager/commands/mobile/register_app_interface_response.h"
#include "interfaces/MOBILE_API.h"
#include "application_manager/application_manager.h"
#include "application_manager/policies/policy_handler_interface.h"
#include "connection_handler/connection_handler.h"
#include "application_manager/policies/policy_handler_interface.h"

namespace application_manager {

namespace commands {

void RegisterAppInterfaceResponse::Run() {
  LOGGER_AUTO_TRACE(logger_);

  mobile_apis::Result::eType result_code = mobile_apis::Result::SUCCESS;
  bool success = (*message_)[strings::msg_params][strings::success].asBool();
  bool last_message = !success;
  // Do not close connection in case of APPLICATION_NOT_REGISTERED despite it is
  // an error
  if (!success &&
      (*message_)[strings::msg_params].keyExists(strings::result_code)) {
    result_code = static_cast<mobile_apis::Result::eType>(
        (*message_)[strings::msg_params][strings::result_code].asInt());
    if (result_code == mobile_apis::Result::APPLICATION_REGISTERED_ALREADY) {
      last_message = false;
    }
  }

  SendResponse(success, result_code, last_message);

  if (mobile_apis::Result::SUCCESS != result_code) {
    return;
  }

  // Add registered application to the policy db right after response sent to
  // mobile to be able to check all other API according to app permissions
  application_manager::ApplicationSharedPtr application =
      application_manager_.application(connection_key());
  if (!application) {
    LOGGER_ERROR(logger_,
                 "Application with connection key " << connection_key()
                                                    << " is not registered.");
    return;
  }

  SetHeartBeatTimeout(connection_key(), application->policy_app_id());

  // Default HMI level should be set before any permissions validation, since it
  // relies on HMI level.
  application_manager_.OnApplicationRegistered(application);

  // Sends OnPermissionChange notification to mobile right after RAI response
  // and HMI level set-up
<<<<<<< HEAD
  application_manager_.GetPolicyHandler().OnAppRegisteredOnMobile(
      application->policy_app_id());
=======
  application_manager::ApplicationManagerImpl::instance()
      ->GetPolicyHandler()
      .OnAppRegisteredOnMobile(application->mobile_app_id());
>>>>>>> 37ff416f
}

void RegisterAppInterfaceResponse::SetHeartBeatTimeout(
    uint32_t connection_key, const std::string& mobile_app_id) {
  LOGGER_AUTO_TRACE(logger_);
<<<<<<< HEAD
  policy::PolicyHandlerInterface& policy_handler =
      application_manager_.GetPolicyHandler();
  if (policy_handler.PolicyEnabled()) {
    const uint32_t timeout = policy_handler.HeartBeatTimeout(mobile_app_id);
    if (timeout > 0) {
      application_manager_.connection_handler().SetHeartBeatTimeout(
          connection_key, timeout);
=======
  const policy::PolicyHandlerInterface& policy_handler =
      application_manager::ApplicationManagerImpl::instance()
          ->GetPolicyHandler();
  if (policy_handler.PolicyEnabled()) {
    const uint32_t timeout = policy_handler.HeartBeatTimeout(mobile_app_id);
    if (timeout > 0) {
      application_manager::ApplicationManagerImpl::instance()
          ->connection_handler()
          .SetHeartBeatTimeout(connection_key, timeout);
>>>>>>> 37ff416f
    }
  } else {
    LOGGER_INFO(logger_, "Policy is turn off");
  }
}

}  // namespace commands
}  // namespace application_manager<|MERGE_RESOLUTION|>--- conflicted
+++ resolved
@@ -54,7 +54,7 @@
       (*message_)[strings::msg_params].keyExists(strings::result_code)) {
     result_code = static_cast<mobile_apis::Result::eType>(
         (*message_)[strings::msg_params][strings::result_code].asInt());
-    if (result_code == mobile_apis::Result::APPLICATION_REGISTERED_ALREADY) {
+    if (result_code ==  mobile_apis::Result::APPLICATION_REGISTERED_ALREADY) {
       last_message = false;
     }
   }
@@ -84,20 +84,13 @@
 
   // Sends OnPermissionChange notification to mobile right after RAI response
   // and HMI level set-up
-<<<<<<< HEAD
   application_manager_.GetPolicyHandler().OnAppRegisteredOnMobile(
       application->policy_app_id());
-=======
-  application_manager::ApplicationManagerImpl::instance()
-      ->GetPolicyHandler()
-      .OnAppRegisteredOnMobile(application->mobile_app_id());
->>>>>>> 37ff416f
 }
 
 void RegisterAppInterfaceResponse::SetHeartBeatTimeout(
     uint32_t connection_key, const std::string& mobile_app_id) {
   LOGGER_AUTO_TRACE(logger_);
-<<<<<<< HEAD
   policy::PolicyHandlerInterface& policy_handler =
       application_manager_.GetPolicyHandler();
   if (policy_handler.PolicyEnabled()) {
@@ -105,17 +98,6 @@
     if (timeout > 0) {
       application_manager_.connection_handler().SetHeartBeatTimeout(
           connection_key, timeout);
-=======
-  const policy::PolicyHandlerInterface& policy_handler =
-      application_manager::ApplicationManagerImpl::instance()
-          ->GetPolicyHandler();
-  if (policy_handler.PolicyEnabled()) {
-    const uint32_t timeout = policy_handler.HeartBeatTimeout(mobile_app_id);
-    if (timeout > 0) {
-      application_manager::ApplicationManagerImpl::instance()
-          ->connection_handler()
-          .SetHeartBeatTimeout(connection_key, timeout);
->>>>>>> 37ff416f
     }
   } else {
     LOGGER_INFO(logger_, "Policy is turn off");
