/*

 Copyright (c) 2013, Ford Motor Company
 All rights reserved.

 Redistribution and use in source and binary forms, with or without
 modification, are permitted provided that the following conditions are met:

 Redistributions of source code must retain the above copyright notice, this
 list of conditions and the following disclaimer.

 Redistributions in binary form must reproduce the above copyright notice,
 this list of conditions and the following
 disclaimer in the documentation and/or other materials provided with the
 distribution.

 Neither the name of the Ford Motor Company nor the names of its contributors
 may be used to endorse or promote products derived from this software
 without specific prior written permission.

 THIS SOFTWARE IS PROVIDED BY THE COPYRIGHT HOLDERS AND CONTRIBUTORS "AS IS"
 AND ANY EXPRESS OR IMPLIED WARRANTIES, INCLUDING, BUT NOT LIMITED TO, THE
 IMPLIED WARRANTIES OF MERCHANTABILITY AND FITNESS FOR A PARTICULAR PURPOSE
 ARE DISCLAIMED. IN NO EVENT SHALL THE COPYRIGHT HOLDER OR CONTRIBUTORS BE
 LIABLE FOR ANY DIRECT, INDIRECT, INCIDENTAL, SPECIAL, EXEMPLARY, OR
 CONSEQUENTIAL DAMAGES (INCLUDING, BUT NOT LIMITED TO, PROCUREMENT OF
 SUBSTITUTE GOODS OR SERVICES; LOSS OF USE, DATA, OR PROFITS; OR BUSINESS
 INTERRUPTION) HOWEVER CAUSED AND ON ANY THEORY OF LIABILITY, WHETHER IN
 CONTRACT, STRICT LIABILITY, OR TORT (INCLUDING NEGLIGENCE OR OTHERWISE)
 ARISING IN ANY WAY OUT OF THE USE OF THIS SOFTWARE, EVEN IF ADVISED OF THE
 POSSIBILITY OF SUCH DAMAGE.
 */

#include "application_manager/commands/mobile/alert_maneuver_response.h"

#include "interfaces/HMI_API.h"

namespace application_manager {

namespace commands {

<<<<<<< HEAD
AlertManeuverResponse::AlertManeuverResponse(
    const MessageSharedPtr& message, ApplicationManager& application_manager)
    : CommandResponseImpl(message, application_manager) {}
=======
AlertManeuverResponse::AlertManeuverResponse(const MessageSharedPtr& message)
    : CommandResponseImpl(message) {}
>>>>>>> 64ac11d0

AlertManeuverResponse::~AlertManeuverResponse() {}

void AlertManeuverResponse::Run() {
  LOGGER_AUTO_TRACE(logger_);

  application_manager_.SendMessageToMobile(message_);
}

}  // namespace commands

}  // namespace application_manager<|MERGE_RESOLUTION|>--- conflicted
+++ resolved
@@ -32,21 +32,15 @@
  */
 
 #include "application_manager/commands/mobile/alert_maneuver_response.h"
-
 #include "interfaces/HMI_API.h"
 
 namespace application_manager {
 
 namespace commands {
 
-<<<<<<< HEAD
-AlertManeuverResponse::AlertManeuverResponse(
-    const MessageSharedPtr& message, ApplicationManager& application_manager)
-    : CommandResponseImpl(message, application_manager) {}
-=======
 AlertManeuverResponse::AlertManeuverResponse(const MessageSharedPtr& message)
-    : CommandResponseImpl(message) {}
->>>>>>> 64ac11d0
+    : CommandResponseImpl(message) {
+}
 
 AlertManeuverResponse::~AlertManeuverResponse() {}
 
