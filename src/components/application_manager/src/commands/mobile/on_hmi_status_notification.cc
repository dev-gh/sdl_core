--- conflicted
+++ resolved
@@ -32,7 +32,6 @@
  */
 
 #include "application_manager/commands/mobile/on_hmi_status_notification.h"
-
 #include "application_manager/message_helper.h"
 #include "application_manager/message.h"
 #include "interfaces/MOBILE_API.h"
@@ -41,13 +40,8 @@
 namespace commands {
 
 OnHMIStatusNotification::OnHMIStatusNotification(
-<<<<<<< HEAD
     const MessageSharedPtr& message, ApplicationManager& application_manager)
     : CommandNotificationImpl(message, application_manager) {}
-=======
-    const MessageSharedPtr& message)
-    : CommandNotificationImpl(message) {}
->>>>>>> 64ac11d0
 
 OnHMIStatusNotification::~OnHMIStatusNotification() {}
 
@@ -56,12 +50,7 @@
 
   (*message_)[strings::params][strings::message_type] =
       static_cast<int32_t>(application_manager::MessageType::kNotification);
-<<<<<<< HEAD
   ApplicationSharedPtr app = application_manager_.application(connection_key());
-=======
-  ApplicationSharedPtr app =
-      ApplicationManagerImpl::instance()->application(connection_key());
->>>>>>> 64ac11d0
   if (!app.valid()) {
     LOGGER_ERROR(logger_, "OnHMIStatusNotification application doesn't exist");
     return;
@@ -76,25 +65,16 @@
       app->set_tts_properties_in_none(true);
       LOGGER_INFO(logger_,
                   "OnHMIStatusNotification::Send TTS GlobalProperties"
-                  " with empty array to HMI");
-<<<<<<< HEAD
+                   " with empty array to HMI");
       MessageHelper::SendTTSGlobalProperties(app, false, application_manager_);
-=======
-      MessageHelper::SendTTSGlobalProperties(app, false);
->>>>>>> 64ac11d0
     }
   } else if ((mobile_apis::HMILevel::HMI_FULL == hmi_level) ||
-             (mobile_apis::HMILevel::HMI_LIMITED == hmi_level)) {
+      (mobile_apis::HMILevel::HMI_LIMITED == hmi_level)) {
     if (!(app->tts_properties_in_full())) {
       app->set_tts_properties_in_full(true);
       LOGGER_INFO(logger_,
-                  "OnHMIStatusNotification AddAppToTTSGlobalPropertiesList");
-<<<<<<< HEAD
+                   "OnHMIStatusNotification AddAppToTTSGlobalPropertiesList");
       application_manager_.AddAppToTTSGlobalPropertiesList(app->app_id());
-=======
-      ApplicationManagerImpl::instance()->AddAppToTTSGlobalPropertiesList(
-          app->app_id());
->>>>>>> 64ac11d0
     }
   }
   SendNotification();
