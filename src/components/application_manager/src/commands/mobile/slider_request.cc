--- conflicted
+++ resolved
@@ -32,7 +32,6 @@
  */
 
 #include "application_manager/commands/mobile/slider_request.h"
-
 #include "application_manager/application_impl.h"
 #include "application_manager/message_helper.h"
 #include "utils/helpers.h"
@@ -42,29 +41,21 @@
 
 namespace commands {
 
-<<<<<<< HEAD
 SliderRequest::SliderRequest(const MessageSharedPtr& message,
                              ApplicationManager& application_manager)
     : CommandRequestImpl(message, application_manager) {
-=======
-SliderRequest::SliderRequest(const MessageSharedPtr& message)
-    : CommandRequestImpl(message) {
->>>>>>> 37ff416f
   subscribe_on_event(hmi_apis::FunctionID::UI_OnResetTimeout);
 }
 
 SliderRequest::~SliderRequest() {}
 
 bool SliderRequest::Init() {
+
   /* Timeout in milliseconds.
      If omitted a standard value of 10000 milliseconds is used.*/
   if ((*message_)[strings::msg_params].keyExists(strings::timeout)) {
     default_timeout_ =
-<<<<<<< HEAD
         application_manager_.get_settings().default_timeout() +
-=======
-        profile::Profile::instance()->default_timeout() +
->>>>>>> 37ff416f
         (*message_)[strings::msg_params][strings::timeout].asUInt();
   }
 
@@ -75,7 +66,7 @@
   LOGGER_AUTO_TRACE(logger_);
 
   ApplicationSharedPtr application = application_manager_.application(
-      (*message_)[strings::params][strings::connection_key].asUInt());
+          (*message_)[strings::params][strings::connection_key].asUInt());
 
   if (!application) {
     LOGGER_ERROR(logger_, "Application is not registered");
@@ -130,14 +121,11 @@
   const event_engine::Event::EventID event_id = event.id();
   if (event_id == FunctionID::UI_OnResetTimeout) {
     LOGGER_INFO(logger_, "Received UI_OnResetTimeout event");
-<<<<<<< HEAD
     application_manager_.updateRequestTimeout(
-=======
-    ApplicationManagerImpl::instance()->updateRequestTimeout(
->>>>>>> 37ff416f
         connection_key(), correlation_id(), default_timeout());
     return;
   }
+
   if (event_id != FunctionID::UI_Slider) {
     LOGGER_ERROR(logger_, "Received unknown event" << event.id());
     return;
@@ -156,13 +144,13 @@
   if (is_timeout_aborted) {
     if (message[strings::params][strings::data].keyExists(
             strings::slider_position)) {
-      // Copy slider_position info to msg_params section
+      //Copy slider_position info to msg_params section
       response_msg_params[strings::slider_position] =
           message[strings::params][strings::data][strings::slider_position];
     } else {
       LOGGER_ERROR(logger_,
                    strings::slider_position << " field is absent"
-                                               " in response.");
+                    " in response.");
       response_msg_params[strings::slider_position] = 0;
     }
   }
@@ -205,4 +193,4 @@
 }
 
 }  // namespace commands
-}  // namespace application_manager+}  // namespace application_manager
