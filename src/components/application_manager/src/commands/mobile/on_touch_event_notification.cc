/*

 Copyright (c) 2013, Ford Motor Company
 All rights reserved.

 Redistribution and use in source and binary forms, with or without
 modification, are permitted provided that the following conditions are met:

 Redistributions of source code must retain the above copyright notice, this
 list of conditions and the following disclaimer.

 Redistributions in binary form must reproduce the above copyright notice,
 this list of conditions and the following
 disclaimer in the documentation and/or other materials provided with the
 distribution.

 Neither the name of the Ford Motor Company nor the names of its contributors
 may be used to endorse or promote products derived from this software
 without specific prior written permission.

 THIS SOFTWARE IS PROVIDED BY THE COPYRIGHT HOLDERS AND CONTRIBUTORS "AS IS"
 AND ANY EXPRESS OR IMPLIED WARRANTIES, INCLUDING, BUT NOT LIMITED TO, THE
 IMPLIED WARRANTIES OF MERCHANTABILITY AND FITNESS FOR A PARTICULAR PURPOSE
 ARE DISCLAIMED. IN NO EVENT SHALL THE COPYRIGHT HOLDER OR CONTRIBUTORS BE
 LIABLE FOR ANY DIRECT, INDIRECT, INCIDENTAL, SPECIAL, EXEMPLARY, OR
 CONSEQUENTIAL DAMAGES (INCLUDING, BUT NOT LIMITED TO, PROCUREMENT OF
 SUBSTITUTE GOODS OR SERVICES; LOSS OF USE, DATA, OR PROFITS; OR BUSINESS
 INTERRUPTION) HOWEVER CAUSED AND ON ANY THEORY OF LIABILITY, WHETHER IN
 CONTRACT, STRICT LIABILITY, OR TORT (INCLUDING NEGLIGENCE OR OTHERWISE)
 ARISING IN ANY WAY OUT OF THE USE OF THIS SOFTWARE, EVEN IF ADVISED OF THE
 POSSIBILITY OF SUCH DAMAGE.
 */

#include "application_manager/commands/mobile/on_touch_event_notification.h"

#include "application_manager/application_impl.h"

namespace application_manager {

namespace commands {

namespace mobile {

OnTouchEventNotification::OnTouchEventNotification(
<<<<<<< HEAD
    const MessageSharedPtr& message, ApplicationManager& application_manager)
    : CommandNotificationImpl(message, application_manager) {}
=======
    const MessageSharedPtr& message)
    : CommandNotificationImpl(message) {}
>>>>>>> 37ff416f

OnTouchEventNotification::~OnTouchEventNotification() {}

void OnTouchEventNotification::Run() {
  LOGGER_AUTO_TRACE(logger_);

  const std::vector<ApplicationSharedPtr>& applications =
      application_manager_.applications_with_navi();

  std::vector<ApplicationSharedPtr>::const_iterator it = applications.begin();
  for (; applications.end() != it; ++it) {
    ApplicationSharedPtr app = *it;
    if (app->IsFullscreen()) {
      (*message_)[strings::params][strings::connection_key] = app->app_id();
      SendNotification();
    }
  }
}

}  // namespace mobile

}  // namespace commands

}  // namespace application_manager<|MERGE_RESOLUTION|>--- conflicted
+++ resolved
@@ -32,7 +32,6 @@
  */
 
 #include "application_manager/commands/mobile/on_touch_event_notification.h"
-
 #include "application_manager/application_impl.h"
 
 namespace application_manager {
@@ -42,13 +41,8 @@
 namespace mobile {
 
 OnTouchEventNotification::OnTouchEventNotification(
-<<<<<<< HEAD
     const MessageSharedPtr& message, ApplicationManager& application_manager)
     : CommandNotificationImpl(message, application_manager) {}
-=======
-    const MessageSharedPtr& message)
-    : CommandNotificationImpl(message) {}
->>>>>>> 37ff416f
 
 OnTouchEventNotification::~OnTouchEventNotification() {}
 
