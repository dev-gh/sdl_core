/*
 Copyright (c) 2015, Ford Motor Company
 All rights reserved.

 Redistribution and use in source and binary forms, with or without
 modification, are permitted provided that the following conditions are met:

 Redistributions of source code must retain the above copyright notice, this
 list of conditions and the following disclaimer.

 Redistributions in binary form must reproduce the above copyright notice,
 this list of conditions and the following
 disclaimer in the documentation and/or other materials provided with the
 distribution.

 Neither the name of the Ford Motor Company nor the names of its contributors
 may be used to endorse or promote products derived from this software
 without specific prior written permission.

 THIS SOFTWARE IS PROVIDED BY THE COPYRIGHT HOLDERS AND CONTRIBUTORS "AS IS"
 AND ANY EXPRESS OR IMPLIED WARRANTIES, INCLUDING, BUT NOT LIMITED TO, THE
 IMPLIED WARRANTIES OF MERCHANTABILITY AND FITNESS FOR A PARTICULAR PURPOSE
 ARE DISCLAIMED. IN NO EVENT SHALL THE COPYRIGHT HOLDER OR CONTRIBUTORS BE
 LIABLE FOR ANY DIRECT, INDIRECT, INCIDENTAL, SPECIAL, EXEMPLARY, OR
 CONSEQUENTIAL DAMAGES (INCLUDING, BUT NOT LIMITED TO, PROCUREMENT OF
 SUBSTITUTE GOODS OR SERVICES; LOSS OF USE, DATA, OR PROFITS; OR BUSINESS
 INTERRUPTION) HOWEVER CAUSED AND ON ANY THEORY OF LIABILITY, WHETHER IN
 CONTRACT, STRICT LIABILITY, OR TORT (INCLUDING NEGLIGENCE OR OTHERWISE)
 ARISING IN ANY WAY OUT OF THE USE OF THIS SOFTWARE, EVEN IF ADVISED OF THE
 POSSIBILITY OF SUCH DAMAGE.
 */

#include <string.h>
#include <algorithm>
#include "application_manager/commands/mobile/set_global_properties_request.h"

#include "application_manager/message_helper.h"
#include "interfaces/MOBILE_API.h"
#include "interfaces/HMI_API.h"
#include "utils/helpers.h"

namespace application_manager {

namespace commands {

SetGlobalPropertiesRequest::SetGlobalPropertiesRequest(
    const MessageSharedPtr& message, ApplicationManager& application_manager)
    : CommandRequestImpl(message, application_manager)
    , is_ui_send_(false)
    , is_tts_send_(false)
    , is_ui_received_(false)
    , is_tts_received_(false)
    , ui_result_(hmi_apis::Common_Result::INVALID_ENUM)
    , tts_result_(hmi_apis::Common_Result::INVALID_ENUM) {}

SetGlobalPropertiesRequest::~SetGlobalPropertiesRequest() {}

void SetGlobalPropertiesRequest::Run() {
  LOG4CXX_AUTO_TRACE(logger_);

  const smart_objects::SmartObject& msg_params =
      (*message_)[strings::msg_params];

  ApplicationSharedPtr app = application_manager_.application(connection_key());

  if (!app) {
    LOG4CXX_ERROR(logger_,
                  "No application associated with connection key "
                      << connection_key());
    SendResponse(false, mobile_apis::Result::APPLICATION_NOT_REGISTERED);
    return;
  }

  if (!ValidateConditionalMandatoryParameters(msg_params)) {
    SendResponse(false,
                 mobile_apis::Result::INVALID_DATA,
                 "There are no parameters present in request.");
    return;
  }

  mobile_apis::Result::eType verification_result = mobile_apis::Result::SUCCESS;

  if ((*message_)[strings::msg_params].keyExists(strings::menu_icon)) {
    verification_result = MessageHelper::VerifyImage(
        (*message_)[strings::msg_params][strings::menu_icon],
        app,
        application_manager_);
    if (mobile_apis::Result::SUCCESS != verification_result) {
      LOG4CXX_ERROR(
          logger_, "MessageHelper::VerifyImage return " << verification_result);
      SendResponse(false, verification_result);
      return;
    }
  }
  // Check for image file(s) in vrHelpItem
  if ((*message_)[strings::msg_params].keyExists(strings::vr_help)) {
    if (mobile_apis::Result::SUCCESS !=
        MessageHelper::VerifyImageVrHelpItems(
            (*message_)[strings::msg_params][strings::vr_help],
            app,
            application_manager_)) {
      LOG4CXX_ERROR(logger_, "MessageHelper::VerifyImage return INVALID_DATA!");
      SendResponse(false, mobile_apis::Result::INVALID_DATA);
      return;
    }
  }

  if (IsWhiteSpaceExist()) {
    LOG4CXX_ERROR(logger_, "White spaces found");
    SendResponse(false, mobile_apis::Result::INVALID_DATA);
    return;
  }

  // if application waits for sending ttsGlobalProperties need to remove this
  // application from tts_global_properties_app_list_
  application_manager_.RemoveAppFromTTSGlobalPropertiesList(connection_key());
  bool is_help_prompt_present = msg_params.keyExists(strings::help_prompt);
  bool is_timeout_prompt_present =
      msg_params.keyExists(strings::timeout_prompt);
  bool is_vr_help_title_present = msg_params.keyExists(strings::vr_help_title);
  bool is_vr_help_present = msg_params.keyExists(strings::vr_help);

  // check VR params
  if (is_vr_help_title_present ^ is_vr_help_present) {
    LOG4CXX_ERROR(logger_,
                  "Reject because of vr_help or vr_help_title only provided");
    SendResponse(false, mobile_apis::Result::REJECTED);
    return;
  }
  if (is_vr_help_title_present && is_vr_help_present) {
    LOG4CXX_DEBUG(logger_, "VRHelp params presents");

    if (!CheckVrHelpItemsOrder(msg_params[strings::vr_help])) {
      LOG4CXX_ERROR(logger_,
                    "VR Help Items contains nonsequential positions"
                        << " (e.g. [1,2,4]) or not started from 1");
      SendResponse(false, mobile_apis::Result::REJECTED);
      return;
    }

    smart_objects::SmartObject params =
        smart_objects::SmartObject(smart_objects::SmartType_Map);

    PrepareUIRequestVRHelpData(app, msg_params, params);
    PrepareUIRequestMenuAndKeyboardData(app, msg_params, params);

    params[strings::app_id] = app->app_id();
    SendUIRequest(params, true);
  } else {
    LOG4CXX_DEBUG(logger_, "VRHelp params does not present");
    DCHECK_OR_RETURN_VOID(!is_vr_help_title_present && !is_vr_help_present);

    smart_objects::SmartObject params =
        smart_objects::SmartObject(smart_objects::SmartType_Map);

    if (ValidateVRHelpTitle(app->vr_help_title())) {
      LOG4CXX_DEBUG(logger_, "App already contains VRHelp data");
    } else {
      if (!PrepareUIRequestDefaultVRHelpData(app, params)) {
        LOG4CXX_ERROR(logger_, "default VRHElp data could not be generated");
        SendResponse(false, mobile_apis::Result::INVALID_DATA);
        return;
      }
    }
    PrepareUIRequestMenuAndKeyboardData(app, msg_params, params);

    // Preparing data
    if (params.empty()) {
      LOG4CXX_DEBUG(logger_, "No UI info provided");
    } else {
      params[strings::app_id] = app->app_id();
      SendUIRequest(params, true);
    }
  }

  // check TTS params
  if (is_help_prompt_present || is_timeout_prompt_present) {
    LOG4CXX_DEBUG(logger_, "TTS params presents");
    smart_objects::SmartObject params =
        smart_objects::SmartObject(smart_objects::SmartType_Map);

    if (is_help_prompt_present) {
      app->set_help_prompt(msg_params.getElement(strings::help_prompt));
      params[strings::help_prompt] = (*app->help_prompt());
    }

    if (is_timeout_prompt_present) {
      app->set_timeout_prompt(msg_params.getElement(strings::timeout_prompt));
      params[strings::timeout_prompt] = (*app->timeout_prompt());
    }

    params[strings::app_id] = app->app_id();
    SendTTSRequest(params, true);
  }
}

bool SetGlobalPropertiesRequest::CheckVrHelpItemsOrder(
    const smart_objects::SmartObject& vr_help) {
  LOG4CXX_AUTO_TRACE(logger_);
  DCHECK_OR_RETURN(vr_help.getType() == smart_objects::SmartType_Array, false);
  const size_t vr_help_length = vr_help.length();
  DCHECK_OR_RETURN(vr_help_length > 0, false);

  for (size_t j = 0; j < vr_help_length; ++j) {
    const size_t position =
        vr_help.getElement(j).getElement(strings::position).asUInt();
    // Elements shall start from 1 and increment one by one
    if (position != (j + 1)) {
      LOG4CXX_ERROR(logger_,
                    "VR help items order is wrong"
                        << " at " << j << ", position value:" << position);
      return false;
    }
  }
  return true;
}

void SetGlobalPropertiesRequest::on_event(const event_engine::Event& event) {
  LOG4CXX_AUTO_TRACE(logger_);
  using namespace helpers;
  const smart_objects::SmartObject& message = event.smart_object();

  switch (event.id()) {
    case hmi_apis::FunctionID::UI_SetGlobalProperties: {
      LOG4CXX_INFO(logger_, "Received UI_SetGlobalProperties event");
      is_ui_received_ = true;
      ui_result_ = static_cast<hmi_apis::Common_Result::eType>(
          message[strings::params][hmi_response::code].asInt());
      break;
    }
    case hmi_apis::FunctionID::TTS_SetGlobalProperties: {
      LOG4CXX_INFO(logger_, "Received TTS_SetGlobalProperties event");
      is_tts_received_ = true;
      tts_result_ = static_cast<hmi_apis::Common_Result::eType>(
          message[strings::params][hmi_response::code].asInt());
      break;
    }
    default: {
      LOG4CXX_ERROR(logger_, "Received unknown event" << event.id());
      return;
    }
  }

<<<<<<< HEAD
  if (!IsPendingResponseExist()) {
    bool result = ((hmi_apis::Common_Result::SUCCESS == ui_result_)
                   && (hmi_apis::Common_Result::SUCCESS == tts_result_ ||
                       hmi_apis::Common_Result::UNSUPPORTED_RESOURCE == tts_result_))
                  || ((hmi_apis::Common_Result::SUCCESS == ui_result_ ||
                       hmi_apis::Common_Result::UNSUPPORTED_RESOURCE == ui_result_)
                      && (hmi_apis::Common_Result::INVALID_ENUM == tts_result_))
                  || ((hmi_apis::Common_Result::INVALID_ENUM == ui_result_ ||
                       hmi_apis::Common_Result::UNSUPPORTED_RESOURCE == ui_result_)
                      && (hmi_apis::Common_Result::SUCCESS == tts_result_));

    mobile_apis::Result::eType result_code;
    const char* return_info = NULL;

    if (result) {
      if (hmi_apis::Common_Result::UNSUPPORTED_RESOURCE == tts_result_) {
        result_code = mobile_apis::Result::WARNINGS;
        return_info = "Unsupported phoneme type sent in a prompt";
      } else {
        result_code = static_cast<mobile_apis::Result::eType>(
                        std::max(ui_result_, tts_result_));
      }
    } else {
      result_code = static_cast<mobile_apis::Result::eType>(
                      std::max(ui_result_, tts_result_));
    }
=======
  if (IsPendingResponseExist()) {
    LOG4CXX_DEBUG(logger_, "Continue waiting for response");
    return;
  }
>>>>>>> aff7f09a

  const bool is_tts_succeeded =
      Compare<hmi_apis::Common_Result::eType, EQ, ONE>(
          tts_result_,
          hmi_apis::Common_Result::SUCCESS,
          hmi_apis::Common_Result::UNSUPPORTED_RESOURCE,
          hmi_apis::Common_Result::WARNINGS);

  const bool is_ui_succeeded = Compare<hmi_apis::Common_Result::eType, EQ, ONE>(
      ui_result_,
      hmi_apis::Common_Result::SUCCESS,
      hmi_apis::Common_Result::UNSUPPORTED_RESOURCE,
      hmi_apis::Common_Result::WARNINGS);

  const bool is_ui_invalid_unsupported =
      Compare<hmi_apis::Common_Result::eType, EQ, ONE>(
          ui_result_,
          hmi_apis::Common_Result::INVALID_ENUM,
          hmi_apis::Common_Result::UNSUPPORTED_RESOURCE);

  bool result = (is_tts_succeeded && is_ui_succeeded) ||
                (is_ui_succeeded &&
                 hmi_apis::Common_Result::INVALID_ENUM == tts_result_) ||
                (is_ui_invalid_unsupported && is_tts_succeeded);

  mobile_apis::Result::eType result_code = mobile_apis::Result::INVALID_ENUM;
  const char* return_info = NULL;

  const bool is_ui_or_tts_warning =
      Compare<hmi_apis::Common_Result::eType, EQ, ONE>(
          hmi_apis::Common_Result::WARNINGS, tts_result_, ui_result_);

  if (result && (hmi_apis::Common_Result::UNSUPPORTED_RESOURCE == tts_result_ ||
                 is_ui_or_tts_warning)) {
    result_code = mobile_apis::Result::WARNINGS;
    return_info =
        std::string("Unsupported phoneme type sent in a prompt").c_str();
  } else {
    result_code =
        MessageHelper::HMIToMobileResult(std::max(ui_result_, tts_result_));
  }

  // TODO{ALeshin} APPLINK-15858. connection_key removed during SendResponse
  ApplicationSharedPtr application =
      application_manager_.application(connection_key());

  SendResponse(
      result, result_code, return_info, &(message[strings::msg_params]));

  if (!application) {
    LOG4CXX_DEBUG(logger_, "NULL pointer.");
    return;
  }

  if (result) {
    application->UpdateHash();
  }
}

bool SetGlobalPropertiesRequest::ValidateVRHelpTitle(
    const smart_objects::SmartObject* const vr_help_so_ptr) {
  LOG4CXX_AUTO_TRACE(logger_);
  if (vr_help_so_ptr) {
    const std::string& vr_help = vr_help_so_ptr->asString();
    LOG4CXX_TRACE(logger_, "App contains vr_help_title: \"" << vr_help << '"');
    return !vr_help.empty();
  }
  return false;
}

void SetGlobalPropertiesRequest::PrepareUIRequestVRHelpData(
    const ApplicationSharedPtr app,
    const smart_objects::SmartObject& msg_params,
    smart_objects::SmartObject& out_params) {
  LOG4CXX_AUTO_TRACE(logger_);
  DCHECK_OR_RETURN_VOID(app);

  app->set_vr_help_title(msg_params.getElement(strings::vr_help_title));
  app->set_vr_help(msg_params.getElement(strings::vr_help));

  out_params[strings::vr_help_title] = (*app->vr_help_title());
  out_params[strings::vr_help] = (*app->vr_help());
}

bool SetGlobalPropertiesRequest::PrepareUIRequestDefaultVRHelpData(
    const ApplicationSharedPtr app, smart_objects::SmartObject& out_params) {
  LOG4CXX_AUTO_TRACE(logger_);
  DCHECK_OR_RETURN(app, false);

  LOG4CXX_DEBUG(logger_, "Generate default VRHelp data");
  const DataAccessor<CommandsMap> accessor = app->commands_map();
  const CommandsMap& cmdMap = accessor.GetData();

  int32_t index = 0;
  smart_objects::SmartObject vr_help_items;
  for (CommandsMap::const_iterator command_it = cmdMap.begin();
       cmdMap.end() != command_it;
       ++command_it) {
    const smart_objects::SmartObject& command = *command_it->second;
    if (!command.keyExists(strings::vr_commands)) {
      LOG4CXX_ERROR(logger_, "VR synonyms are empty");
      return false;
    }
    // use only first
    vr_help_items[index][strings::position] = (index + 1);
    vr_help_items[index++][strings::text] =
        (*command_it->second)[strings::vr_commands][0];
  }

  app->set_vr_help_title(smart_objects::SmartObject(app->name()));

  out_params[strings::vr_help_title] = (*app->vr_help_title());
  if (vr_help_items.length() > 0) {
    app->set_vr_help(vr_help_items);
    out_params[strings::vr_help] = (*app->vr_help());
  }
  return true;
}

void SetGlobalPropertiesRequest::PrepareUIRequestMenuAndKeyboardData(
    const ApplicationSharedPtr app,
    const smart_objects::SmartObject& msg_params,
    smart_objects::SmartObject& out_params) {
  LOG4CXX_AUTO_TRACE(logger_);
  DCHECK_OR_RETURN_VOID(app);

  const bool is_menu_title_present =
      msg_params.keyExists(hmi_request::menu_title);
  const bool is_menu_icon_present =
      msg_params.keyExists(hmi_request::menu_icon);
  const bool is_keyboard_props_present =
      msg_params.keyExists(hmi_request::keyboard_properties);

  if (is_menu_title_present) {
    out_params[hmi_request::menu_title] =
        msg_params[hmi_request::menu_title].asString();
    app->set_menu_title(msg_params[hmi_request::menu_title]);
  }
  if (is_menu_icon_present) {
    out_params[hmi_request::menu_icon] = msg_params[hmi_request::menu_icon];
    app->set_menu_icon(msg_params[hmi_request::menu_icon]);
  }
  if (is_keyboard_props_present) {
    out_params[hmi_request::keyboard_properties] =
        msg_params[hmi_request::keyboard_properties];
    app->set_keyboard_props(msg_params[hmi_request::keyboard_properties]);
  }
}

void SetGlobalPropertiesRequest::SendTTSRequest(
    const smart_objects::SmartObject& params, bool use_events) {
  LOG4CXX_AUTO_TRACE(logger_);
  SendHMIRequest(
      hmi_apis::FunctionID::TTS_SetGlobalProperties, &params, use_events);
  is_tts_send_ = true;
}

void SetGlobalPropertiesRequest::SendUIRequest(
    const smart_objects::SmartObject& params, bool use_events) {
  LOG4CXX_AUTO_TRACE(logger_);
  SendHMIRequest(
      hmi_apis::FunctionID::UI_SetGlobalProperties, &params, use_events);
  is_ui_send_ = true;
}

bool SetGlobalPropertiesRequest::IsPendingResponseExist() {
  return is_ui_send_ != is_ui_received_ || is_tts_send_ != is_tts_received_;
}

bool SetGlobalPropertiesRequest::ValidateConditionalMandatoryParameters(
    const smart_objects::SmartObject& params) {
  LOG4CXX_AUTO_TRACE(logger_);
  return params.keyExists(strings::help_prompt) ||
         params.keyExists(strings::timeout_prompt) ||
         params.keyExists(strings::vr_help_title) ||
         params.keyExists(strings::vr_help) ||
         params.keyExists(strings::menu_title) ||
         params.keyExists(strings::menu_icon) ||
         params.keyExists(strings::keyboard_properties);
}

bool SetGlobalPropertiesRequest::IsWhiteSpaceExist() {
  LOG4CXX_AUTO_TRACE(logger_);
  const char* str;

  const smart_objects::SmartObject& msg_params =
      (*message_)[strings::msg_params];

  if (msg_params.keyExists(strings::help_prompt)) {
    const smart_objects::SmartArray* hp_array =
        msg_params[strings::help_prompt].asArray();

    smart_objects::SmartArray::const_iterator it_hp = hp_array->begin();
    smart_objects::SmartArray::const_iterator it_hp_end = hp_array->end();

    for (; it_hp != it_hp_end; ++it_hp) {
      str = (*it_hp)[strings::text].asCharArray();
      if (strlen(str) && !CheckSyntax(str)) {
        LOG4CXX_ERROR(logger_, "Invalid help_prompt syntax check failed");
        return true;
      }
    }
  }

  if (msg_params.keyExists(strings::timeout_prompt)) {
    const smart_objects::SmartArray* tp_array =
        msg_params[strings::timeout_prompt].asArray();

    smart_objects::SmartArray::const_iterator it_tp = tp_array->begin();
    smart_objects::SmartArray::const_iterator it_tp_end = tp_array->end();

    for (; it_tp != it_tp_end; ++it_tp) {
      str = (*it_tp)[strings::text].asCharArray();
      if (strlen(str) && !CheckSyntax(str)) {
        LOG4CXX_ERROR(logger_, "Invalid timeout_prompt syntax check failed");
        return true;
      }
    }
  }

  if (msg_params.keyExists(strings::vr_help)) {
    const smart_objects::SmartArray* vh_array =
        msg_params[strings::vr_help].asArray();

    smart_objects::SmartArray::const_iterator it_vh = vh_array->begin();
    smart_objects::SmartArray::const_iterator it_vh_end = vh_array->end();

    for (; it_vh != it_vh_end; ++it_vh) {
      str = (*it_vh)[strings::text].asCharArray();
      if (!CheckSyntax(str)) {
        LOG4CXX_ERROR(logger_, "Invalid vr_help text syntax check failed");
        return true;
      }

      if ((*it_vh).keyExists(strings::image)) {
        str = (*it_vh)[strings::image][strings::value].asCharArray();
        if (!CheckSyntax(str)) {
          LOG4CXX_ERROR(logger_,
                        "Invalid vr_help image value syntax check failed");
          return true;
        }
      }  // if image exists
    }    // for - vh_array iteration
  }

  if (msg_params.keyExists(strings::menu_icon)) {
    str = msg_params[strings::menu_icon][strings::value].asCharArray();
    if (!CheckSyntax(str)) {
      LOG4CXX_ERROR(logger_, "Invalid menu_icon value syntax check failed");
      return true;
    }
  }

  if (msg_params.keyExists(strings::vr_help_title)) {
    str = msg_params[strings::vr_help_title].asCharArray();
    if (!CheckSyntax(str)) {
      LOG4CXX_ERROR(logger_, "Invalid vr_help_title value syntax check failed");
      return true;
    }
  }

  if (msg_params.keyExists(strings::menu_title)) {
    str = msg_params[strings::menu_title].asCharArray();
    if (!CheckSyntax(str)) {
      LOG4CXX_ERROR(logger_, "Invalid menu_title value syntax check failed");
      return true;
    }
  }

  if (msg_params.keyExists(strings::keyboard_properties)) {
    if (msg_params[strings::keyboard_properties].keyExists(
            strings::limited_character_list)) {
      const smart_objects::SmartArray* lcl_array =
          msg_params[strings::keyboard_properties]
                    [strings::limited_character_list].asArray();

      smart_objects::SmartArray::const_iterator it_lcl = lcl_array->begin();
      smart_objects::SmartArray::const_iterator it_lcl_end = lcl_array->end();

      for (; it_lcl != it_lcl_end; ++it_lcl) {
        str = (*it_lcl).asCharArray();
        if (!CheckSyntax(str)) {
          LOG4CXX_ERROR(logger_,
                        "Invalid keyboard_properties "
                        "limited_character_list syntax check failed");
          return true;
        }
      }
    }

    if (msg_params[strings::keyboard_properties].keyExists(
            strings::auto_complete_text)) {
      str =
          msg_params[strings::keyboard_properties][strings::auto_complete_text]
              .asCharArray();

      if (!CheckSyntax(str)) {
        LOG4CXX_ERROR(logger_,
                      "Invalid keyboard_properties "
                      "auto_complete_text syntax check failed");
        return true;
      }
    }
  }
  return false;
}

}  // namespace commands
}  // namespace application_manager<|MERGE_RESOLUTION|>--- conflicted
+++ resolved
@@ -241,39 +241,10 @@
     }
   }
 
-<<<<<<< HEAD
-  if (!IsPendingResponseExist()) {
-    bool result = ((hmi_apis::Common_Result::SUCCESS == ui_result_)
-                   && (hmi_apis::Common_Result::SUCCESS == tts_result_ ||
-                       hmi_apis::Common_Result::UNSUPPORTED_RESOURCE == tts_result_))
-                  || ((hmi_apis::Common_Result::SUCCESS == ui_result_ ||
-                       hmi_apis::Common_Result::UNSUPPORTED_RESOURCE == ui_result_)
-                      && (hmi_apis::Common_Result::INVALID_ENUM == tts_result_))
-                  || ((hmi_apis::Common_Result::INVALID_ENUM == ui_result_ ||
-                       hmi_apis::Common_Result::UNSUPPORTED_RESOURCE == ui_result_)
-                      && (hmi_apis::Common_Result::SUCCESS == tts_result_));
-
-    mobile_apis::Result::eType result_code;
-    const char* return_info = NULL;
-
-    if (result) {
-      if (hmi_apis::Common_Result::UNSUPPORTED_RESOURCE == tts_result_) {
-        result_code = mobile_apis::Result::WARNINGS;
-        return_info = "Unsupported phoneme type sent in a prompt";
-      } else {
-        result_code = static_cast<mobile_apis::Result::eType>(
-                        std::max(ui_result_, tts_result_));
-      }
-    } else {
-      result_code = static_cast<mobile_apis::Result::eType>(
-                      std::max(ui_result_, tts_result_));
-    }
-=======
   if (IsPendingResponseExist()) {
     LOG4CXX_DEBUG(logger_, "Continue waiting for response");
     return;
   }
->>>>>>> aff7f09a
 
   const bool is_tts_succeeded =
       Compare<hmi_apis::Common_Result::eType, EQ, ONE>(
