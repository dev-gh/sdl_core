/*

 Copyright (c) 2015, Ford Motor Company
 All rights reserved.

 Redistribution and use in source and binary forms, with or without
 modification, are permitted provided that the following conditions are met:

 Redistributions of source code must retain the above copyright notice, this
 list of conditions and the following disclaimer.

 Redistributions in binary form must reproduce the above copyright notice,
 this list of conditions and the following
 disclaimer in the documentation and/or other materials provided with the
 distribution.

 Neither the name of the Ford Motor Company nor the names of its contributors
 may be used to endorse or promote products derived from this software
 without specific prior written permission.

 THIS SOFTWARE IS PROVIDED BY THE COPYRIGHT HOLDERS AND CONTRIBUTORS "AS IS"
 AND ANY EXPRESS OR IMPLIED WARRANTIES, INCLUDING, BUT NOT LIMITED TO, THE
 IMPLIED WARRANTIES OF MERCHANTABILITY AND FITNESS FOR A PARTICULAR PURPOSE
 ARE DISCLAIMED. IN NO EVENT SHALL THE COPYRIGHT HOLDER OR CONTRIBUTORS BE
 LIABLE FOR ANY DIRECT, INDIRECT, INCIDENTAL, SPECIAL, EXEMPLARY, OR
 CONSEQUENTIAL DAMAGES (INCLUDING, BUT NOT LIMITED TO, PROCUREMENT OF
 SUBSTITUTE GOODS OR SERVICES; LOSS OF USE, DATA, OR PROFITS; OR BUSINESS
 INTERRUPTION) HOWEVER CAUSED AND ON ANY THEORY OF LIABILITY, WHETHER IN
 CONTRACT, STRICT LIABILITY, OR TORT (INCLUDING NEGLIGENCE OR OTHERWISE)
 ARISING IN ANY WAY OUT OF THE USE OF THIS SOFTWARE, EVEN IF ADVISED OF THE
 POSSIBILITY OF SUCH DAMAGE.
 */

#include <string.h>
#include <algorithm>
#include "application_manager/commands/mobile/set_global_properties_request.h"

#include "application_manager/message_helper.h"
#include "interfaces/MOBILE_API.h"
#include "interfaces/HMI_API.h"
#include "utils/helpers.h"

namespace application_manager {

namespace commands {

SetGlobalPropertiesRequest::SetGlobalPropertiesRequest(
<<<<<<< HEAD
    const MessageSharedPtr& message, ApplicationManager& application_manager)
    : CommandRequestImpl(message, application_manager)
=======
    const MessageSharedPtr& message)
    : CommandRequestImpl(message)
>>>>>>> 64ac11d0
    , is_ui_send_(false)
    , is_tts_send_(false)
    , is_ui_received_(false)
    , is_tts_received_(false)
    , ui_result_(hmi_apis::Common_Result::INVALID_ENUM)
    , tts_result_(hmi_apis::Common_Result::INVALID_ENUM) {}

SetGlobalPropertiesRequest::~SetGlobalPropertiesRequest() {}

void SetGlobalPropertiesRequest::Run() {
  LOGGER_AUTO_TRACE(logger_);

  const smart_objects::SmartObject& msg_params =
      (*message_)[strings::msg_params];

  ApplicationSharedPtr app = application_manager_.application(connection_key());

  if (!app) {
    LOGGER_ERROR(logger_,
                 "No application associated with connection key "
                     << connection_key());
    SendResponse(false, mobile_apis::Result::APPLICATION_NOT_REGISTERED);
    return;
  }

  if (!ValidateConditionalMandatoryParameters(msg_params)) {
    SendResponse(false,
                 mobile_apis::Result::INVALID_DATA,
                 "There are no parameters present in request.");
    return;
  }

  mobile_apis::Result::eType verification_result = mobile_apis::Result::SUCCESS;

  if ((*message_)[strings::msg_params].keyExists(strings::menu_icon)) {
    verification_result = MessageHelper::VerifyImage(
        (*message_)[strings::msg_params][strings::menu_icon],
        app,
        application_manager_);
    if (mobile_apis::Result::SUCCESS != verification_result) {
      LOGGER_ERROR(logger_,
                   "MessageHelper::VerifyImage return " << verification_result);
      SendResponse(false, verification_result);
      return;
    }
  }
  // Check for image file(s) in vrHelpItem
  if ((*message_)[strings::msg_params].keyExists(strings::vr_help)) {
    if (mobile_apis::Result::SUCCESS !=
        MessageHelper::VerifyImageVrHelpItems(
<<<<<<< HEAD
            (*message_)[strings::msg_params][strings::vr_help],
            app,
            application_manager_)) {
=======
            (*message_)[strings::msg_params][strings::vr_help], app)) {
>>>>>>> 64ac11d0
      LOGGER_ERROR(logger_, "MessageHelper::VerifyImage return INVALID_DATA!");
      SendResponse(false, mobile_apis::Result::INVALID_DATA);
      return;
    }
  }

  if (IsWhiteSpaceExist()) {
    LOGGER_ERROR(logger_, "White spaces found");
    SendResponse(false, mobile_apis::Result::INVALID_DATA);
    return;
  }

  // if application waits for sending ttsGlobalProperties need to remove this
  // application from tts_global_properties_app_list_
<<<<<<< HEAD
  application_manager_.RemoveAppFromTTSGlobalPropertiesList(connection_key());
=======
  ApplicationManagerImpl::instance()->RemoveAppFromTTSGlobalPropertiesList(
      connection_key());
>>>>>>> 64ac11d0
  bool is_help_prompt_present = msg_params.keyExists(strings::help_prompt);
  bool is_timeout_prompt_present =
      msg_params.keyExists(strings::timeout_prompt);
  bool is_vr_help_title_present = msg_params.keyExists(strings::vr_help_title);
  bool is_vr_help_present = msg_params.keyExists(strings::vr_help);

  // check VR params
  if (is_vr_help_title_present ^ is_vr_help_present) {
    LOGGER_ERROR(logger_,
                 "Reject because of vr_help or vr_help_title only provided");
    SendResponse(false, mobile_apis::Result::REJECTED);
    return;
  }
  if (is_vr_help_title_present && is_vr_help_present) {
    LOGGER_DEBUG(logger_, "VRHelp params presents");

    if (!CheckVrHelpItemsOrder(msg_params[strings::vr_help])) {
      LOGGER_ERROR(logger_,
                   "VR Help Items contains nonsequential positions"
                       << " (e.g. [1,2,4]) or not started from 1");
      SendResponse(false, mobile_apis::Result::REJECTED);
      return;
    }

    smart_objects::SmartObject params =
        smart_objects::SmartObject(smart_objects::SmartType_Map);

    PrepareUIRequestVRHelpData(app, msg_params, params);
    PrepareUIRequestMenuAndKeyboardData(app, msg_params, params);
    params[strings::app_id] = app->app_id();
    SendUIRequest(params, true);
  } else {
    LOGGER_DEBUG(logger_, "VRHelp params does not present");
    DCHECK_OR_RETURN_VOID(!is_vr_help_title_present && !is_vr_help_present);

    smart_objects::SmartObject params =
        smart_objects::SmartObject(smart_objects::SmartType_Map);

    if (ValidateVRHelpTitle(app->vr_help_title())) {
      LOGGER_DEBUG(logger_, "App already contains VRHelp data");
    } else {
      if (!PrepareUIRequestDefaultVRHelpData(app, params)) {
        LOGGER_ERROR(logger_, "default VRHElp data could not be generated");
        SendResponse(false, mobile_apis::Result::INVALID_DATA);
        return;
      }
    }
    PrepareUIRequestMenuAndKeyboardData(app, msg_params, params);

    // Preparing data
    if (params.empty()) {
      LOGGER_DEBUG(logger_, "No UI info provided");
    } else {
      params[strings::app_id] = app->app_id();
      SendUIRequest(params, true);
    }
  }

  // check TTS params
  if (is_help_prompt_present || is_timeout_prompt_present) {
    LOGGER_DEBUG(logger_, "TTS params presents");
    smart_objects::SmartObject params =
        smart_objects::SmartObject(smart_objects::SmartType_Map);

    if (is_help_prompt_present) {
      app->set_help_prompt(msg_params.getElement(strings::help_prompt));
      params[strings::help_prompt] = (*app->help_prompt());
    }

    if (is_timeout_prompt_present) {
      app->set_timeout_prompt(msg_params.getElement(strings::timeout_prompt));
      params[strings::timeout_prompt] = (*app->timeout_prompt());
    }

    params[strings::app_id] = app->app_id();

    SendTTSRequest(params, true);
  }
}

bool SetGlobalPropertiesRequest::CheckVrHelpItemsOrder(
    const smart_objects::SmartObject& vr_help) {
  LOGGER_AUTO_TRACE(logger_);
  DCHECK_OR_RETURN(vr_help.getType() == smart_objects::SmartType_Array, false);
  const size_t vr_help_length = vr_help.length();
  DCHECK_OR_RETURN(vr_help_length > 0, false);

  for (size_t j = 0; j < vr_help_length; ++j) {
    const size_t position =
        vr_help.getElement(j).getElement(strings::position).asUInt();
    // Elements shall start from 1 and increment one by one
    if (position != (j + 1)) {
      LOGGER_ERROR(logger_,
                   "VR help items order is wrong"
                       << " at " << j << ", position value:" << position);
      return false;
    }
  }

  return true;
}

void SetGlobalPropertiesRequest::on_event(const event_engine::Event& event) {
  LOGGER_AUTO_TRACE(logger_);
  using namespace helpers;
  const smart_objects::SmartObject& message = event.smart_object();

  switch (event.id()) {
    case hmi_apis::FunctionID::UI_SetGlobalProperties: {
      LOGGER_INFO(logger_, "Received UI_SetGlobalProperties event");
      is_ui_received_ = true;
      ui_result_ = static_cast<hmi_apis::Common_Result::eType>(
          message[strings::params][hmi_response::code].asInt());
      break;
    }
    case hmi_apis::FunctionID::TTS_SetGlobalProperties: {
      LOGGER_INFO(logger_, "Received TTS_SetGlobalProperties event");
      is_tts_received_ = true;
      tts_result_ = static_cast<hmi_apis::Common_Result::eType>(
          message[strings::params][hmi_response::code].asInt());
      break;
    }
    default: {
      LOGGER_ERROR(logger_, "Received unknown event" << event.id());
      return;
    }
  }

  if (IsPendingResponseExist()) {
    LOGGER_DEBUG(logger_, "Continue waiting for response");
    return;
  }

  const bool is_tts_succeeded =
      Compare<hmi_apis::Common_Result::eType, EQ, ONE>(
          tts_result_,
          hmi_apis::Common_Result::SUCCESS,
          hmi_apis::Common_Result::UNSUPPORTED_RESOURCE,
          hmi_apis::Common_Result::WARNINGS);

  const bool is_ui_succeeded = Compare<hmi_apis::Common_Result::eType, EQ, ONE>(
      ui_result_,
      hmi_apis::Common_Result::SUCCESS,
      hmi_apis::Common_Result::UNSUPPORTED_RESOURCE,
      hmi_apis::Common_Result::WARNINGS);

  const bool is_ui_invalid_unsupported =
      Compare<hmi_apis::Common_Result::eType, EQ, ONE>(
          ui_result_,
          hmi_apis::Common_Result::INVALID_ENUM,
          hmi_apis::Common_Result::UNSUPPORTED_RESOURCE);

  bool result = (is_tts_succeeded && is_ui_succeeded) ||
                (is_ui_succeeded &&
                 hmi_apis::Common_Result::INVALID_ENUM == tts_result_) ||
                (is_ui_invalid_unsupported && is_tts_succeeded);

  mobile_apis::Result::eType result_code = mobile_apis::Result::INVALID_ENUM;
  const char* return_info = NULL;

  const bool is_ui_or_tts_warning =
      Compare<hmi_apis::Common_Result::eType, EQ, ONE>(
          hmi_apis::Common_Result::WARNINGS, tts_result_, ui_result_);

  if (result && (hmi_apis::Common_Result::UNSUPPORTED_RESOURCE == tts_result_ ||
                 is_ui_or_tts_warning)) {
    result_code = mobile_apis::Result::WARNINGS;
    return_info =
        std::string("Unsupported phoneme type sent in a prompt").c_str();
  } else {
    result_code =
        MessageHelper::HMIToMobileResult(std::max(ui_result_, tts_result_));
  }

  // TODO{ALeshin} APPLINK-15858. connection_key removed during SendResponse
<<<<<<< HEAD
  ApplicationSharedPtr application =
      application_manager_.application(connection_key());

  SendResponse(
      result, result_code, return_info, &(message[strings::msg_params]));

=======
  const uint32_t stashedConnectionKey = connection_key();
  SendResponse(
      result, result_code, return_info, &(message[strings::msg_params]));

  ApplicationSharedPtr application =
      ApplicationManagerImpl::instance()->application(stashedConnectionKey);
>>>>>>> 64ac11d0
  if (!application) {
    LOGGER_DEBUG(logger_, "NULL pointer.");
    return;
  }

  if (result) {
    application->UpdateHash();
  }
}

bool SetGlobalPropertiesRequest::ValidateVRHelpTitle(
    const smart_objects::SmartObject* const vr_help_so_ptr) {
  LOGGER_AUTO_TRACE(logger_);
  if (vr_help_so_ptr) {
    const std::string& vr_help = vr_help_so_ptr->asString();
    LOGGER_TRACE(logger_, "App contains vr_help_title: \"" << vr_help << '"');
    return !vr_help.empty();
  }
  return false;
}

void SetGlobalPropertiesRequest::PrepareUIRequestVRHelpData(
    const ApplicationSharedPtr app,
    const smart_objects::SmartObject& msg_params,
    smart_objects::SmartObject& out_params) {
  LOGGER_AUTO_TRACE(logger_);
  DCHECK_OR_RETURN_VOID(app);

  app->set_vr_help_title(msg_params.getElement(strings::vr_help_title));
  app->set_vr_help(msg_params.getElement(strings::vr_help));

  out_params[strings::vr_help_title] = (*app->vr_help_title());
  out_params[strings::vr_help] = (*app->vr_help());
}

bool SetGlobalPropertiesRequest::PrepareUIRequestDefaultVRHelpData(
    const ApplicationSharedPtr app, smart_objects::SmartObject& out_params) {
  LOGGER_AUTO_TRACE(logger_);
  DCHECK_OR_RETURN(app, false);

  LOGGER_DEBUG(logger_, "Generate default VRHelp data");
  const DataAccessor<CommandsMap> accessor = app->commands_map();
  const CommandsMap& cmdMap = accessor.GetData();

  int32_t index = 0;
  smart_objects::SmartObject vr_help_items;
  for (CommandsMap::const_iterator command_it = cmdMap.begin();
       cmdMap.end() != command_it;
       ++command_it) {
    const smart_objects::SmartObject& command = *command_it->second;
    if (!command.keyExists(strings::vr_commands)) {
      LOGGER_ERROR(logger_, "VR synonyms are empty");
      return false;
    }
    // use only first
    vr_help_items[index][strings::position] = (index + 1);
    vr_help_items[index++][strings::text] =
        (*command_it->second)[strings::vr_commands][0];
  }

  app->set_vr_help_title(smart_objects::SmartObject(app->name()));

  out_params[strings::vr_help_title] = (*app->vr_help_title());
  if (vr_help_items.length() > 0) {
    app->set_vr_help(vr_help_items);
    out_params[strings::vr_help] = (*app->vr_help());
  }
  return true;
}

void SetGlobalPropertiesRequest::PrepareUIRequestMenuAndKeyboardData(
    const ApplicationSharedPtr app,
    const smart_objects::SmartObject& msg_params,
    smart_objects::SmartObject& out_params) {
  LOGGER_AUTO_TRACE(logger_);
  DCHECK_OR_RETURN_VOID(app);

  const bool is_menu_title_present =
      msg_params.keyExists(hmi_request::menu_title);
  const bool is_menu_icon_present =
      msg_params.keyExists(hmi_request::menu_icon);
  const bool is_keyboard_props_present =
      msg_params.keyExists(hmi_request::keyboard_properties);

  if (is_menu_title_present) {
    out_params[hmi_request::menu_title] =
        msg_params[hmi_request::menu_title].asString();
    app->set_menu_title(msg_params[hmi_request::menu_title]);
  }
  if (is_menu_icon_present) {
    out_params[hmi_request::menu_icon] = msg_params[hmi_request::menu_icon];
    app->set_menu_icon(msg_params[hmi_request::menu_icon]);
  }
  if (is_keyboard_props_present) {
    out_params[hmi_request::keyboard_properties] =
        msg_params[hmi_request::keyboard_properties];
    app->set_keyboard_props(msg_params[hmi_request::keyboard_properties]);
  }
}

void SetGlobalPropertiesRequest::SendTTSRequest(
    const smart_objects::SmartObject& params, bool use_events) {
  LOGGER_AUTO_TRACE(logger_);
  SendHMIRequest(
      hmi_apis::FunctionID::TTS_SetGlobalProperties, &params, use_events);
  is_tts_send_ = true;
}

void SetGlobalPropertiesRequest::SendUIRequest(
    const smart_objects::SmartObject& params, bool use_events) {
  LOGGER_AUTO_TRACE(logger_);
  SendHMIRequest(
      hmi_apis::FunctionID::UI_SetGlobalProperties, &params, use_events);
  is_ui_send_ = true;
}

bool SetGlobalPropertiesRequest::IsPendingResponseExist() {
  return is_ui_send_ != is_ui_received_ || is_tts_send_ != is_tts_received_;
}

bool SetGlobalPropertiesRequest::ValidateConditionalMandatoryParameters(
    const smart_objects::SmartObject& params) {
  LOGGER_AUTO_TRACE(logger_);
  return params.keyExists(strings::help_prompt) ||
         params.keyExists(strings::timeout_prompt) ||
         params.keyExists(strings::vr_help_title) ||
         params.keyExists(strings::vr_help) ||
         params.keyExists(strings::menu_title) ||
         params.keyExists(strings::menu_icon) ||
         params.keyExists(strings::keyboard_properties);
}

bool SetGlobalPropertiesRequest::IsWhiteSpaceExist() {
  LOGGER_AUTO_TRACE(logger_);
  const char* str;

  const smart_objects::SmartObject& msg_params =
      (*message_)[strings::msg_params];

  if (msg_params.keyExists(strings::help_prompt)) {
    const smart_objects::SmartArray* hp_array =
        msg_params[strings::help_prompt].asArray();

    smart_objects::SmartArray::const_iterator it_hp = hp_array->begin();
    smart_objects::SmartArray::const_iterator it_hp_end = hp_array->end();

    for (; it_hp != it_hp_end; ++it_hp) {
      str = (*it_hp)[strings::text].asCharArray();
      if (strlen(str) && !CheckSyntax(str)) {
        LOGGER_ERROR(logger_, "Invalid help_prompt syntax check failed");
        return true;
      }
    }
  }

  if (msg_params.keyExists(strings::timeout_prompt)) {
    const smart_objects::SmartArray* tp_array =
        msg_params[strings::timeout_prompt].asArray();

    smart_objects::SmartArray::const_iterator it_tp = tp_array->begin();
    smart_objects::SmartArray::const_iterator it_tp_end = tp_array->end();

    for (; it_tp != it_tp_end; ++it_tp) {
      str = (*it_tp)[strings::text].asCharArray();
      if (strlen(str) && !CheckSyntax(str)) {
        LOGGER_ERROR(logger_, "Invalid timeout_prompt syntax check failed");
        return true;
      }
    }
  }

  if (msg_params.keyExists(strings::vr_help)) {
    const smart_objects::SmartArray* vh_array =
        msg_params[strings::vr_help].asArray();

    smart_objects::SmartArray::const_iterator it_vh = vh_array->begin();
    smart_objects::SmartArray::const_iterator it_vh_end = vh_array->end();

    for (; it_vh != it_vh_end; ++it_vh) {
      str = (*it_vh)[strings::text].asCharArray();
      if (!CheckSyntax(str)) {
        LOGGER_ERROR(logger_, "Invalid vr_help text syntax check failed");
        return true;
      }

      if ((*it_vh).keyExists(strings::image)) {
        str = (*it_vh)[strings::image][strings::value].asCharArray();
        if (!CheckSyntax(str)) {
          LOGGER_ERROR(logger_,
                       "Invalid vr_help image value syntax check failed");
          return true;
        }
      }  // if image exists
    }    // for - vh_array iteration
  }

  if (msg_params.keyExists(strings::menu_icon)) {
    str = msg_params[strings::menu_icon][strings::value].asCharArray();
    if (!CheckSyntax(str)) {
      LOGGER_ERROR(logger_, "Invalid menu_icon value syntax check failed");
      return true;
    }
  }

  if (msg_params.keyExists(strings::vr_help_title)) {
    str = msg_params[strings::vr_help_title].asCharArray();
    if (!CheckSyntax(str)) {
      LOGGER_ERROR(logger_, "Invalid vr_help_title value syntax check failed");
      return true;
    }
  }

  if (msg_params.keyExists(strings::menu_title)) {
    str = msg_params[strings::menu_title].asCharArray();
    if (!CheckSyntax(str)) {
      LOGGER_ERROR(logger_, "Invalid menu_title value syntax check failed");
      return true;
    }
  }

  if (msg_params.keyExists(strings::keyboard_properties)) {
    if (msg_params[strings::keyboard_properties].keyExists(
            strings::limited_character_list)) {
      const smart_objects::SmartArray* lcl_array =
          msg_params[strings::keyboard_properties]
                    [strings::limited_character_list].asArray();

      smart_objects::SmartArray::const_iterator it_lcl = lcl_array->begin();
      smart_objects::SmartArray::const_iterator it_lcl_end = lcl_array->end();

      for (; it_lcl != it_lcl_end; ++it_lcl) {
        str = (*it_lcl).asCharArray();
        if (!CheckSyntax(str)) {
          LOGGER_ERROR(logger_,
                       "Invalid keyboard_properties "
                       "limited_character_list syntax check failed");
          return true;
        }
      }
    }

    if (msg_params[strings::keyboard_properties].keyExists(
            strings::auto_complete_text)) {
      str =
          msg_params[strings::keyboard_properties][strings::auto_complete_text]
              .asCharArray();

      if (!CheckSyntax(str)) {
        LOGGER_ERROR(logger_,
                     "Invalid keyboard_properties "
                     "auto_complete_text syntax check failed");
        return true;
      }
    }
  }
  return false;
}

}  // namespace commands

}  // namespace application_manager<|MERGE_RESOLUTION|>--- conflicted
+++ resolved
@@ -1,5 +1,4 @@
 /*
-
  Copyright (c) 2015, Ford Motor Company
  All rights reserved.
 
@@ -34,7 +33,6 @@
 #include <string.h>
 #include <algorithm>
 #include "application_manager/commands/mobile/set_global_properties_request.h"
-
 #include "application_manager/message_helper.h"
 #include "interfaces/MOBILE_API.h"
 #include "interfaces/HMI_API.h"
@@ -45,13 +43,8 @@
 namespace commands {
 
 SetGlobalPropertiesRequest::SetGlobalPropertiesRequest(
-<<<<<<< HEAD
     const MessageSharedPtr& message, ApplicationManager& application_manager)
     : CommandRequestImpl(message, application_manager)
-=======
-    const MessageSharedPtr& message)
-    : CommandRequestImpl(message)
->>>>>>> 64ac11d0
     , is_ui_send_(false)
     , is_tts_send_(false)
     , is_ui_received_(false)
@@ -72,7 +65,7 @@
   if (!app) {
     LOGGER_ERROR(logger_,
                  "No application associated with connection key "
-                     << connection_key());
+                  << connection_key());
     SendResponse(false, mobile_apis::Result::APPLICATION_NOT_REGISTERED);
     return;
   }
@@ -102,13 +95,9 @@
   if ((*message_)[strings::msg_params].keyExists(strings::vr_help)) {
     if (mobile_apis::Result::SUCCESS !=
         MessageHelper::VerifyImageVrHelpItems(
-<<<<<<< HEAD
             (*message_)[strings::msg_params][strings::vr_help],
             app,
             application_manager_)) {
-=======
-            (*message_)[strings::msg_params][strings::vr_help], app)) {
->>>>>>> 64ac11d0
       LOGGER_ERROR(logger_, "MessageHelper::VerifyImage return INVALID_DATA!");
       SendResponse(false, mobile_apis::Result::INVALID_DATA);
       return;
@@ -121,14 +110,9 @@
     return;
   }
 
-  // if application waits for sending ttsGlobalProperties need to remove this
-  // application from tts_global_properties_app_list_
-<<<<<<< HEAD
+  //if application waits for sending ttsGlobalProperties need to remove this
+  //application from tts_global_properties_app_list_
   application_manager_.RemoveAppFromTTSGlobalPropertiesList(connection_key());
-=======
-  ApplicationManagerImpl::instance()->RemoveAppFromTTSGlobalPropertiesList(
-      connection_key());
->>>>>>> 64ac11d0
   bool is_help_prompt_present = msg_params.keyExists(strings::help_prompt);
   bool is_timeout_prompt_present =
       msg_params.keyExists(strings::timeout_prompt);
@@ -158,6 +142,7 @@
 
     PrepareUIRequestVRHelpData(app, msg_params, params);
     PrepareUIRequestMenuAndKeyboardData(app, msg_params, params);
+
     params[strings::app_id] = app->app_id();
     SendUIRequest(params, true);
   } else {
@@ -204,7 +189,6 @@
     }
 
     params[strings::app_id] = app->app_id();
-
     SendTTSRequest(params, true);
   }
 }
@@ -227,7 +211,6 @@
       return false;
     }
   }
-
   return true;
 }
 
@@ -264,27 +247,27 @@
 
   const bool is_tts_succeeded =
       Compare<hmi_apis::Common_Result::eType, EQ, ONE>(
-          tts_result_,
-          hmi_apis::Common_Result::SUCCESS,
-          hmi_apis::Common_Result::UNSUPPORTED_RESOURCE,
-          hmi_apis::Common_Result::WARNINGS);
+        tts_result_,
+        hmi_apis::Common_Result::SUCCESS,
+        hmi_apis::Common_Result::UNSUPPORTED_RESOURCE,
+        hmi_apis::Common_Result::WARNINGS);
 
   const bool is_ui_succeeded = Compare<hmi_apis::Common_Result::eType, EQ, ONE>(
-      ui_result_,
-      hmi_apis::Common_Result::SUCCESS,
-      hmi_apis::Common_Result::UNSUPPORTED_RESOURCE,
-      hmi_apis::Common_Result::WARNINGS);
+        ui_result_,
+        hmi_apis::Common_Result::SUCCESS,
+        hmi_apis::Common_Result::UNSUPPORTED_RESOURCE,
+        hmi_apis::Common_Result::WARNINGS);
 
   const bool is_ui_invalid_unsupported =
       Compare<hmi_apis::Common_Result::eType, EQ, ONE>(
-          ui_result_,
-          hmi_apis::Common_Result::INVALID_ENUM,
-          hmi_apis::Common_Result::UNSUPPORTED_RESOURCE);
+        ui_result_,
+        hmi_apis::Common_Result::INVALID_ENUM,
+        hmi_apis::Common_Result::UNSUPPORTED_RESOURCE);
 
   bool result = (is_tts_succeeded && is_ui_succeeded) ||
-                (is_ui_succeeded &&
-                 hmi_apis::Common_Result::INVALID_ENUM == tts_result_) ||
-                (is_ui_invalid_unsupported && is_tts_succeeded);
+      (is_ui_succeeded &&
+       hmi_apis::Common_Result::INVALID_ENUM == tts_result_) ||
+      (is_ui_invalid_unsupported && is_tts_succeeded);
 
   mobile_apis::Result::eType result_code = mobile_apis::Result::INVALID_ENUM;
   const char* return_info = NULL;
@@ -294,7 +277,7 @@
           hmi_apis::Common_Result::WARNINGS, tts_result_, ui_result_);
 
   if (result && (hmi_apis::Common_Result::UNSUPPORTED_RESOURCE == tts_result_ ||
-                 is_ui_or_tts_warning)) {
+       is_ui_or_tts_warning)) {
     result_code = mobile_apis::Result::WARNINGS;
     return_info =
         std::string("Unsupported phoneme type sent in a prompt").c_str();
@@ -303,22 +286,14 @@
         MessageHelper::HMIToMobileResult(std::max(ui_result_, tts_result_));
   }
 
-  // TODO{ALeshin} APPLINK-15858. connection_key removed during SendResponse
-<<<<<<< HEAD
+  //TODO{ALeshin} APPLINK-15858. connection_key removed during SendResponse
   ApplicationSharedPtr application =
       application_manager_.application(connection_key());
 
-  SendResponse(
-      result, result_code, return_info, &(message[strings::msg_params]));
-
-=======
-  const uint32_t stashedConnectionKey = connection_key();
-  SendResponse(
-      result, result_code, return_info, &(message[strings::msg_params]));
-
-  ApplicationSharedPtr application =
-      ApplicationManagerImpl::instance()->application(stashedConnectionKey);
->>>>>>> 64ac11d0
+  SendResponse(result, result_code, return_info,
+               &(message[strings::msg_params]));
+
+
   if (!application) {
     LOGGER_DEBUG(logger_, "NULL pointer.");
     return;
@@ -343,7 +318,7 @@
 void SetGlobalPropertiesRequest::PrepareUIRequestVRHelpData(
     const ApplicationSharedPtr app,
     const smart_objects::SmartObject& msg_params,
-    smart_objects::SmartObject& out_params) {
+    smart_objects::SmartObject &out_params) {
   LOGGER_AUTO_TRACE(logger_);
   DCHECK_OR_RETURN_VOID(app);
 
@@ -392,7 +367,7 @@
 void SetGlobalPropertiesRequest::PrepareUIRequestMenuAndKeyboardData(
     const ApplicationSharedPtr app,
     const smart_objects::SmartObject& msg_params,
-    smart_objects::SmartObject& out_params) {
+    smart_objects::SmartObject &out_params) {
   LOGGER_AUTO_TRACE(logger_);
   DCHECK_OR_RETURN_VOID(app);
 
@@ -420,7 +395,7 @@
 }
 
 void SetGlobalPropertiesRequest::SendTTSRequest(
-    const smart_objects::SmartObject& params, bool use_events) {
+    const smart_objects::SmartObject &params, bool use_events) {
   LOGGER_AUTO_TRACE(logger_);
   SendHMIRequest(
       hmi_apis::FunctionID::TTS_SetGlobalProperties, &params, use_events);
@@ -428,7 +403,7 @@
 }
 
 void SetGlobalPropertiesRequest::SendUIRequest(
-    const smart_objects::SmartObject& params, bool use_events) {
+    const smart_objects::SmartObject &params, bool use_events) {
   LOGGER_AUTO_TRACE(logger_);
   SendHMIRequest(
       hmi_apis::FunctionID::UI_SetGlobalProperties, &params, use_events);
@@ -512,7 +487,7 @@
           return true;
         }
       }  // if image exists
-    }    // for - vh_array iteration
+    }  // for - vh_array iteration
   }
 
   if (msg_params.keyExists(strings::menu_icon)) {
@@ -539,12 +514,13 @@
     }
   }
 
+
   if (msg_params.keyExists(strings::keyboard_properties)) {
     if (msg_params[strings::keyboard_properties].keyExists(
             strings::limited_character_list)) {
       const smart_objects::SmartArray* lcl_array =
           msg_params[strings::keyboard_properties]
-                    [strings::limited_character_list].asArray();
+                     [strings::limited_character_list].asArray();
 
       smart_objects::SmartArray::const_iterator it_lcl = lcl_array->begin();
       smart_objects::SmartArray::const_iterator it_lcl_end = lcl_array->end();
@@ -554,7 +530,7 @@
         if (!CheckSyntax(str)) {
           LOGGER_ERROR(logger_,
                        "Invalid keyboard_properties "
-                       "limited_character_list syntax check failed");
+              "limited_character_list syntax check failed");
           return true;
         }
       }
@@ -569,7 +545,7 @@
       if (!CheckSyntax(str)) {
         LOGGER_ERROR(logger_,
                      "Invalid keyboard_properties "
-                     "auto_complete_text syntax check failed");
+            "auto_complete_text syntax check failed");
         return true;
       }
     }
@@ -578,5 +554,4 @@
 }
 
 }  // namespace commands
-
 }  // namespace application_manager