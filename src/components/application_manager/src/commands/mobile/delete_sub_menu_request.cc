--- conflicted
+++ resolved
@@ -32,7 +32,6 @@
  */
 
 #include "application_manager/commands/mobile/delete_sub_menu_request.h"
-
 #include "application_manager/application_impl.h"
 #include "interfaces/HMI_API.h"
 #include "utils/helpers.h"
@@ -41,14 +40,9 @@
 
 namespace commands {
 
-<<<<<<< HEAD
 DeleteSubMenuRequest::DeleteSubMenuRequest(
     const MessageSharedPtr& message, ApplicationManager& application_manager)
     : CommandRequestImpl(message, application_manager) {}
-=======
-DeleteSubMenuRequest::DeleteSubMenuRequest(const MessageSharedPtr& message)
-    : CommandRequestImpl(message) {}
->>>>>>> 64ac11d0
 
 DeleteSubMenuRequest::~DeleteSubMenuRequest() {}
 
@@ -91,6 +85,7 @@
   CommandsMap::const_iterator it = commands.begin();
 
   for (; commands.end() != it; ++it) {
+
     if (!(*it->second).keyExists(strings::vr_commands)) {
       continue;
     }
@@ -153,16 +148,12 @@
               message[strings::params][hmi_response::code].asInt());
 
       const bool result = Compare<mobile_api::Result::eType, EQ, ONE>(
-          result_code,
-          mobile_api::Result::SUCCESS,
-          mobile_api::Result::WARNINGS);
+            result_code,
+            mobile_api::Result::SUCCESS,
+            mobile_api::Result::WARNINGS);
 
       ApplicationSharedPtr application =
-<<<<<<< HEAD
           application_manager_.application(connection_key());
-=======
-          ApplicationManagerImpl::instance()->application(connection_key());
->>>>>>> 64ac11d0
 
       if (!application) {
         LOGGER_ERROR(logger_, "NULL pointer");
@@ -175,7 +166,7 @@
         DeleteSubMenuUICommands(application);
         application->RemoveSubMenu(
             (*message_)[strings::msg_params][strings::menu_id].asInt());
-      }
+       }
 
       SendResponse(result, result_code, NULL, &(message[strings::msg_params]));
       if (result) {
@@ -190,6 +181,7 @@
   }
 }
 
+
 }  // namespace commands
 
 }  // namespace application_manager