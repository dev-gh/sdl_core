--- conflicted
+++ resolved
@@ -32,7 +32,6 @@
  */
 
 #include "application_manager/commands/mobile/show_constant_tbt_response.h"
-
 #include "interfaces/HMI_API.h"
 
 namespace application_manager {
@@ -40,16 +39,10 @@
 namespace commands {
 
 ShowConstantTBTResponse::ShowConstantTBTResponse(
-<<<<<<< HEAD
     const MessageSharedPtr& message, ApplicationManager& application_manager)
 
     : CommandResponseImpl(message, application_manager) {}
 
-=======
-    const MessageSharedPtr& message)
-    : CommandResponseImpl(message) {}
-
->>>>>>> 37ff416f
 ShowConstantTBTResponse::~ShowConstantTBTResponse() {}
 
 void ShowConstantTBTResponse::Run() {
