--- conflicted
+++ resolved
@@ -39,24 +39,16 @@
 namespace commands {
 
 SetDisplayLayoutResponse::SetDisplayLayoutResponse(
-<<<<<<< HEAD
     const MessageSharedPtr& message, ApplicationManager& application_manager)
     : CommandResponseImpl(message, application_manager) {}
-=======
-    const MessageSharedPtr& message)
-    : CommandResponseImpl(message) {}
->>>>>>> 64ac11d0
 
 SetDisplayLayoutResponse::~SetDisplayLayoutResponse() {}
 
 void SetDisplayLayoutResponse::Run() {
   LOGGER_AUTO_TRACE(logger_);
 
-<<<<<<< HEAD
   application_manager_.SendMessageToMobile(message_);
-=======
-  ApplicationManagerImpl::instance()->SendMessageToMobile(message_);
->>>>>>> 64ac11d0
+
 }
 
 }  // namespace commands
