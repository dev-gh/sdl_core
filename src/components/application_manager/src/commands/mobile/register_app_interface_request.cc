/*

 Copyright (c) 2015, Ford Motor Company
 All rights reserved.

 Redistribution and use in source and binary forms, with or without
 modification, are permitted provided that the following conditions are met:

 Redistributions of source code must retain the above copyright notice, this
 list of conditions and the following disclaimer.

 Redistributions in binary form must reproduce the above copyright notice,
 this list of conditions and the following
 disclaimer in the documentation and/or other materials provided with the
 distribution.

 Neither the name of the Ford Motor Company nor the names of its contributors
 may be used to endorse or promote products derived from this software
 without specific prior written permission.

 THIS SOFTWARE IS PROVIDED BY THE COPYRIGHT HOLDERS AND CONTRIBUTORS "AS IS"
 AND ANY EXPRESS OR IMPLIED WARRANTIES, INCLUDING, BUT NOT LIMITED TO, THE
 IMPLIED WARRANTIES OF MERCHANTABILITY AND FITNESS FOR A PARTICULAR PURPOSE
 ARE DISCLAIMED. IN NO EVENT SHALL THE COPYRIGHT HOLDER OR CONTRIBUTORS BE
 LIABLE FOR ANY DIRECT, INDIRECT, INCIDENTAL, SPECIAL, EXEMPLARY, OR
 CONSEQUENTIAL DAMAGES (INCLUDING, BUT NOT LIMITED TO, PROCUREMENT OF
 SUBSTITUTE GOODS OR SERVICES; LOSS OF USE, DATA, OR PROFITS; OR BUSINESS
 INTERRUPTION) HOWEVER CAUSED AND ON ANY THEORY OF LIABILITY, WHETHER IN
 CONTRACT, STRICT LIABILITY, OR TORT (INCLUDING NEGLIGENCE OR OTHERWISE)
 ARISING IN ANY WAY OUT OF THE USE OF THIS SOFTWARE, EVEN IF ADVISED OF THE
 POSSIBILITY OF SUCH DAMAGE.
 */

#include "application_manager/commands/mobile/register_app_interface_request.h"

#include <unistd.h>
#include <algorithm>
#include <map>
#include <string.h>

#include <utils/make_shared.h>
#include "application_manager/application_manager.h"
#include "application_manager/policies/policy_handler_interface.h"
#include "application_manager/application_impl.h"
#include "application_manager/message_helper.h"
#include "application_manager/resumption/resume_ctrl.h"
#include "interfaces/MOBILE_API.h"
#include "interfaces/generated_msg_version.h"

namespace {
namespace custom_str = utils::custom_string;

mobile_apis::AppHMIType::eType StringToAppHMIType(const std::string& str) {
  if ("DEFAULT" == str) {
    return mobile_apis::AppHMIType::DEFAULT;
  } else if ("COMMUNICATION" == str) {
    return mobile_apis::AppHMIType::COMMUNICATION;
  } else if ("MEDIA" == str) {
    return mobile_apis::AppHMIType::MEDIA;
  } else if ("MESSAGING" == str) {
    return mobile_apis::AppHMIType::MESSAGING;
  } else if ("NAVIGATION" == str) {
    return mobile_apis::AppHMIType::NAVIGATION;
  } else if ("INFORMATION" == str) {
    return mobile_apis::AppHMIType::INFORMATION;
  } else if ("SOCIAL" == str) {
    return mobile_apis::AppHMIType::SOCIAL;
  } else if ("BACKGROUND_PROCESS" == str) {
    return mobile_apis::AppHMIType::BACKGROUND_PROCESS;
  } else if ("TESTING" == str) {
    return mobile_apis::AppHMIType::TESTING;
  } else if ("SYSTEM" == str) {
    return mobile_apis::AppHMIType::SYSTEM;
  } else {
    return mobile_apis::AppHMIType::INVALID_ENUM;
  }
}

std::string AppHMITypeToString(mobile_apis::AppHMIType::eType type) {
  const std::map<mobile_apis::AppHMIType::eType, std::string> app_hmi_type_map = {
    {mobile_apis::AppHMIType::DEFAULT, "DEFAULT"},
    {mobile_apis::AppHMIType::COMMUNICATION, "COMMUNICATION"},
    {mobile_apis::AppHMIType::MEDIA, "MEDIA"},
    {mobile_apis::AppHMIType::MESSAGING, "MESSAGING"},
    {mobile_apis::AppHMIType::NAVIGATION, "NAVIGATION"},
    {mobile_apis::AppHMIType::INFORMATION, "INFORMATION"},
    {mobile_apis::AppHMIType::SOCIAL, "SOCIAL"},
    {mobile_apis::AppHMIType::BACKGROUND_PROCESS, "BACKGROUND_PROCESS"},
    {mobile_apis::AppHMIType::TESTING, "TESTING"},
    {mobile_apis::AppHMIType::SYSTEM, "SYSTEM"}
  };

  std::map<mobile_apis::AppHMIType::eType, std::string>::const_iterator iter =
      app_hmi_type_map.find(type);

  return app_hmi_type_map.end() != iter ? iter->second : std::string("");
}

struct AppHMITypeInserter {
  AppHMITypeInserter(smart_objects::SmartObject& so_array)
      : index_(0), so_array_(so_array) {}

  bool operator()(const std::string& app_hmi_type) {
    so_array_[index_] = StringToAppHMIType(app_hmi_type);
    ++index_;
    return true;
  }

 private:
  uint32_t index_;
  smart_objects::SmartObject& so_array_;
};

struct CheckMissedTypes {
  CheckMissedTypes(const policy::StringArray& policy_app_types,
                   std::string& log)
      : policy_app_types_(policy_app_types), log_(log) {}

<<<<<<< HEAD
  bool operator()(const smart_objects::SmartArray::value_type &value) {
    std::string app_type_str = AppHMITypeToString(
        static_cast<mobile_apis::AppHMIType::eType>(value.asInt()));
    if (!app_type_str.empty()) {
      policy::StringArray::const_iterator it = policy_app_types_.begin();
      policy::StringArray::const_iterator it_end = policy_app_types_.end();
      for (; it != it_end; ++it) {
        if (app_type_str == *it) {
          return true;
        }
=======
  bool operator()(const smart_objects::SmartArray::value_type& value) {
    const std::string app_type_str = value.asString();
    policy::StringArray::const_iterator it = policy_app_types_.begin();
    policy::StringArray::const_iterator it_end = policy_app_types_.end();
    for (; it != it_end; ++it) {
      if (app_type_str == *it) {
        return true;
>>>>>>> 61ef8c42
      }
    }

    log_ += app_type_str;
    log_ += ",";

    return true;
  }

 private:
  const policy::StringArray& policy_app_types_;
  std::string& log_;
};

struct IsSameNickname {
  IsSameNickname(const custom_str::CustomString& app_id) : app_id_(app_id) {}
  bool operator()(const policy::StringArray::value_type& nickname) const {
    return app_id_.CompareIgnoreCase(nickname.c_str());
  }

 private:
  const custom_str::CustomString& app_id_;
};
}

namespace application_manager {

namespace commands {

RegisterAppInterfaceRequest::RegisterAppInterfaceRequest(
    const MessageSharedPtr& message, ApplicationManager& application_manager)
    : CommandRequestImpl(message, application_manager)
    , result_checking_app_hmi_type_(mobile_apis::Result::INVALID_ENUM) {}

RegisterAppInterfaceRequest::~RegisterAppInterfaceRequest() {}

bool RegisterAppInterfaceRequest::Init() {
  LOG4CXX_AUTO_TRACE(logger_);
  return true;
}

void RegisterAppInterfaceRequest::Run() {
  using namespace helpers;
  LOG4CXX_AUTO_TRACE(logger_);
  LOG4CXX_DEBUG(logger_, "Connection key is " << connection_key());

  // Fix problem with SDL and HMI HTML. This problem is not actual for HMI PASA.
  // Flag conditional compilation specific to customer is used in order to
  // exclude hit code
  // to RTC
  // FIXME(EZamakhov): on shutdown - get freez

  // wait till HMI started
  while (!application_manager_.IsStopping() &&
         !application_manager_.IsHMICooperating()) {
    LOG4CXX_DEBUG(logger_,
                  "Waiting for the HMI... conn_key="
                      << connection_key()
                      << ", correlation_id=" << correlation_id()
                      << ", default_timeout=" << default_timeout()
                      << ", thread=" << pthread_self());
    application_manager_.updateRequestTimeout(
        connection_key(), correlation_id(), default_timeout());
    sleep(1);
    // TODO(DK): timer_->StartWait(1);
  }

  if (application_manager_.IsStopping()) {
    LOG4CXX_WARN(logger_, "The ApplicationManager is stopping!");
    return;
  }

  ApplicationSharedPtr application =
      application_manager_.application(connection_key());

  if (application) {
    SendResponse(false, mobile_apis::Result::APPLICATION_REGISTERED_ALREADY);
    return;
  }

  const smart_objects::SmartObject& msg_params =
      (*message_)[strings::msg_params];

  const std::string& policy_app_id = msg_params[strings::app_id].asString();

  if (application_manager_.IsApplicationForbidden(connection_key(),
                                                  policy_app_id)) {
    SendResponse(false, mobile_apis::Result::TOO_MANY_PENDING_REQUESTS);
    return;
  }

  if (IsApplicationWithSameAppIdRegistered()) {
    SendResponse(false, mobile_apis::Result::DISALLOWED);
    return;
  }

  mobile_apis::Result::eType policy_result = CheckWithPolicyData();

  if (Compare<mobile_apis::Result::eType, NEQ, ALL>(
          policy_result,
          mobile_apis::Result::SUCCESS,
          mobile_apis::Result::WARNINGS)) {
    SendResponse(false, policy_result);
    return;
  }

  mobile_apis::Result::eType coincidence_result = CheckCoincidence();

  if (mobile_apis::Result::SUCCESS != coincidence_result) {
    LOG4CXX_ERROR(logger_, "Coincidence check failed.");
    if (mobile_apis::Result::DUPLICATE_NAME == coincidence_result) {
      usage_statistics::AppCounter count_of_rejections_duplicate_name(
          GetPolicyHandler().GetStatisticManager(),
          policy_app_id,
          usage_statistics::REJECTIONS_DUPLICATE_NAME);
      ++count_of_rejections_duplicate_name;
    }
    SendResponse(false, coincidence_result);
    return;
  }

  if (IsWhiteSpaceExist()) {
    LOG4CXX_INFO(logger_,
                 "Incoming register app interface has contains \t\n \\t \\n");
    SendResponse(false, mobile_apis::Result::INVALID_DATA);
    return;
  }

  application = application_manager_.RegisterApplication(message_);

  if (!application) {
    LOG4CXX_ERROR(logger_, "Application hasn't been registered!");
    return;
  }
  // For resuming application need to restore hmi_app_id from resumeCtrl
  resumption::ResumeCtrl& resumer = application_manager_.resume_controller();
  const std::string& device_mac = application->mac_address();

  // there is side affect with 2 mobile app with the same mobile app_id
  if (resumer.IsApplicationSaved(policy_app_id, device_mac)) {
    application->set_hmi_application_id(
        resumer.GetHMIApplicationID(policy_app_id, device_mac));
  } else {
    application->set_hmi_application_id(
        application_manager_.GenerateNewHMIAppID());
  }

  application->set_is_media_application(
      msg_params[strings::is_media_application].asBool());

  if (msg_params.keyExists(strings::vr_synonyms)) {
    application->set_vr_synonyms(msg_params[strings::vr_synonyms]);
  }

  if (msg_params.keyExists(strings::ngn_media_screen_app_name)) {
    application->set_ngn_media_screen_name(
        msg_params[strings::ngn_media_screen_app_name]);
  }

  if (msg_params.keyExists(strings::tts_name)) {
    application->set_tts_name(msg_params[strings::tts_name]);
  }

  if (msg_params.keyExists(strings::app_hmi_type)) {
    application->set_app_types(msg_params[strings::app_hmi_type]);

    // check app type
    const smart_objects::SmartObject& app_type =
        msg_params.getElement(strings::app_hmi_type);

    for (size_t i = 0; i < app_type.length(); ++i) {
      if (mobile_apis::AppHMIType::NAVIGATION ==
          static_cast<mobile_apis::AppHMIType::eType>(
              app_type.getElement(i).asUInt())) {
        application->set_is_navi(true);
      }
      if (mobile_apis::AppHMIType::COMMUNICATION ==
          static_cast<mobile_apis::AppHMIType::eType>(
              app_type.getElement(i).asUInt())) {
        application->set_voice_communication_supported(true);
      }
    }
  }

  // Add device to policy table and set device info, if any
  policy::DeviceParams dev_params;
  if (-1 ==
      application_manager_.connection_handler()
          .get_session_observer()
          .GetDataOnDeviceID(application->device(),
                             &dev_params.device_name,
                             NULL,
                             &dev_params.device_mac_address,
                             &dev_params.device_connection_type)) {
    LOG4CXX_ERROR(logger_,
                  "Failed to extract information for device "
                      << application->device());
  }
  policy::DeviceInfo device_info;
  device_info.AdoptDeviceType(dev_params.device_connection_type);
  if (msg_params.keyExists(strings::device_info)) {
    FillDeviceInfo(&device_info);
  }

  GetPolicyHandler().SetDeviceInfo(device_mac, device_info);

  SendRegisterAppInterfaceResponseToMobile();
}

void RegisterAppInterfaceRequest::SendRegisterAppInterfaceResponseToMobile() {
  LOG4CXX_AUTO_TRACE(logger_);
  smart_objects::SmartObject response_params(smart_objects::SmartType_Map);

  mobile_apis::Result::eType result_code = mobile_apis::Result::SUCCESS;

  const HMICapabilities& hmi_capabilities =
      application_manager_.hmi_capabilities();

  const uint32_t key = connection_key();
  ApplicationSharedPtr application = application_manager_.application(key);

  resumption::ResumeCtrl& resumer = application_manager_.resume_controller();

  if (!application) {
    LOG4CXX_ERROR(logger_,
                  "There is no application for such connection key" << key);
    LOG4CXX_DEBUG(logger_, "Need to start resume data persistent timer");
    resumer.OnAppRegistrationEnd();
    return;
  }

  response_params[strings::sync_msg_version][strings::major_version] =
      major_version;  // From generated file interfaces/generated_msg_version.h
  response_params[strings::sync_msg_version][strings::minor_version] =
      minor_version;  // From generated file interfaces/generated_msg_version.h

  response_params[strings::language] = hmi_capabilities.active_vr_language();
  response_params[strings::hmi_display_language] =
      hmi_capabilities.active_ui_language();

  const smart_objects::SmartObject& msg_params =
      (*message_)[strings::msg_params];

  if (msg_params[strings::language_desired].asInt() !=
          hmi_capabilities.active_vr_language() ||
      msg_params[strings::hmi_display_language_desired].asInt() !=
          hmi_capabilities.active_ui_language()) {
    LOG4CXX_WARN(logger_,
                 "Wrong language on registering application "
                     << application->name().c_str());

    LOG4CXX_ERROR(
        logger_,
        "VR language desired code is "
            << msg_params[strings::language_desired].asInt()
            << " , active VR language code is "
            << hmi_capabilities.active_vr_language() << ", UI language code is "
            << msg_params[strings::hmi_display_language_desired].asInt()
            << " , active UI language code is "
            << hmi_capabilities.active_ui_language());

    result_code = mobile_apis::Result::WRONG_LANGUAGE;
  }

  if (hmi_capabilities.display_capabilities()) {
    response_params[hmi_response::display_capabilities] =
        smart_objects::SmartObject(smart_objects::SmartType_Map);

    smart_objects::SmartObject& display_caps =
        response_params[hmi_response::display_capabilities];

    display_caps[hmi_response::display_type] =
        hmi_capabilities.display_capabilities()->getElement(
            hmi_response::display_type);

    display_caps[hmi_response::text_fields] =
        hmi_capabilities.display_capabilities()->getElement(
            hmi_response::text_fields);

    display_caps[hmi_response::image_fields] =
        hmi_capabilities.display_capabilities()->getElement(
            hmi_response::image_fields);

    display_caps[hmi_response::media_clock_formats] =
        hmi_capabilities.display_capabilities()->getElement(
            hmi_response::media_clock_formats);

    display_caps[hmi_response::templates_available] =
        hmi_capabilities.display_capabilities()->getElement(
            hmi_response::templates_available);

    display_caps[hmi_response::screen_params] =
        hmi_capabilities.display_capabilities()->getElement(
            hmi_response::screen_params);

    display_caps[hmi_response::num_custom_presets_available] =
        hmi_capabilities.display_capabilities()->getElement(
            hmi_response::num_custom_presets_available);

    if (hmi_capabilities.display_capabilities()
            ->getElement(hmi_response::image_capabilities)
            .length() > 0) {
      display_caps[hmi_response::graphic_supported] = true;
    } else {
      display_caps[hmi_response::graphic_supported] = false;
    }

    display_caps[hmi_response::templates_available] =
        hmi_capabilities.display_capabilities()->getElement(
            hmi_response::templates_available);

    display_caps[hmi_response::screen_params] =
        hmi_capabilities.display_capabilities()->getElement(
            hmi_response::screen_params);

    display_caps[hmi_response::num_custom_presets_available] =
        hmi_capabilities.display_capabilities()->getElement(
            hmi_response::num_custom_presets_available);
  }

  if (hmi_capabilities.button_capabilities()) {
    response_params[hmi_response::button_capabilities] =
        *hmi_capabilities.button_capabilities();
  }
  if (hmi_capabilities.soft_button_capabilities()) {
    response_params[hmi_response::soft_button_capabilities] =
        *hmi_capabilities.soft_button_capabilities();
  }
  if (hmi_capabilities.preset_bank_capabilities()) {
    response_params[hmi_response::preset_bank_capabilities] =
        *hmi_capabilities.preset_bank_capabilities();
  }
  if (hmi_capabilities.hmi_zone_capabilities()) {
    if (smart_objects::SmartType_Array ==
        hmi_capabilities.hmi_zone_capabilities()->getType()) {
      // hmi_capabilities json contains array and HMI response object
      response_params[hmi_response::hmi_zone_capabilities] =
          *hmi_capabilities.hmi_zone_capabilities();
    } else {
      response_params[hmi_response::hmi_zone_capabilities][0] =
          *hmi_capabilities.hmi_zone_capabilities();
    }
  }
  if (hmi_capabilities.speech_capabilities()) {
    response_params[strings::speech_capabilities] =
        *hmi_capabilities.speech_capabilities();
  }
  if (hmi_capabilities.vr_capabilities()) {
    response_params[strings::vr_capabilities] =
        *hmi_capabilities.vr_capabilities();
  }
  if (hmi_capabilities.audio_pass_thru_capabilities()) {
    if (smart_objects::SmartType_Array ==
        hmi_capabilities.audio_pass_thru_capabilities()->getType()) {
      // hmi_capabilities json contains array and HMI response object
      response_params[strings::audio_pass_thru_capabilities] =
          *hmi_capabilities.audio_pass_thru_capabilities();
    } else {
      response_params[strings::audio_pass_thru_capabilities][0] =
          *hmi_capabilities.audio_pass_thru_capabilities();
    }
  }
  if (hmi_capabilities.pcm_stream_capabilities()) {
    response_params[strings::pcm_stream_capabilities] =
        *hmi_capabilities.pcm_stream_capabilities();
  }
  if (hmi_capabilities.vehicle_type()) {
    response_params[hmi_response::vehicle_type] =
        *hmi_capabilities.vehicle_type();
  }
  if (hmi_capabilities.prerecorded_speech()) {
    response_params[strings::prerecorded_speech] =
        *(hmi_capabilities.prerecorded_speech());
  }

  const std::vector<uint32_t>& diag_modes =
      application_manager_.get_settings().supported_diag_modes();
  if (!diag_modes.empty()) {
    std::vector<uint32_t>::const_iterator it = diag_modes.begin();
    uint32_t index = 0;
    for (; it != diag_modes.end(); ++it) {
      response_params[strings::supported_diag_modes][index] = *it;
      ++index;
    }
  }

  response_params[strings::hmi_capabilities] =
      smart_objects::SmartObject(smart_objects::SmartType_Map);
  response_params[strings::hmi_capabilities][strings::navigation] =
      hmi_capabilities.navigation_supported();
  response_params[strings::hmi_capabilities][strings::phone_call] =
      hmi_capabilities.phone_call_supported();
  response_params[strings::sdl_version] =
      application_manager_.get_settings().sdl_version();
  const std::string ccpu_version =
      application_manager_.hmi_capabilities().ccpu_version();
  if (!ccpu_version.empty()) {
    response_params[strings::system_software_version] = ccpu_version;
  }

  bool resumption =
      (*message_)[strings::msg_params].keyExists(strings::hash_id);

  bool need_restore_vr = resumption;

  std::string hash_id;
  std::string add_info;
  if (resumption) {
    hash_id = (*message_)[strings::msg_params][strings::hash_id].asString();
    if (!resumer.CheckApplicationHash(application, hash_id)) {
      LOG4CXX_WARN(logger_,
                   "Hash from RAI does not match to saved resume data.");
      result_code = mobile_apis::Result::RESUME_FAILED;
      add_info = "Hash from RAI does not match to saved resume data.";
      need_restore_vr = false;
    } else if (!resumer.CheckPersistenceFilesForResumption(application)) {
      LOG4CXX_WARN(logger_, "Persistent data is missing.");
      result_code = mobile_apis::Result::RESUME_FAILED;
      add_info = "Persistent data is missing.";
      need_restore_vr = false;
    } else {
      add_info = "Resume succeeded.";
    }
  }
  if ((mobile_apis::Result::SUCCESS == result_code) &&
      (mobile_apis::Result::INVALID_ENUM != result_checking_app_hmi_type_)) {
    add_info += response_info_;
    result_code = result_checking_app_hmi_type_;
  }

  // in case application exist in resumption we need to send resumeVrgrammars
  if (false == resumption) {
    resumption = resumer.IsApplicationSaved(application->policy_app_id(),
                                            application->mac_address());
  }

  SendOnAppRegisteredNotificationToHMI(
      *(application.get()), resumption, need_restore_vr);
  SendResponse(true, result_code, add_info.c_str(), &response_params);

  // Check if application exists, because application might be unregestered
  // during sending reponse to mobile.
  application = application_manager_.application(key);
  if (application) {
    LOG4CXX_DEBUG(logger_, "Application with app_id = " << key << " exists.");
    if (result_code != mobile_apis::Result::RESUME_FAILED) {
      resumer.StartResumption(application, hash_id);
    } else {
      resumer.StartResumptionOnlyHMILevel(application);
    }

    // By default app subscribed to CUSTOM_BUTTON
    SendSubscribeCustomButtonNotification();
    MessageHelper::SendChangeRegistrationRequestToHMI(application,
                                                      application_manager_);
  } else {
    LOG4CXX_DEBUG(logger_,
                  "Application with app_id = " << key << " doesn't exist.");
  }
}

void RegisterAppInterfaceRequest::SendOnAppRegisteredNotificationToHMI(
    const Application& application_impl,
    bool resumption,
    bool need_restore_vr) {
  using namespace smart_objects;
  SmartObjectSPtr notification = utils::MakeShared<SmartObject>(SmartType_Map);
  if (!notification) {
    LOG4CXX_ERROR(logger_, "Failed to create smart object");
    return;
  }

  (*notification)[strings::params] = SmartObject(SmartType_Map);
  smart_objects::SmartObject& params = (*notification)[strings::params];
  params[strings::function_id] = static_cast<int32_t>(
      hmi_apis::FunctionID::BasicCommunication_OnAppRegistered);
  params[strings::message_type] = static_cast<int32_t>(kNotification);
  params[strings::protocol_version] = commands::CommandImpl::protocol_version_;
  params[strings::protocol_type] = commands::CommandImpl::hmi_protocol_type_;

  (*notification)[strings::msg_params] = SmartObject(SmartType_Map);
  smart_objects::SmartObject& msg_params = (*notification)[strings::msg_params];
  // Due to current requirements in case when we're in resumption mode
  // we have to always send resumeVRGrammar field.
  if (resumption) {
    msg_params[strings::resume_vr_grammars] = need_restore_vr;
  }

  if (application_impl.vr_synonyms()) {
    msg_params[strings::vr_synonyms] = *(application_impl.vr_synonyms());
  }

  if (application_impl.tts_name()) {
    msg_params[strings::tts_name] = *(application_impl.tts_name());
  }

  std::string priority;
  GetPolicyHandler().GetPriority(application_impl.policy_app_id(), &priority);

  if (!priority.empty()) {
    msg_params[strings::priority] = MessageHelper::GetPriorityCode(priority);
  }

  msg_params[strings::msg_params] = SmartObject(SmartType_Map);
  smart_objects::SmartObject& application = msg_params[strings::application];
  application[strings::app_name] = application_impl.name();
  application[strings::app_id] = application_impl.app_id();
  application[hmi_response::policy_app_id] = application_impl.policy_app_id();
  application[strings::icon] = application_impl.app_icon_path();

  const smart_objects::SmartObject* ngn_media_screen_name =
      application_impl.ngn_media_screen_name();
  if (ngn_media_screen_name) {
    application[strings::ngn_media_screen_app_name] = *ngn_media_screen_name;
  }

  application[strings::hmi_display_language_desired] =
      static_cast<int32_t>(application_impl.ui_language());

  application[strings::is_media_application] =
      application_impl.is_media_application();

  const smart_objects::SmartObject* app_type = application_impl.app_types();
  if (app_type) {
    application[strings::app_type] = *app_type;
  }

  std::vector<std::string> request_types =
      GetPolicyHandler().GetAppRequestTypes(application_impl.policy_app_id());

  application[strings::request_type] = SmartObject(SmartType_Array);
  smart_objects::SmartObject& request_array =
      application[strings::request_type];

  uint32_t index = 0;
  std::vector<std::string>::const_iterator it = request_types.begin();
  for (; request_types.end() != it; ++it) {
    request_array[index] = *it;
    ++index;
  }

  application[strings::device_info] = SmartObject(SmartType_Map);
  smart_objects::SmartObject& device_info = application[strings::device_info];
  const protocol_handler::SessionObserver& session_observer =
      application_manager_.connection_handler().get_session_observer();
  std::string device_name;
  std::string mac_address;
  std::string transport_type;
  const connection_handler::DeviceHandle handle = application_impl.device();
  if (-1 ==
      session_observer.GetDataOnDeviceID(
          handle, &device_name, NULL, &mac_address, &transport_type)) {
    LOG4CXX_ERROR(logger_,
                  "Failed to extract information for device " << handle);
  }

  device_info[strings::name] = device_name;
  device_info[strings::id] = mac_address;

  const policy::DeviceConsent device_consent =
      GetPolicyHandler().GetUserConsentForDevice(mac_address);
  device_info[strings::isSDLAllowed] =
      policy::DeviceConsent::kDeviceAllowed == device_consent;

  device_info[strings::transport_type] =
      application_manager_.GetDeviceTransportType(transport_type);

  DCHECK(application_manager_.ManageHMICommand(notification));
}

mobile_apis::Result::eType RegisterAppInterfaceRequest::CheckCoincidence() {
  LOG4CXX_AUTO_TRACE(logger_);
  const smart_objects::SmartObject& msg_params =
      (*message_)[strings::msg_params];

  ApplicationSet accessor = application_manager_.applications().GetData();

  ApplicationSetConstIt it = accessor.begin();
  const custom_str::CustomString& app_name =
      msg_params[strings::app_name].asCustomString();

  for (; accessor.end() != it; ++it) {
    // name check
    const custom_str::CustomString& cur_name = (*it)->name();
    if (app_name.CompareIgnoreCase(cur_name)) {
      LOG4CXX_ERROR(logger_, "Application name is known already.");
      return mobile_apis::Result::DUPLICATE_NAME;
    }

    const smart_objects::SmartObject* vr = (*it)->vr_synonyms();
    const std::vector<smart_objects::SmartObject>* curr_vr = NULL;
    if (NULL != vr) {
      curr_vr = vr->asArray();
      CoincidencePredicateVR v(app_name);

      if (0 != std::count_if(curr_vr->begin(), curr_vr->end(), v)) {
        LOG4CXX_ERROR(logger_, "Application name is known already.");
        return mobile_apis::Result::DUPLICATE_NAME;
      }
    }

    // vr check
    if (msg_params.keyExists(strings::vr_synonyms)) {
      const std::vector<smart_objects::SmartObject>* new_vr =
          msg_params[strings::vr_synonyms].asArray();

      CoincidencePredicateVR v(cur_name);
      if (0 != std::count_if(new_vr->begin(), new_vr->end(), v)) {
        LOG4CXX_ERROR(logger_, "vr_synonyms duplicated with app_name .");
        return mobile_apis::Result::DUPLICATE_NAME;
      }
    }  // end vr check

  }  // application for end

  return mobile_apis::Result::SUCCESS;
}  // method end

mobile_apis::Result::eType RegisterAppInterfaceRequest::CheckWithPolicyData() {
  LOG4CXX_AUTO_TRACE(logger_);
  // TODO(AOleynik): Check is necessary to allow register application in case
  // of disabled policy
  // Remove this check, when HMI will support policy
  if (!GetPolicyHandler().PolicyEnabled()) {
    return mobile_apis::Result::WARNINGS;
  }

  smart_objects::SmartObject& message = *message_;
  policy::StringArray app_nicknames;
  policy::StringArray app_hmi_types;

  const std::string mobile_app_id =
      message[strings::msg_params][strings::app_id].asString();
  const bool init_result = GetPolicyHandler().GetInitialAppData(
      mobile_app_id, &app_nicknames, &app_hmi_types);

  if (!init_result) {
    LOG4CXX_ERROR(logger_, "Error during initial application data check.");
    return mobile_apis::Result::INVALID_DATA;
  }

  if (!app_nicknames.empty()) {
    IsSameNickname compare(
        message[strings::msg_params][strings::app_name].asCustomString());
    policy::StringArray::const_iterator it =
        std::find_if(app_nicknames.begin(), app_nicknames.end(), compare);
    if (app_nicknames.end() == it) {
      LOG4CXX_WARN(logger_,
                   "Application name was not found in nicknames list.");
      // App should be unregistered, if its name is not present in nicknames
      // list
      usage_statistics::AppCounter count_of_rejections_nickname_mismatch(
          GetPolicyHandler().GetStatisticManager(),
          mobile_app_id,
          usage_statistics::REJECTIONS_NICKNAME_MISMATCH);
      ++count_of_rejections_nickname_mismatch;
      return mobile_apis::Result::DISALLOWED;
    }
  }

  mobile_apis::Result::eType result = mobile_apis::Result::SUCCESS;

  // If AppHMIType is not included in policy - allow any type
  if (!app_hmi_types.empty()) {
    if (message[strings::msg_params].keyExists(strings::app_hmi_type)) {
      // If AppHMITypes are partially same, the system should allow those listed
      // in the policy table and send warning info on missed values
      smart_objects::SmartArray app_types =
          *(message[strings::msg_params][strings::app_hmi_type].asArray());

      std::string log;
      CheckMissedTypes checker(app_hmi_types, log);
      std::for_each(app_types.begin(), app_types.end(), checker);
      if (!log.empty()) {
        response_info_ =
            "Following AppHMITypes are not present in policy "
            "table:" +
            log;
        result_checking_app_hmi_type_ = mobile_apis::Result::WARNINGS;
      }
    }
    // Replace AppHMITypes in request with values allowed by policy table
    message[strings::msg_params][strings::app_hmi_type] =
        smart_objects::SmartObject(smart_objects::SmartType_Array);

    smart_objects::SmartObject& app_hmi_type =
        message[strings::msg_params][strings::app_hmi_type];

    AppHMITypeInserter inserter(app_hmi_type);
    std::for_each(app_hmi_types.begin(), app_hmi_types.end(), inserter);
  }

  return result;
}

void RegisterAppInterfaceRequest::FillDeviceInfo(
    policy::DeviceInfo* device_info) {
  const std::string hardware = "hardware";
  const std::string firmware_rev = "firmwareRev";
  const std::string os = "os";
  const std::string os_ver = "osVersion";
  const std::string carrier = "carrier";
  const std::string max_number_rfcom_ports = "maxNumberRFCOMMPorts";

  const smart_objects::SmartObject& msg_params =
      (*message_)[strings::msg_params];

  const smart_objects::SmartObject& device_info_so =
      msg_params[strings::device_info];

  if (device_info_so.keyExists(hardware)) {
    device_info->hardware =
        msg_params[strings::device_info][hardware].asString();
  }
  if (device_info_so.keyExists(firmware_rev)) {
    device_info->firmware_rev =
        msg_params[strings::device_info][firmware_rev].asString();
  }
  if (device_info_so.keyExists(os)) {
    device_info->os = device_info_so[os].asString();
  }
  if (device_info_so.keyExists(os_ver)) {
    device_info->os_ver = device_info_so[os_ver].asString();
  }
  if (device_info_so.keyExists(carrier)) {
    device_info->carrier = device_info_so[carrier].asString();
  }
  if (device_info_so.keyExists(max_number_rfcom_ports)) {
    device_info->max_number_rfcom_ports =
        device_info_so[max_number_rfcom_ports].asInt();
  }
}

bool RegisterAppInterfaceRequest::IsApplicationWithSameAppIdRegistered() {
  LOG4CXX_AUTO_TRACE(logger_);

  const custom_string::CustomString mobile_app_id =
      (*message_)[strings::msg_params][strings::app_id].asCustomString();

  const ApplicationSet& applications =
      application_manager_.applications().GetData();

  ApplicationSetConstIt it = applications.begin();
  ApplicationSetConstIt it_end = applications.end();

  for (; it != it_end; ++it) {
    if (mobile_app_id.CompareIgnoreCase((*it)->policy_app_id().c_str())) {
      return true;
    }
  }

  return false;
}

bool RegisterAppInterfaceRequest::IsWhiteSpaceExist() {
  LOG4CXX_AUTO_TRACE(logger_);
  const char* str = NULL;

  str = (*message_)[strings::msg_params][strings::app_name].asCharArray();
  if (!CheckSyntax(str)) {
    LOG4CXX_ERROR(logger_, "Invalid app_name syntax check failed");
    return true;
  }

  if ((*message_)[strings::msg_params].keyExists(strings::tts_name)) {
    const smart_objects::SmartArray* tn_array =
        (*message_)[strings::msg_params][strings::tts_name].asArray();

    smart_objects::SmartArray::const_iterator it_tn = tn_array->begin();
    smart_objects::SmartArray::const_iterator it_tn_end = tn_array->end();

    for (; it_tn != it_tn_end; ++it_tn) {
      str = (*it_tn)[strings::text].asCharArray();
      if (strlen(str) && !CheckSyntax(str)) {
        LOG4CXX_ERROR(logger_, "Invalid tts_name syntax check failed");
        return true;
      }
    }
  }

  if ((*message_)[strings::msg_params].keyExists(
          strings::ngn_media_screen_app_name)) {
    str = (*message_)[strings::msg_params][strings::ngn_media_screen_app_name]
              .asCharArray();
    if (strlen(str) && !CheckSyntax(str)) {
      LOG4CXX_ERROR(logger_,
                    "Invalid ngn_media_screen_app_name syntax check failed");
      return true;
    }
  }

  if ((*message_)[strings::msg_params].keyExists(strings::vr_synonyms)) {
    const smart_objects::SmartArray* vs_array =
        (*message_)[strings::msg_params][strings::vr_synonyms].asArray();

    smart_objects::SmartArray::const_iterator it_vs = vs_array->begin();
    smart_objects::SmartArray::const_iterator it_vs_end = vs_array->end();

    for (; it_vs != it_vs_end; ++it_vs) {
      str = (*it_vs).asCharArray();
      if (strlen(str) && !CheckSyntax(str)) {
        LOG4CXX_ERROR(logger_, "Invalid vr_synonyms syntax check failed");
        return true;
      }
    }
  }

  if ((*message_)[strings::msg_params].keyExists(strings::hash_id)) {
    str = (*message_)[strings::msg_params][strings::hash_id].asCharArray();
    if (!CheckSyntax(str)) {
      LOG4CXX_ERROR(logger_, "Invalid hash_id syntax check failed");
      return true;
    }
  }

  if ((*message_)[strings::msg_params].keyExists(strings::device_info)) {
    if ((*message_)[strings::msg_params][strings::device_info].keyExists(
            strings::hardware)) {
      str = (*message_)[strings::msg_params][strings::device_info]
                       [strings::hardware].asCharArray();
      if (strlen(str) && !CheckSyntax(str)) {
        LOG4CXX_ERROR(logger_,
                      "Invalid device_info hardware syntax check failed");
        return true;
      }
    }

    if ((*message_)[strings::msg_params][strings::device_info].keyExists(
            strings::firmware_rev)) {
      str = (*message_)[strings::msg_params][strings::device_info]
                       [strings::firmware_rev].asCharArray();
      if (strlen(str) && !CheckSyntax(str)) {
        LOG4CXX_ERROR(logger_,
                      "Invalid device_info firmware_rev syntax check failed");
        return true;
      }
    }

    if ((*message_)[strings::msg_params][strings::device_info].keyExists(
            strings::os)) {
      str = (*message_)[strings::msg_params][strings::device_info][strings::os]
                .asCharArray();
      if (strlen(str) && !CheckSyntax(str)) {
        LOG4CXX_ERROR(logger_, "Invalid device_info os syntax check failed");
        return true;
      }
    }

    if ((*message_)[strings::msg_params][strings::device_info].keyExists(
            strings::os_version)) {
      str = (*message_)[strings::msg_params][strings::device_info]
                       [strings::os_version].asCharArray();
      if (strlen(str) && !CheckSyntax(str)) {
        LOG4CXX_ERROR(logger_,
                      "Invalid device_info os_version syntax check failed");
        return true;
      }
    }

    if ((*message_)[strings::msg_params][strings::device_info].keyExists(
            strings::carrier)) {
      str = (*message_)[strings::msg_params][strings::device_info]
                       [strings::carrier].asCharArray();
      if (strlen(str) && !CheckSyntax(str)) {
        LOG4CXX_ERROR(logger_,
                      "Invalid device_info carrier syntax check failed");
        return true;
      }
    }
  }

  if ((*message_)[strings::msg_params].keyExists(strings::app_id)) {
    str = (*message_)[strings::msg_params][strings::app_id].asCharArray();
    if (!CheckSyntax(str)) {
      LOG4CXX_ERROR(logger_, "Invalid app_id syntax check failed");
      return true;
    }
  }

  return false;
}

void RegisterAppInterfaceRequest::CheckResponseVehicleTypeParam(
    smart_objects::SmartObject& vehicle_type,
    const std::string& param,
    const std::string& backup_value) {
  using namespace hmi_response;
  if (!vehicle_type.keyExists(param) || vehicle_type[param].empty()) {
    if (!backup_value.empty()) {
      LOG4CXX_DEBUG(logger_,
                    param << " is missing."
                             "Will be replaced with policy table value.");
      vehicle_type[param] = backup_value;
    } else {
      vehicle_type.erase(param);
    }
  }
}

void RegisterAppInterfaceRequest::SendSubscribeCustomButtonNotification() {
  using namespace smart_objects;
  using namespace hmi_apis;

  SmartObject msg_params = SmartObject(SmartType_Map);
  msg_params[strings::app_id] = connection_key();
  msg_params[strings::name] = Common_ButtonName::CUSTOM_BUTTON;
  msg_params[strings::is_suscribed] = true;
  CreateHMINotification(FunctionID::Buttons_OnButtonSubscription, msg_params);
}

policy::PolicyHandlerInterface&
RegisterAppInterfaceRequest::GetPolicyHandler() {
  return application_manager_.GetPolicyHandler();
}

}  // namespace commands

}  // namespace application_manager<|MERGE_RESOLUTION|>--- conflicted
+++ resolved
@@ -116,26 +116,16 @@
                    std::string& log)
       : policy_app_types_(policy_app_types), log_(log) {}
 
-<<<<<<< HEAD
-  bool operator()(const smart_objects::SmartArray::value_type &value) {
+  bool operator()(const smart_objects::SmartArray::value_type& value) {
     std::string app_type_str = AppHMITypeToString(
         static_cast<mobile_apis::AppHMIType::eType>(value.asInt()));
     if (!app_type_str.empty()) {
-      policy::StringArray::const_iterator it = policy_app_types_.begin();
-      policy::StringArray::const_iterator it_end = policy_app_types_.end();
-      for (; it != it_end; ++it) {
-        if (app_type_str == *it) {
-          return true;
-        }
-=======
-  bool operator()(const smart_objects::SmartArray::value_type& value) {
-    const std::string app_type_str = value.asString();
     policy::StringArray::const_iterator it = policy_app_types_.begin();
     policy::StringArray::const_iterator it_end = policy_app_types_.end();
     for (; it != it_end; ++it) {
       if (app_type_str == *it) {
         return true;
->>>>>>> 61ef8c42
+        }
       }
     }
 
@@ -208,6 +198,9 @@
     return;
   }
 
+  const std::string mobile_app_id =
+      (*message_)[strings::msg_params][strings::app_id].asString();
+
   ApplicationSharedPtr application =
       application_manager_.application(connection_key());
 
@@ -343,6 +336,31 @@
   GetPolicyHandler().SetDeviceInfo(device_mac, device_info);
 
   SendRegisterAppInterfaceResponseToMobile();
+  smart_objects::SmartObjectSPtr so = GetLockScreenIconUrlNotification(connection_key(), application);
+  application_manager_.ManageMobileCommand(so, commands::Command::ORIGIN_SDL);
+}
+
+smart_objects::SmartObjectSPtr RegisterAppInterfaceRequest::GetLockScreenIconUrlNotification(
+    const uint32_t connection_key,
+    ApplicationSharedPtr app) {
+  DCHECK_OR_RETURN(app.get(), smart_objects::SmartObjectSPtr());
+  smart_objects::SmartObjectSPtr message =
+      utils::MakeShared<smart_objects::SmartObject>(
+          smart_objects::SmartType_Map);
+  (*message)[strings::params][strings::function_id] =
+      mobile_apis::FunctionID::OnSystemRequestID;
+  (*message)[strings::params][strings::connection_key] = connection_key;
+  (*message)[strings::params][strings::message_type] =
+      mobile_apis::messageType::notification;
+  (*message)[strings::params][strings::protocol_type] =
+      commands::CommandImpl::mobile_protocol_type_;
+  (*message)[strings::params][strings::protocol_version] =
+      commands::CommandImpl::protocol_version_;
+  (*message)[strings::msg_params][strings::request_type] =
+      mobile_apis::RequestType::LOCK_SCREEN_ICON_URL;
+  (*message)[strings::msg_params][strings::url] =
+      GetPolicyHandler().GetLockScreenIconUrl();
+  return message;
 }
 
 void RegisterAppInterfaceRequest::SendRegisterAppInterfaceResponseToMobile() {
