--- conflicted
+++ resolved
@@ -432,14 +432,8 @@
   return true;
 }
 
-<<<<<<< HEAD
 void CommandRequestImpl::RemoveDisallowedParameters() {
-  LOG4CXX_AUTO_TRACE(logger_);
-=======
-void CommandRequestImpl::RemoveDisallowedParameters(
-    const CommandParametersPermissions& params_permissions) {
   LOGGER_AUTO_TRACE(logger_);
->>>>>>> 18a37f1b
 
   smart_objects::SmartObject& params = (*message_)[strings::msg_params];
 
@@ -451,14 +445,9 @@
   for (; it_disallowed != it_disallowed_end; ++it_disallowed) {
     if (params.keyExists(*it_disallowed)) {
       params.erase(*it_disallowed);
-<<<<<<< HEAD
       removed_parameters_permissions_.disallowed_params.push_back(
           *it_disallowed);
-      LOG4CXX_INFO(
-=======
-      parameters_permissions_.disallowed_params.push_back(*it_disallowed);
       LOGGER_INFO(
->>>>>>> 18a37f1b
           logger_,
           "Following parameter is disallowed by user: " << *it_disallowed);
     }
@@ -472,13 +461,8 @@
   for (; it_undefined != it_undefined_end; ++it_undefined) {
     if (params.keyExists(*it_undefined)) {
       params.erase(*it_undefined);
-<<<<<<< HEAD
       removed_parameters_permissions_.undefined_params.push_back(*it_undefined);
-      LOG4CXX_INFO(
-=======
-      parameters_permissions_.undefined_params.push_back(*it_undefined);
       LOGGER_INFO(
->>>>>>> 18a37f1b
           logger_,
           "Following parameter is disallowed by policy: " << *it_undefined);
     }
@@ -498,17 +482,10 @@
                       parameters_permissions_.allowed_params.end(),
                       key)) {
       params.erase(key);
-<<<<<<< HEAD
       removed_parameters_permissions_.undefined_params.push_back(key);
-      LOG4CXX_INFO(logger_,
-                   "Following parameter is not found among allowed parameters '"
-                       << key << "' and will be treated as disallowed.");
-=======
-      parameters_permissions_.undefined_params.push_back(key);
       LOGGER_INFO(logger_,
                   "Following parameter is not found among allowed parameters '"
                       << key << "' and will be treated as disallowed.");
->>>>>>> 18a37f1b
     }
   }
 }
