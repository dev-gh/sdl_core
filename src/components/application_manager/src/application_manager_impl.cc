/*
 * Copyright (c) 2014, Ford Motor Company
 * All rights reserved.
 *
 * Redistribution and use in source and binary forms, with or without
 * modification, are permitted provided that the following conditions are met:
 *
 * Redistributions of source code must retain the above copyright notice, this
 * list of conditions and the following disclaimer.
 *
 * Redistributions in binary form must reproduce the above copyright notice,
 * this list of conditions and the following
 * disclaimer in the documentation and/or other materials provided with the
 * distribution.
 *
 * Neither the name of the Ford Motor Company nor the names of its contributors
 * may be used to endorse or promote products derived from this software
 * without specific prior written permission.
 *
 * THIS SOFTWARE IS PROVIDED BY THE COPYRIGHT HOLDERS AND CONTRIBUTORS "AS IS"
 * AND ANY EXPRESS OR IMPLIED WARRANTIES, INCLUDING, BUT NOT LIMITED TO, THE
 * IMPLIED WARRANTIES OF MERCHANTABILITY AND FITNESS FOR A PARTICULAR PURPOSE
 * ARE DISCLAIMED. IN NO EVENT SHALL THE COPYRIGHT HOLDER OR CONTRIBUTORS BE
 * LIABLE FOR ANY DIRECT, INDIRECT, INCIDENTAL, SPECIAL, EXEMPLARY, OR
 * CONSEQUENTIAL DAMAGES (INCLUDING, BUT NOT LIMITED TO, PROCUREMENT OF
 * SUBSTITUTE GOODS OR SERVICES; LOSS OF USE, DATA, OR PROFITS; OR BUSINESS
 * INTERRUPTION) HOWEVER CAUSED AND ON ANY THEORY OF LIABILITY, WHETHER IN
 * CONTRACT, STRICT LIABILITY, OR TORT (INCLUDING NEGLIGENCE OR OTHERWISE)
 * ARISING IN ANY WAY OUT OF THE USE OF THIS SOFTWARE, EVEN IF ADVISED OF THE
 * POSSIBILITY OF SUCH DAMAGE.
 */

#include <stdlib.h>  // for rand()

#include <climits>
#include <string>
#include <fstream>
#include <utility>

#include "application_manager/application_manager_impl.h"
#include "application_manager/mobile_command_factory.h"
#include "application_manager/commands/command_impl.h"
#include "application_manager/commands/command_notification_impl.h"
#include "application_manager/message_helper.h"
#include "application_manager/mobile_message_handler.h"
#include "application_manager/policies/policy_handler.h"
#include "hmi_message_handler/hmi_message_handler.h"
#include "connection_handler/connection_handler_impl.h"
#include "formatters/formatter_json_rpc.h"
#include "formatters/CFormatterJsonSDLRPCv2.hpp"
#include "formatters/CFormatterJsonSDLRPCv1.hpp"
#include "config_profile/profile.h"
#include "utils/threads/thread.h"
#include "utils/file_system.h"
#include "utils/helpers.h"
#include "smart_objects/enum_schema_item.h"
#include "interfaces/HMI_API_schema.h"
#include "application_manager/application_impl.h"
#include "usage_statistics/counter.h"
#include <time.h>

namespace {
  int get_rand_from_range(uint32_t from = 0, int to = RAND_MAX) {
    return std::rand() % to + from;
  }
}

namespace application_manager {

CREATE_LOGGERPTR_GLOBAL(logger_, "ApplicationManager")

uint32_t ApplicationManagerImpl::corelation_id_ = 0;
const uint32_t ApplicationManagerImpl::max_corelation_id_ = UINT_MAX;

namespace formatters = NsSmartDeviceLink::NsJSONHandler::Formatters;
namespace jhs = NsSmartDeviceLink::NsJSONHandler::strings;

using namespace NsSmartDeviceLink::NsSmartObjects;

ApplicationManagerImpl::ApplicationManagerImpl()
  : applications_list_lock_(true),
    audio_pass_thru_active_(false),
    is_distracting_driver_(false),
    is_vr_session_strated_(false),
    hmi_cooperating_(false),
    is_all_apps_allowed_(true),
    media_manager_(NULL),
    hmi_handler_(NULL),
    connection_handler_(NULL),
    protocol_handler_(NULL),
    request_ctrl_(),
    hmi_so_factory_(NULL),
    mobile_so_factory_(NULL),
    messages_from_mobile_("AM FromMobile", this),
    messages_to_mobile_("AM ToMobile", this),
    messages_from_hmi_("AM FromHMI", this),
    messages_to_hmi_("AM ToHMI", this),
    audio_pass_thru_messages_("AudioPassThru", this),
    hmi_capabilities_(this),
    unregister_reason_(mobile_api::AppInterfaceUnregisteredReason::INVALID_ENUM),
    resume_ctrl_(this),
    end_services_timer("EndServiceTimer", this, &ApplicationManagerImpl::EndNaviServices),
    wait_end_service_timeout_(profile::Profile::instance()->stop_streaming_timeout()),
#ifdef TIME_TESTER
    metric_observer_(NULL),
#endif  // TIME_TESTER
    application_list_update_timer_(new ApplicationListUpdateTimer(this)),
    tts_global_properties_timer_("TTSGLPRTimer",
                                      this,
                                      &ApplicationManagerImpl::OnTimerSendTTSGlobalProperties,
                                      true),
    is_low_voltage_(false) {
    std::srand(std::time(0));
    AddPolicyObserver(this);

    dir_type_to_string_map_ = {
      {TYPE_STORAGE, "Storage"},
      {TYPE_SYSTEM, "System"},
      {TYPE_ICONS, "Icons"}
    };
}

ApplicationManagerImpl::~ApplicationManagerImpl() {
  LOG4CXX_INFO(logger_, "Destructing ApplicationManager.");

  SendOnSDLClose();
  media_manager_ = NULL;
  hmi_handler_ = NULL;
  connection_handler_ = NULL;
  if(hmi_so_factory_) {
    delete hmi_so_factory_;
    hmi_so_factory_ = NULL;
  }
  if(mobile_so_factory_) {
    delete mobile_so_factory_;
    mobile_so_factory_ = NULL;
  }
  protocol_handler_ = NULL;
  media_manager_ = NULL;
  LOG4CXX_INFO(logger_, "Destroying Policy Handler");
  RemovePolicyObserver(this);
  policy::PolicyHandler::destroy();
}

bool ApplicationManagerImpl::Stop() {
  LOG4CXX_INFO(logger_, "Stop ApplicationManager.");
  application_list_update_timer_->stop();
  try {
    UnregisterAllApplications();
  } catch (...) {
    LOG4CXX_ERROR(logger_,
                  "An error occurred during unregistering applications.");
  }


  // for PASA customer policy backup should happen :AllApp(SUSPEND)
  LOG4CXX_INFO(logger_, "Unloading policy library.");
  policy::PolicyHandler::instance()->UnloadPolicyLibrary();

  return true;
}

ApplicationSharedPtr ApplicationManagerImpl::application(uint32_t app_id) const {
  AppIdPredicate finder(app_id);
  ApplicationListAccessor accessor;
  ApplicationSharedPtr app = accessor.Find(finder);
  LOG4CXX_DEBUG(logger_, " app_id << " << app_id << "Found = " << app);
  return app;
}

ApplicationSharedPtr ApplicationManagerImpl::application_by_hmi_app(
  uint32_t hmi_app_id) const {
  HmiAppIdPredicate finder(hmi_app_id);
  ApplicationListAccessor accessor;
  ApplicationSharedPtr app = accessor.Find(finder);
  LOG4CXX_DEBUG(logger_, " hmi_app_id << " << hmi_app_id << "Found = " << app);
  return app;
}

ApplicationSharedPtr ApplicationManagerImpl::application_by_policy_id(
  const std::string& policy_app_id) const {
  MobileAppIdPredicate finder(policy_app_id);
  ApplicationListAccessor accessor;
  ApplicationSharedPtr app = accessor.Find(finder);
  LOG4CXX_DEBUG(logger_, " policy_app_id << " << policy_app_id << "Found = " << app);
  return app;
}

bool ActiveAppPredicate (const ApplicationSharedPtr app) {
  return app ? app->IsFullscreen() : false;
}

ApplicationSharedPtr ApplicationManagerImpl::active_application() const {
  // TODO(DK) : check driver distraction
  ApplicationListAccessor accessor;
  ApplicationSharedPtr app = accessor.Find(ActiveAppPredicate);
  LOG4CXX_DEBUG(logger_, " Found = " << app);
  return app;
}

bool LimitedAppPredicate (const ApplicationSharedPtr app) {
  return app ? app->hmi_level() == mobile_api::HMILevel::HMI_LIMITED :
               false;
}

ApplicationSharedPtr
ApplicationManagerImpl::get_limited_media_application() const {
  ApplicationListAccessor accessor;
  ApplicationSharedPtr app = accessor.Find(LimitedAppPredicate);
  LOG4CXX_DEBUG(logger_, " Found = " << app);
  return app;
}

bool LimitedNaviAppPredicate (const ApplicationSharedPtr app) {
  return app ? (app->is_navi() &&
                app->hmi_level() == mobile_api::HMILevel::HMI_LIMITED) :
               false;
}

ApplicationSharedPtr
ApplicationManagerImpl::get_limited_navi_application() const {
  ApplicationListAccessor accessor;
  ApplicationSharedPtr app = accessor.Find(LimitedNaviAppPredicate);
  LOG4CXX_DEBUG(logger_, " Found = " << app);
  return app;
}

bool LimitedVoiceAppPredicate (const ApplicationSharedPtr app) {
  return app ? (app->is_voice_communication_supported() &&
                app->hmi_level() == mobile_api::HMILevel::HMI_LIMITED) :
               false;
}

ApplicationSharedPtr
ApplicationManagerImpl::get_limited_voice_application() const {
  ApplicationListAccessor accessor;
  ApplicationSharedPtr app = accessor.Find(LimitedVoiceAppPredicate);
  LOG4CXX_DEBUG(logger_, " Found = " << app);
  return app;
}

bool NaviAppPredicate (const ApplicationSharedPtr app) {
  return app ? app->is_navi() : false;
}

std::vector<ApplicationSharedPtr> ApplicationManagerImpl::applications_with_navi() {
  ApplicationListAccessor accessor;
  std::vector<ApplicationSharedPtr> apps = accessor.FindAll(NaviAppPredicate);
  LOG4CXX_DEBUG(logger_, " Found count: " << apps.size());
  return apps;
}
std::vector<ApplicationSharedPtr> ApplicationManagerImpl::applications_by_button(
  uint32_t button) {
  SubscribedToButtonPredicate finder(
        static_cast<mobile_apis::ButtonName::eType>(button));
  ApplicationListAccessor accessor;
  std::vector<ApplicationSharedPtr> apps = accessor.FindAll(finder);
  LOG4CXX_DEBUG(logger_, " Found count: " << apps.size());
  return apps;
}

std::vector<ApplicationSharedPtr> ApplicationManagerImpl::IviInfoUpdated(
                                             VehicleDataType vehicle_info, int value) {

  // Notify Policy Manager if available about info it's interested in,
  // i.e. odometer etc
  switch (vehicle_info) {
    case ODOMETER:
      policy::PolicyHandler::instance()->KmsChanged(value);
      break;
    default:
      break;
  }

  SubscribedToIVIPredicate finder(
        static_cast<int32_t>(vehicle_info));
  ApplicationListAccessor accessor;
  std::vector<ApplicationSharedPtr> apps = accessor.FindAll(NaviAppPredicate);
  LOG4CXX_DEBUG(logger_, " vehicle_info << " << vehicle_info << "Found count: " << apps.size());
  return apps;
}

bool ApplicationManagerImpl::DoesAudioAppWithSameHMITypeExistInFullOrLimited(
    ApplicationSharedPtr app) const {
  bool voice_state = app->is_voice_communication_supported();
  bool media_state = app->is_media_application();
  bool navi_state = app->hmi_supports_navi_video_streaming();
  ApplicationSharedPtr active_app = active_application();
  // Check app in FULL level
  if (active_app.valid()) {
    // If checking app hmi level FULL, we return false
    // because we couldn't have two applications with same HMIType in FULL and LIMITED HMI level
    if (active_app->app_id() == app->app_id()) {
      return false;
    }

    if (voice_state && active_app->is_voice_communication_supported()) {
      return true;
    }

    if (media_state && active_app->is_media_application()) {
      return true;
    }

    if (navi_state && active_app->hmi_supports_navi_video_streaming()) {
      return true;
    }
  }

  // Check LIMITED apps
  if (voice_state) {
    if (get_limited_voice_application().valid() &&
        (get_limited_voice_application()->app_id() != app->app_id())) {
      return true;
    }
  }

  if (media_state) {
    if (get_limited_media_application().valid() &&
        (get_limited_media_application()->app_id() != app->app_id())) {
      return true;
    }
  }

  if (navi_state) {
    if (get_limited_navi_application().valid() &&
        (get_limited_navi_application()->app_id() != app->app_id())) {
      return true;
    }
  }

  return false;
}


ApplicationSharedPtr ApplicationManagerImpl::RegisterApplication(
  const utils::SharedPtr<smart_objects::SmartObject>&
  request_for_registration) {

  LOG4CXX_DEBUG(logger_, "Restarting application list update timer");
  policy::PolicyHandler::instance()->OnAppsSearchStarted();
  uint32_t timeout = profile::Profile::instance()->application_list_update_timeout();
  application_list_update_timer_->start(timeout);

  smart_objects::SmartObject& message = *request_for_registration;
  uint32_t connection_key =
    message[strings::params][strings::connection_key].asInt();

  if (false == is_all_apps_allowed_) {
    LOG4CXX_INFO(logger_,
                 "RegisterApplication: access to app's disabled by user");
    utils::SharedPtr<smart_objects::SmartObject> response(
      MessageHelper::CreateNegativeResponse(
        connection_key, mobile_apis::FunctionID::RegisterAppInterfaceID,
        message[strings::params][strings::correlation_id].asUInt(),
        mobile_apis::Result::DISALLOWED));
    ManageMobileCommand(response);
    return ApplicationSharedPtr();
  }

  // app_id is SDL "internal" ID
  // original app_id can be gotten via ApplicationImpl::mobile_app_id()
  uint32_t app_id = 0;
  std::list<int32_t> sessions_list;
  uint32_t device_id = 0;

  if (connection_handler_) {
    connection_handler::ConnectionHandlerImpl* con_handler_impl =
      static_cast<connection_handler::ConnectionHandlerImpl*>(
        connection_handler_);

    if (con_handler_impl->GetDataOnSessionKey(connection_key, &app_id,
        &sessions_list, &device_id)
        == -1) {
      LOG4CXX_ERROR(logger_,
                    "Failed to create application: no connection info.");
      utils::SharedPtr<smart_objects::SmartObject> response(
        MessageHelper::CreateNegativeResponse(
          connection_key, mobile_apis::FunctionID::RegisterAppInterfaceID,
          message[strings::params][strings::correlation_id].asUInt(),
          mobile_apis::Result::GENERIC_ERROR));
      ManageMobileCommand(response);
      return ApplicationSharedPtr();
    }
  }

  smart_objects::SmartObject& params = message[strings::msg_params];

  const std::string& mobile_app_id = params[strings::app_id].asString();
  const std::string& app_name =
    message[strings::msg_params][strings::app_name].asString();

  LOG4CXX_DEBUG(logger_, "App with connection key: " << connection_key
                << " registered from handle: " << device_id);

  ApplicationSharedPtr application(
    new ApplicationImpl(app_id,
                        mobile_app_id, app_name,
                        policy::PolicyHandler::instance()->GetStatisticManager()));
  if (!application) {
    usage_statistics::AppCounter count_of_rejections_sync_out_of_memory(
      policy::PolicyHandler::instance()->GetStatisticManager(), mobile_app_id,
      usage_statistics::REJECTIONS_SYNC_OUT_OF_MEMORY);
    ++count_of_rejections_sync_out_of_memory;

    utils::SharedPtr<smart_objects::SmartObject> response(
      MessageHelper::CreateNegativeResponse(
        connection_key, mobile_apis::FunctionID::RegisterAppInterfaceID,
        message[strings::params][strings::correlation_id].asUInt(),
        mobile_apis::Result::OUT_OF_MEMORY));
    ManageMobileCommand(response);
    return ApplicationSharedPtr();
  }

  application->set_device(device_id);
  application->set_grammar_id(GenerateGrammarID());
  mobile_api::Language::eType launguage_desired =
    static_cast<mobile_api::Language::eType>(params[strings::language_desired]
        .asInt());
  application->set_language(launguage_desired);
  application->usage_report().RecordAppRegistrationVuiLanguage(
    launguage_desired);

  mobile_api::Language::eType hmi_display_language_desired =
    static_cast<mobile_api::Language::eType>(params[strings::hmi_display_language_desired]
        .asInt());
  application->set_ui_language(hmi_display_language_desired);
  application->usage_report().RecordAppRegistrationGuiLanguage(
    hmi_display_language_desired);

  Version version;
  int32_t min_version =
    message[strings::msg_params][strings::sync_msg_version]
    [strings::minor_version].asInt();
  version.min_supported_api_version = static_cast<APIVersion>(min_version);

  int32_t max_version =
    message[strings::msg_params][strings::sync_msg_version]
    [strings::major_version].asInt();
  version.max_supported_api_version = static_cast<APIVersion>(max_version);
  application->set_version(version);

  ProtocolVersion protocol_version = static_cast<ProtocolVersion>(
      message[strings::params][strings::protocol_version].asInt());
  application->set_protocol_version(protocol_version);

  if (connection_handler_) {
    if (ProtocolVersion::kUnknownProtocol != protocol_version) {
      connection_handler_->BindProtocolVersionWithSession(
          connection_key, static_cast<uint8_t>(protocol_version));
    }
    if (protocol_version >= ProtocolVersion::kV3 &&
            profile::Profile::instance()->heart_beat_timeout() > 0) {
      connection_handler_->StartSessionHeartBeat(connection_key);
    }
  }

  // Keep HMI add id in case app is present in "waiting for registration" list
  apps_to_register_list_lock_.Acquire();
  AppsWaitRegistrationSet::iterator it = apps_to_register_.find(application);
  if (apps_to_register_.end() != it) {
    application->set_hmi_application_id((*it)->hmi_app_id());
    apps_to_register_.erase(application);
  }
  apps_to_register_list_lock_.Release();

  if (!application->hmi_app_id()) {
    resume_ctrl_.IsApplicationSaved(application->mobile_app_id())?
              resume_ctrl_.GetHMIApplicationID(application->mobile_app_id()) :
          GenerateNewHMIAppID();
  }

  ApplicationListAccessor app_list_accesor;
  application->MarkRegistered();
  state_ctrl_.ApplyStatesForApp(application);
  app_list_accesor.Insert(application);

  return application;
}

bool ApplicationManagerImpl::RemoveAppDataFromHMI(ApplicationSharedPtr app) {
  return true;
}

bool ApplicationManagerImpl::LoadAppDataToHMI(ApplicationSharedPtr app) {
  return true;
}

bool ApplicationManagerImpl::ActivateApplication(ApplicationSharedPtr app) {
  using namespace mobile_api;
  LOG4CXX_AUTO_TRACE(logger_);
  DCHECK_OR_RETURN(app, false);
<<<<<<< HEAD

=======
  // remove from resumption if app was activated by user
  resume_controller().OnAppActivated(app);
>>>>>>> 7c8681d4
  HMILevel::eType hmi_level = HMILevel::HMI_FULL;
  AudioStreamingState::eType audio_state;
  app->IsAudioApplication() ? audio_state = AudioStreamingState::AUDIBLE :
                              audio_state = AudioStreamingState::NOT_AUDIBLE;
  state_ctrl_.SetRegularState<false>(app, hmi_level, audio_state);
  return true;
}

mobile_api::HMILevel::eType ApplicationManagerImpl::IsHmiLevelFullAllowed(
  ApplicationSharedPtr app) {
  LOG4CXX_AUTO_TRACE(logger_);
  if (!app) {
    LOG4CXX_ERROR(logger_, "Application pointer invalid");
    NOTREACHED();
    return mobile_api::HMILevel::INVALID_ENUM;
  }
  bool is_audio_app = app->IsAudioApplication();
  bool does_audio_app_with_same_type_exist =
      DoesAudioAppWithSameHMITypeExistInFullOrLimited(app);
  bool is_active_app_exist = active_application().valid();



  mobile_api::HMILevel::eType result = mobile_api::HMILevel::HMI_FULL;
  if (is_audio_app && does_audio_app_with_same_type_exist) {
    result = GetDefaultHmiLevel(app);
  } else if (is_active_app_exist && is_audio_app) {
    result = mobile_apis::HMILevel::HMI_LIMITED;
  } else if (is_active_app_exist && (!is_audio_app)) {
    result = GetDefaultHmiLevel(app);
  }
  LOG4CXX_ERROR(logger_, "is_audio_app : " << is_audio_app
                << "; does_audio_app_with_same_type_exist : " << does_audio_app_with_same_type_exist
                << "; is_active_app_exist : " << is_active_app_exist
                << "; result : " << result);
  return result;
}

void ApplicationManagerImpl::ConnectToDevice(uint32_t id) {
  // TODO(VS): Call function from ConnectionHandler
  if (!connection_handler_) {
    LOG4CXX_WARN(logger_, "Connection handler is not set.");
    return;
  }

  connection_handler_->ConnectToDevice(id);
}

void ApplicationManagerImpl::OnHMIStartedCooperation() {
  hmi_cooperating_ = true;
  LOG4CXX_INFO(logger_, "ApplicationManagerImpl::OnHMIStartedCooperation()");

  utils::SharedPtr<smart_objects::SmartObject> is_vr_ready(
      MessageHelper::CreateModuleInfoSO(
          static_cast<uint32_t>(hmi_apis::FunctionID::VR_IsReady)));
  ManageHMICommand(is_vr_ready);

  utils::SharedPtr<smart_objects::SmartObject> is_tts_ready(
      MessageHelper::CreateModuleInfoSO(hmi_apis::FunctionID::TTS_IsReady));
  ManageHMICommand(is_tts_ready);

  utils::SharedPtr<smart_objects::SmartObject> is_ui_ready(
      MessageHelper::CreateModuleInfoSO(hmi_apis::FunctionID::UI_IsReady));
  ManageHMICommand(is_ui_ready);

  utils::SharedPtr<smart_objects::SmartObject> is_navi_ready(
      MessageHelper::CreateModuleInfoSO(
          hmi_apis::FunctionID::Navigation_IsReady));
  ManageHMICommand(is_navi_ready);

  utils::SharedPtr<smart_objects::SmartObject> is_ivi_ready(
      MessageHelper::CreateModuleInfoSO(
          hmi_apis::FunctionID::VehicleInfo_IsReady));
  ManageHMICommand(is_ivi_ready);

  utils::SharedPtr<smart_objects::SmartObject> button_capabilities(
      MessageHelper::CreateModuleInfoSO(
          hmi_apis::FunctionID::Buttons_GetCapabilities));
  ManageHMICommand(button_capabilities);

  utils::SharedPtr<smart_objects::SmartObject> mixing_audio_supported_request(
      MessageHelper::CreateModuleInfoSO(
          hmi_apis::FunctionID::BasicCommunication_MixingAudioSupported));
  ManageHMICommand(mixing_audio_supported_request);
  resume_controller().ResetLaunchTime();
}

uint32_t ApplicationManagerImpl::GetNextHMICorrelationID() {
  if (corelation_id_ < max_corelation_id_) {
    corelation_id_++;
  } else {
    corelation_id_ = 0;
  }

  return corelation_id_;
}

bool ApplicationManagerImpl::begin_audio_pass_thru() {
  sync_primitives::AutoLock lock(audio_pass_thru_lock_);
  if (audio_pass_thru_active_) {
    return false;
  } else {
    audio_pass_thru_active_ = true;
    return true;
  }
}

bool ApplicationManagerImpl::end_audio_pass_thru() {
  sync_primitives::AutoLock lock(audio_pass_thru_lock_);
  if (audio_pass_thru_active_) {
    audio_pass_thru_active_ = false;
    return true;
  } else {
    return false;
  }
}

void ApplicationManagerImpl::set_driver_distraction(bool is_distracting) {
  is_distracting_driver_ = is_distracting;
}

void ApplicationManagerImpl::set_vr_session_started(const bool& state) {
  is_vr_session_strated_ = state;
}

void ApplicationManagerImpl::set_all_apps_allowed(const bool& allowed) {
  is_all_apps_allowed_ = allowed;
}

HmiStatePtr ApplicationManagerImpl::CreateRegularState(uint32_t app_id,
                                    mobile_apis::HMILevel::eType hmi_level,
                                    mobile_apis::AudioStreamingState::eType audio_state,
                                    mobile_apis::SystemContext::eType system_context) const{
  HmiStatePtr state(new HmiState(app_id, state_ctrl_.state_context()));
  state->set_hmi_level(hmi_level);
  state->set_audio_streaming_state(audio_state);
  state->set_system_context(system_context);
  return state;
}

void ApplicationManagerImpl::StartAudioPassThruThread(int32_t session_key,
    int32_t correlation_id, int32_t max_duration, int32_t sampling_rate,
    int32_t bits_per_sample, int32_t audio_type) {
  LOG4CXX_INFO(logger_, "START MICROPHONE RECORDER");
  if (NULL != media_manager_) {
    media_manager_->StartMicrophoneRecording(
      session_key,
      profile::Profile::instance()->recording_file_name(),
      max_duration);
  }
}

void ApplicationManagerImpl::SendAudioPassThroughNotification(
  uint32_t session_key,
  std::vector<uint8_t>& binary_data) {
  LOG4CXX_AUTO_TRACE(logger_);

  if (!audio_pass_thru_active_) {
    LOG4CXX_ERROR(logger_, "Trying to send PassThroughNotification"
                  " when PassThrough is not active");
    return;
  }

  impl::AudioData data;
  data.session_key = session_key;
  data.binary_data = binary_data;
  audio_pass_thru_messages_.PostMessage(data);
}

void ApplicationManagerImpl::StopAudioPassThru(int32_t application_key) {
  LOG4CXX_AUTO_TRACE(logger_);
  sync_primitives::AutoLock lock(audio_pass_thru_lock_);
  if (NULL != media_manager_) {
    media_manager_->StopMicrophoneRecording(application_key);
  }
}

std::string ApplicationManagerImpl::GetDeviceName(
  connection_handler::DeviceHandle handle) {
  DCHECK(connection_handler_ != 0);

  std::string device_name = "";
  connection_handler::ConnectionHandlerImpl* con_handler_impl =
    static_cast<connection_handler::ConnectionHandlerImpl*>(
      connection_handler_);
  if (con_handler_impl->GetDataOnDeviceID(handle, &device_name,
                                          NULL) == -1) {
    LOG4CXX_ERROR(logger_, "Failed to extract device name for id " << handle);
  } else {
    LOG4CXX_INFO(logger_, "\t\t\t\t\tDevice name is " << device_name);
  }

  return device_name;
}

void ApplicationManagerImpl::OnMessageReceived(
  const ::protocol_handler::RawMessagePtr message) {
  LOG4CXX_AUTO_TRACE(logger_);

  if (!message) {
    LOG4CXX_ERROR(logger_, "Null-pointer message received.");
    NOTREACHED();
    return;
  }

  utils::SharedPtr<Message> outgoing_message = ConvertRawMsgToMessage(message);

  if (outgoing_message) {
    messages_from_mobile_.PostMessage(
      impl::MessageFromMobile(outgoing_message));
  }
}

void ApplicationManagerImpl::OnMobileMessageSent(
  const ::protocol_handler::RawMessagePtr message) {
  LOG4CXX_AUTO_TRACE(logger_);
}

void ApplicationManagerImpl::OnMessageReceived(
  hmi_message_handler::MessageSharedPointer message) {
  LOG4CXX_AUTO_TRACE(logger_);

  if (!message) {
    LOG4CXX_ERROR(logger_, "Null-pointer message received.");
    NOTREACHED();
    return;
  }

  messages_from_hmi_.PostMessage(impl::MessageFromHmi(message));
}


ApplicationConstSharedPtr ApplicationManagerImpl::waiting_app(
    const uint32_t hmi_id) const {
  AppsWaitRegistrationSet app_list = apps_waiting_for_registration().GetData();

  AppsWaitRegistrationSet::const_iterator it_end = app_list.end();

  HmiAppIdPredicate finder(hmi_id);
  ApplicationSharedPtr result;
  ApplictionSetConstIt it_app = std::find_if(app_list.begin(), it_end, finder);
  if (it_app != it_end) {
    result = *it_app;
  }
  return result;
}

DataAccessor<ApplicationManagerImpl::AppsWaitRegistrationSet>
ApplicationManagerImpl::apps_waiting_for_registration() const {
  return DataAccessor<AppsWaitRegistrationSet>(
        ApplicationManagerImpl::instance()->apps_to_register_,
        ApplicationManagerImpl::instance()->apps_to_register_list_lock_);
}

bool ApplicationManagerImpl::IsAppsQueriedFrom(
    const connection_handler::DeviceHandle handle) const {
  sync_primitives::AutoLock lock(apps_to_register_list_lock_);
  AppsWaitRegistrationSet::iterator it = apps_to_register_.begin();
  AppsWaitRegistrationSet::const_iterator it_end = apps_to_register_.end();
  for (; it != it_end; ++it) {
    if (handle == (*it)->device()) {
      return true;
    }
  }
  return false;
}

void application_manager::ApplicationManagerImpl::MarkAppsGreyOut(
    const connection_handler::DeviceHandle handle,
    bool is_greyed_out) {
  sync_primitives::AutoLock lock(apps_to_register_list_lock_);
  AppsWaitRegistrationSet::iterator it = apps_to_register_.begin();
  AppsWaitRegistrationSet::const_iterator it_end = apps_to_register_.end();
  for (; it != it_end; ++it) {
    if (handle == (*it)->device()) {
      (*it)->set_greyed_out(is_greyed_out);
    }
  }
}

void ApplicationManagerImpl::set_state(StateController::StateEventID state_id) {
  state_ctrl_.ProcessStateEvent(state_id);
}

void ApplicationManagerImpl::set_state(
    ApplicationSharedPtr app,
    mobile_apis::HMILevel::eType hmi_level,
    mobile_apis::AudioStreamingState::eType audio_state) {
  state_ctrl_.SetRegularState(app, hmi_level, audio_state);
}

void ApplicationManagerImpl::OnErrorSending(
  hmi_message_handler::MessageSharedPointer message) {
  return;
}

void ApplicationManagerImpl::OnDeviceListUpdated(
    const connection_handler::DeviceMap& device_list) {
  LOG4CXX_AUTO_TRACE(logger_);
  smart_objects::SmartObjectSPtr msg_params = MessageHelper::CreateDeviceListSO(
        device_list);
  if (!msg_params) {
    LOG4CXX_WARN(logger_, "Failed to create sub-smart object.");
    return;
  }

  smart_objects::SmartObjectSPtr update_list = new smart_objects::SmartObject;
  smart_objects::SmartObject& so_to_send = *update_list;
  so_to_send[jhs::S_PARAMS][jhs::S_FUNCTION_ID] =
    hmi_apis::FunctionID::BasicCommunication_UpdateDeviceList;
  so_to_send[jhs::S_PARAMS][jhs::S_MESSAGE_TYPE] =
    hmi_apis::messageType::request;
  so_to_send[jhs::S_PARAMS][jhs::S_PROTOCOL_VERSION] = 3;
  so_to_send[jhs::S_PARAMS][jhs::S_PROTOCOL_TYPE] = 1;
  so_to_send[jhs::S_PARAMS][jhs::S_CORRELATION_ID] = GetNextHMICorrelationID();
  so_to_send[jhs::S_MSG_PARAMS] = *msg_params;
  ManageHMICommand(update_list);
}

void ApplicationManagerImpl::OnFindNewApplicationsRequest() {
  connection_handler_->ConnectToAllDevices();
  LOG4CXX_DEBUG(logger_, "Starting application list update timer");
  uint32_t timeout = profile::Profile::instance()->application_list_update_timeout();
  application_list_update_timer_->start(timeout);
  policy::PolicyHandler::instance()->OnAppsSearchStarted();
}

void ApplicationManagerImpl::SendUpdateAppList() {
  LOG4CXX_AUTO_TRACE(logger_);

  using namespace smart_objects;
  using namespace hmi_apis;

  SmartObjectSPtr request = MessageHelper::CreateModuleInfoSO(
        FunctionID::BasicCommunication_UpdateAppList);

  (*request)[strings::msg_params][strings::applications] = SmartObject(SmartType_Array);

  SmartObject& applications = (*request)[strings::msg_params][strings::applications];

  PrepareApplicationListSO(applications_, applications);
  PrepareApplicationListSO(apps_to_register_, applications);

  ManageHMICommand(request);
}

void ApplicationManagerImpl::RemoveDevice(
    const connection_handler::DeviceHandle& device_handle) {
  LOG4CXX_INFO(logger_, "device_handle " << device_handle);
}

bool ApplicationManagerImpl::IsAudioStreamingAllowed(uint32_t application_key) const {
  ApplicationSharedPtr app = application(application_key);

  using namespace mobile_apis::HMILevel;
  using namespace helpers;
  if (!app) {
    LOG4CXX_WARN(logger_, "An application is not registered.");
    return false;
  }

  return Compare<eType, EQ, ONE>(
        app->hmi_level(), HMI_FULL, HMI_LIMITED);
}

bool ApplicationManagerImpl::IsVideoStreamingAllowed(uint32_t application_key) const {
  ApplicationSharedPtr app = application(application_key);
  using namespace mobile_apis::HMILevel;
  using namespace helpers;

  if (!app) {
    LOG4CXX_WARN(logger_, "An application is not registered.");
    return false;
  }

  LOG4CXX_DEBUG(logger_, "HMILevel: " << app->hmi_level());
  return Compare<eType, EQ, ONE>(app->hmi_level(), HMI_FULL, HMI_LIMITED);
}

mobile_apis::HMILevel::eType ApplicationManagerImpl::GetDefaultHmiLevel(
    ApplicationSharedPtr application) const {
  using namespace mobile_apis;
  LOG4CXX_AUTO_TRACE(logger_);
  HMILevel::eType default_hmi = HMILevel::HMI_NONE;

  if (policy::PolicyHandler::instance()->PolicyEnabled()) {
    const std::string policy_app_id = application->mobile_app_id();
    std::string default_hmi_string = "";
    if (policy::PolicyHandler::instance()->GetDefaultHmi(
          policy_app_id, &default_hmi_string)) {
      if ("BACKGROUND" == default_hmi_string) {
        default_hmi = HMILevel::HMI_BACKGROUND;
      } else if ("FULL" == default_hmi_string) {
        default_hmi = HMILevel::HMI_FULL;
      } else if ("LIMITED" == default_hmi_string) {
        default_hmi = HMILevel::HMI_LIMITED;
      } else if ("NONE" == default_hmi_string) {
        default_hmi = HMILevel::HMI_NONE;
      } else {
        LOG4CXX_ERROR(logger_, "Unable to convert " + default_hmi_string + " to HMILevel");
      }
    } else {
      LOG4CXX_ERROR(logger_, "Unable to get default hmi_level for "
                    << policy_app_id);
    }
  }
  return default_hmi;
}

uint32_t ApplicationManagerImpl::GenerateGrammarID() {
  return rand();
}

uint32_t ApplicationManagerImpl::GenerateNewHMIAppID() {
  LOG4CXX_TRACE(logger_, "ENTER");
  uint32_t hmi_app_id = get_rand_from_range(1);
  LOG4CXX_DEBUG(logger_, "GenerateNewHMIAppID value is: " << hmi_app_id);

  while (resume_ctrl_.IsHMIApplicationIdExist(hmi_app_id)) {
    LOG4CXX_DEBUG(logger_, "HMI appID " << hmi_app_id << " is exists.");
    hmi_app_id = get_rand_from_range(1);
    LOG4CXX_DEBUG(logger_, "Trying new value: " << hmi_app_id);
  }

  LOG4CXX_TRACE(logger_, "EXIT");
  return hmi_app_id;
}

void ApplicationManagerImpl::ReplaceMobileByHMIAppId(
    smart_objects::SmartObject& message) {
  MessageHelper::PrintSmartObject(message);
  if (message.keyExists(strings::app_id)) {
    ApplicationSharedPtr application =
        ApplicationManagerImpl::instance()->application(
          message[strings::app_id].asUInt());
    if (application.valid()) {
      LOG4CXX_INFO(logger_, "ReplaceMobileByHMIAppId from " << message[strings::app_id].asInt()
                   << " to " << application->hmi_app_id());
      message[strings::app_id] = application->hmi_app_id();
    }
  } else {
    switch (message.getType()) {
      case smart_objects::SmartType::SmartType_Array: {
        smart_objects::SmartArray* message_array = message.asArray();
        smart_objects::SmartArray::iterator it = message_array->begin();
        for(; it != message_array->end(); ++it) {
          ReplaceMobileByHMIAppId(*it);
        }
        break;
      }
      case smart_objects::SmartType::SmartType_Map: {
        std::set<std::string> keys = message.enumerate();
        std::set<std::string>::const_iterator key = keys.begin();
        for (; key != keys.end(); ++key) {
          std::string k = *key;
          ReplaceMobileByHMIAppId(message[*key]);
        }
        break;
      }
      default: {
        break;
      }
    }
  }
}

void ApplicationManagerImpl::ReplaceHMIByMobileAppId(
  smart_objects::SmartObject& message) {
  if (message.keyExists(strings::app_id)) {
    ApplicationSharedPtr application =
      ApplicationManagerImpl::instance()->application_by_hmi_app(
        message[strings::app_id].asUInt());

    if (application.valid()) {
      LOG4CXX_INFO(logger_, "ReplaceHMIByMobileAppId from " << message[strings::app_id].asInt()
                   << " to " << application->app_id());
      message[strings::app_id] = application->app_id();
    }
  } else {
    switch (message.getType()) {
      case smart_objects::SmartType::SmartType_Array: {
        smart_objects::SmartArray* message_array = message.asArray();
        smart_objects::SmartArray::iterator it = message_array->begin();
        for(; it != message_array->end(); ++it) {
          ReplaceHMIByMobileAppId(*it);
        }
        break;
      }
      case smart_objects::SmartType::SmartType_Map: {
        std::set<std::string> keys = message.enumerate();
        std::set<std::string>::const_iterator key = keys.begin();
        for (; key != keys.end(); ++key) {
          ReplaceHMIByMobileAppId(message[*key]);
        }
        break;
      }
      default: {
        break;
      }
    }
  }
}

bool ApplicationManagerImpl::ProcessNaviService(protocol_handler::ServiceType type,
                                                uint32_t connection_key) {
  LOG4CXX_AUTO_TRACE(logger_);

  if (!media_manager_) {
    LOG4CXX_DEBUG(logger_, "The media manager is not initialized.");
    return false;
  }

  bool result = false;
  switch (type) {
    case protocol_handler::kMobileNav:
      LOG4CXX_DEBUG(logger_, "Video service is about to be started.");
      if (IsVideoStreamingAllowed(connection_key)) {
        media_manager_->StartVideoStreaming(connection_key);
        result = true;
      }
      break;
    case protocol_handler::kAudio:
      LOG4CXX_DEBUG(logger_, "Audio service is about to be started.");
      if (IsAudioStreamingAllowed(connection_key)) {
        media_manager_->StartAudioStreaming(connection_key);
        result = true;
      }
      break;
    default:
      LOG4CXX_DEBUG(logger_, "Unknown type of service to be started.");
      break;
  }

  service_status_[type] = std::make_pair(result, false);
  return result;
}

bool ApplicationManagerImpl::OnServiceStartedCallback(
  const connection_handler::DeviceHandle& device_handle,
  const int32_t& session_key,
  const protocol_handler::ServiceType& type) {
  using namespace protocol_handler;
  using namespace helpers;

  LOG4CXX_INFO(logger_,
               "OnServiceStartedCallback " << type << " in session " << session_key);
  if (type == kRpc) {
    LOG4CXX_INFO(logger_, "RPC service is about to be started.");
    return true;
  }
  ApplicationSharedPtr app = application(session_key);
  if (!app) {
    LOG4CXX_DEBUG(logger_, "The application with id:" << session_key <<
                  " doesn't exists.");
    return false;
  }
  bool result = false;
  if (Compare<ServiceType, EQ, ONE>(type, kMobileNav, kAudio)) {
    if (app->is_navi()) {
      result = ProcessNaviService(type, session_key);
      app->set_streaming_allowed(result);
    }
  }
  return result;
}

void ApplicationManagerImpl::OnServiceEndedCallback(const int32_t& session_key,
    const protocol_handler::ServiceType& type) {
  using namespace protocol_handler;
  LOG4CXX_INFO_EXT(
    logger_,
    "OnServiceEndedCallback " << type  << " in session " << session_key);

  if (type == kRpc) {
    LOG4CXX_INFO(logger_, "Remove application.");
    /* in case it was unexpected disconnect application will be removed
     and we will notify HMI that it was unexpected disconnect,
     but in case it was closed by mobile we will be unable to find it in the list
    */
    UnregisterApplication(session_key, mobile_apis::Result::INVALID_ENUM,
                          true, true);
    return;
  }

  if (media_manager_) {
    switch (type) {
      case protocol_handler::kMobileNav: {
        LOG4CXX_INFO(logger_, "Stop video streaming.");
        media_manager_->StopVideoStreaming(session_key);
        break;
      }
      case protocol_handler::kAudio: {
        LOG4CXX_INFO(logger_, "Stop audio service.");
        media_manager_->StopAudioStreaming(session_key);
        break;
      }
      default:
        LOG4CXX_WARN(logger_, "Unknown type of service to be ended." << type);
        break;
    }
    service_status_[type].second = true;
    LOG4CXX_DEBUG(logger_, "Ack status: " << service_status_[type].first <<" : "
                  << service_status_[type].second);
  }
}

void ApplicationManagerImpl::OnApplicationFloodCallBack(const uint32_t &connection_key) {
  LOG4CXX_AUTO_TRACE(logger_);
  LOG4CXX_DEBUG(logger_, "Unregister flooding application " << connection_key);

  MessageHelper::SendOnAppInterfaceUnregisteredNotificationToMobile(
      connection_key,
      mobile_apis::AppInterfaceUnregisteredReason::TOO_MANY_REQUESTS);

  const bool resuming = true;
  const bool unexpected_disconnect = false;
  UnregisterApplication(connection_key, mobile_apis::Result::TOO_MANY_PENDING_REQUESTS,
                        resuming, unexpected_disconnect);
  // TODO(EZamakhov): increment "removals_for_bad_behaviour" field in policy table
}

void ApplicationManagerImpl::OnMalformedMessageCallback(const uint32_t &connection_key) {
  LOG4CXX_AUTO_TRACE(logger_);
  LOG4CXX_DEBUG(logger_, "Unregister malformed messaging application " << connection_key);

  MessageHelper::SendOnAppInterfaceUnregisteredNotificationToMobile(
      connection_key,
      mobile_apis::AppInterfaceUnregisteredReason::PROTOCOL_VIOLATION);
}

void ApplicationManagerImpl::set_hmi_message_handler(
  hmi_message_handler::HMIMessageHandler* handler) {
  hmi_handler_ = handler;
}

void ApplicationManagerImpl::set_connection_handler(
  connection_handler::ConnectionHandler* handler) {
  connection_handler_ = handler;
}

connection_handler::ConnectionHandler* ApplicationManagerImpl::connection_handler() {
  return connection_handler_;
}

void ApplicationManagerImpl::set_protocol_handler(
  protocol_handler::ProtocolHandler* handler) {
  protocol_handler_ = handler;
}

void ApplicationManagerImpl::StartDevicesDiscovery() {
  connection_handler::ConnectionHandlerImpl::instance()->
  StartDevicesDiscovery();
}

void ApplicationManagerImpl::SendMessageToMobile(
    const commands::MessageSharedPtr message, bool final_message) {
  LOG4CXX_AUTO_TRACE(logger_);

  if (!message) {
    LOG4CXX_ERROR(logger_, "Null-pointer message received.");
    NOTREACHED();
    return;
  }

  if (!protocol_handler_) {
    LOG4CXX_WARN(logger_, "No Protocol Handler set");
    return;
  }

  ApplicationSharedPtr app = application(
                               (*message)[strings::params][strings::connection_key].asUInt());

  if (!app) {
    LOG4CXX_ERROR_EXT(logger_,
                      "No application associated with connection key");
    if ((*message)[strings::msg_params].keyExists(strings::result_code) &&
        ((*message)[strings::msg_params][strings::result_code] ==
         NsSmartDeviceLinkRPC::V1::Result::UNSUPPORTED_VERSION)) {
      (*message)[strings::params][strings::protocol_version] =
        ProtocolVersion::kV1;
    } else {
      (*message)[strings::params][strings::protocol_version] =
        SupportedSDLVersion();
    }
  } else {
    (*message)[strings::params][strings::protocol_version] =
      app->protocol_version();
  }

  mobile_so_factory().attachSchema(*message);
  LOG4CXX_INFO(
    logger_,
    "Attached schema to message, result if valid: " << message->isValid());

  // Messages to mobile are not yet prioritized so use default priority value
  utils::SharedPtr<Message> message_to_send(new Message(
        protocol_handler::MessagePriority::kDefault));
  if (!ConvertSOtoMessage((*message), (*message_to_send))) {
    LOG4CXX_WARN(logger_, "Can't send msg to Mobile: failed to create string");
    return;
  }

  smart_objects::SmartObject& msg_to_mobile = *message;
  // If correlation_id is not present, it is from-HMI message which should be
  // checked against policy permissions
  if (msg_to_mobile[strings::params].keyExists(strings::correlation_id)) {
    request_ctrl_.terminateMobileRequest(
      msg_to_mobile[strings::params][strings::correlation_id].asInt(),
      msg_to_mobile[strings::params][strings::connection_key].asInt());
  } else if (app) {
    mobile_apis::FunctionID::eType function_id =
        static_cast<mobile_apis::FunctionID::eType>(
        (*message)[strings::params][strings::function_id].asUInt());
    RPCParams params;

    const smart_objects::SmartObject& s_map = (*message)[strings::msg_params];
    if (smart_objects::SmartType_Map == s_map.getType()) {
      smart_objects::SmartMap::iterator iter = s_map.map_begin();
      smart_objects::SmartMap::iterator iter_end = s_map.map_end();

      for (; iter != iter_end; ++iter) {
        if (true == iter->second.asBool()) {
          LOG4CXX_INFO(logger_, "Request's param: " << iter->first);
          params.push_back(iter->first);
        }
      }
    }
    const mobile_apis::Result::eType check_result =
        CheckPolicyPermissions( app->mobile_app_id(),
                                app->hmi_level(), function_id, params);
    if (mobile_apis::Result::SUCCESS != check_result) {
      const std::string string_functionID =
          MessageHelper::StringifiedFunctionID(function_id);
      LOG4CXX_WARN(logger_, "Function \"" << string_functionID << "\" (#"
                   << function_id << ") not allowed by policy");
      return;
    }

    if (function_id == mobile_apis::FunctionID::OnSystemRequestID) {
      mobile_apis::RequestType::eType request_type =
          static_cast<mobile_apis::RequestType::eType>(
          (*message)[strings::msg_params][strings::request_type].asUInt());
      if (mobile_apis::RequestType::PROPRIETARY == request_type ||
          mobile_apis::RequestType::HTTP == request_type) {
        policy::PolicyHandler::instance()->OnUpdateRequestSentToMobile();
      }
    }
  }

  if (message_to_send->binary_data()) {
    LOG4CXX_DEBUG(logger_, "Binary data size: " << message_to_send->binary_data()->size());
  }
  messages_to_mobile_.PostMessage(impl::MessageToMobile(message_to_send,
                                  final_message));
}

bool ApplicationManagerImpl::ManageMobileCommand(
    const commands::MessageSharedPtr message,
    commands::Command::CommandOrigin origin) {
  LOG4CXX_AUTO_TRACE(logger_);

  if (!message) {
    LOG4CXX_WARN(logger_, "RET Null-pointer message received.");
    return false;
  }

  if (IsLowVoltage()) {
    LOG4CXX_WARN(logger_, "Low Voltage is active");
    return false;
  }
#ifdef DEBUG
  MessageHelper::PrintSmartObject(*message);
#endif

  LOG4CXX_INFO(logger_, "Trying to create message in mobile factory.");
  utils::SharedPtr<commands::Command> command(
          MobileCommandFactory::CreateCommand(message, origin));

  if (!command) {
    LOG4CXX_WARN(logger_, "RET  Failed to create mobile command from smart object");
    return false;
  }

  mobile_apis::FunctionID::eType function_id =
    static_cast<mobile_apis::FunctionID::eType>(
      (*message)[strings::params][strings::function_id].asInt());

  // Notifications from HMI have no such parameter
  uint32_t correlation_id =
    (*message)[strings::params].keyExists(strings::correlation_id)
    ? (*message)[strings::params][strings::correlation_id].asUInt()
    : 0;

  uint32_t connection_key =
    (*message)[strings::params][strings::connection_key].asUInt();

  int32_t protocol_type =
    (*message)[strings::params][strings::protocol_type].asUInt();

  ApplicationSharedPtr app;
  int32_t message_type = (*message)[strings::params][strings::message_type].asInt();

  if (((mobile_apis::FunctionID::RegisterAppInterfaceID != function_id) &&
       (protocol_type == commands::CommandImpl::mobile_protocol_type_)) &&
      (mobile_apis::FunctionID::UnregisterAppInterfaceID != function_id)) {
    app = ApplicationManagerImpl::instance()->application(connection_key);
    if (!app) {
      LOG4CXX_ERROR_EXT(logger_, "RET APPLICATION_NOT_REGISTERED");
      smart_objects::SmartObjectSPtr response =
          MessageHelper::CreateNegativeResponse(connection_key,
                                                static_cast<int32_t>(function_id),
                                                correlation_id,
                                                static_cast<int32_t>(mobile_apis::Result::APPLICATION_NOT_REGISTERED));

      SendMessageToMobile(response);
      return false;
    }

    // Message for "CheckPermission" must be with attached schema
    mobile_so_factory().attachSchema(*message);
  }

  if (message_type ==
      mobile_apis::messageType::response) {
    if (command->Init()) {
      command->Run();
      command->CleanUp();
    }
    return true;
  }
  if (message_type ==
      mobile_apis::messageType::notification) {
    request_ctrl_.addNotification(command);
    if (command->Init()) {
      command->Run();
      if (command->CleanUp()) {
        request_ctrl_.removeNotification(command.get());
      }
      // If CleanUp returned false notification should remove it self.
    }
    return true;
  }

  if (message_type ==
      mobile_apis::messageType::request) {

    // commands will be launched from requesr_ctrl
    mobile_apis::HMILevel::eType app_hmi_level = mobile_apis::HMILevel::INVALID_ENUM;
    if (app) {
      app_hmi_level = app->hmi_level();
    }

    // commands will be launched from request_ctrl

    const request_controller::RequestController::TResult result =
      request_ctrl_.addMobileRequest(command, app_hmi_level);

    if (result == request_controller::RequestController::SUCCESS) {
      LOG4CXX_INFO(logger_, "Perform request");
    } else if (result ==
               request_controller::RequestController::
               TOO_MANY_PENDING_REQUESTS) {
      LOG4CXX_ERROR_EXT(logger_, "RET  Unable top perform request: " <<
                        "TOO_MANY_PENDING_REQUESTS");

      smart_objects::SmartObjectSPtr response =
          MessageHelper::CreateNegativeResponse(connection_key,
                                                static_cast<int32_t>(function_id),
                                                correlation_id,
                                                static_cast<int32_t>(mobile_apis::Result::TOO_MANY_PENDING_REQUESTS));

      SendMessageToMobile(response);
      return false;
    } else if (result ==
               request_controller::RequestController::TOO_MANY_REQUESTS) {
      LOG4CXX_ERROR_EXT(logger_, "RET  Unable to perform request: " <<
                        "TOO_MANY_REQUESTS");

      MessageHelper::SendOnAppInterfaceUnregisteredNotificationToMobile(
        connection_key,
        mobile_api::AppInterfaceUnregisteredReason::TOO_MANY_REQUESTS);

      UnregisterApplication(connection_key,
                            mobile_apis::Result::TOO_MANY_PENDING_REQUESTS,
                            false);
      return false;
    } else if (result ==
               request_controller::RequestController::
               NONE_HMI_LEVEL_MANY_REQUESTS) {
      LOG4CXX_ERROR_EXT(logger_, "RET  Unable to perform request: " <<
                        "REQUEST_WHILE_IN_NONE_HMI_LEVEL");

      MessageHelper::SendOnAppInterfaceUnregisteredNotificationToMobile(
        connection_key, mobile_api::AppInterfaceUnregisteredReason::
        REQUEST_WHILE_IN_NONE_HMI_LEVEL);

      ApplicationSharedPtr app_ptr = application(connection_key);
      if(app_ptr) {
        app_ptr->usage_report().RecordRemovalsForBadBehavior();
      }
      UnregisterApplication(connection_key, mobile_apis::Result::INVALID_ENUM,
                            false);
      return false;
    } else {
      LOG4CXX_ERROR_EXT(logger_, "RET  Unable to perform request: Unknown case");
      return false;
    }
    return true;
  }

  LOG4CXX_ERROR(logger_, "RET  UNKNOWN MESSAGE TYPE " << message_type);
  return false;
}

void ApplicationManagerImpl::SendMessageToHMI(
    const commands::MessageSharedPtr message) {
  LOG4CXX_AUTO_TRACE(logger_);

  if (!message) {
    LOG4CXX_WARN(logger_, "Null-pointer message received.");
    NOTREACHED();
    return;
  }

  if (!hmi_handler_) {
    LOG4CXX_WARN(logger_, "No HMI Handler set");
    return;
  }

  // SmartObject |message| has no way to declare priority for now
  utils::SharedPtr<Message> message_to_send(
    new Message(protocol_handler::MessagePriority::kDefault));
  if (!message_to_send) {
    LOG4CXX_ERROR(logger_, "Null pointer");
    return;
  }

  hmi_so_factory().attachSchema(*message);
  LOG4CXX_INFO(
    logger_,
    "Attached schema to message, result if valid: " << message->isValid());

#ifdef HMI_DBUS_API
  message_to_send->set_smart_object(*message);
#else
  if (!ConvertSOtoMessage(*message, *message_to_send)) {
    LOG4CXX_WARN(logger_,
                 "Cannot send message to HMI: failed to create string");
    return;
  }
#endif  // HMI_DBUS_API

  messages_to_hmi_.PostMessage(impl::MessageToHmi(message_to_send));
}

bool ApplicationManagerImpl::ManageHMICommand(
    const commands::MessageSharedPtr message) {
  LOG4CXX_AUTO_TRACE(logger_);

  if (!message) {
    LOG4CXX_WARN(logger_, "Null-pointer message received.");
    return false;
  }

  if (IsLowVoltage()) {
    LOG4CXX_WARN(logger_, "Low Voltage is active");
    return false;
  }

  MessageHelper::PrintSmartObject(*message);

  CommandSharedPtr command = HMICommandFactory::CreateCommand(message);
  if (!command) {
    LOG4CXX_WARN(logger_, "Failed to create command from smart object");
    return false;
  }

  int32_t message_type =
      (*(message.get()))[strings::params][strings::message_type].asInt();

  // Init before adding to request controller to be able to set request timeout
  if (command->Init()) {
    if (kRequest == message_type) {
      LOG4CXX_DEBUG(logger_, "ManageHMICommand");
      request_ctrl_.addHMIRequest(command);
    }
    command->Run();
      if (kResponse == message_type) {
        int32_t correlation_id =
            (*(message.get()))[strings::params][strings::correlation_id].asInt();
        request_ctrl_.terminateHMIRequest(correlation_id);
      }
      return true;
  }
  return false;
}

bool ApplicationManagerImpl::Init() {
  LOG4CXX_TRACE(logger_, "Init application manager");
  const std::string app_storage_folder =
      profile::Profile::instance()->app_storage_folder();
  if (!InitDirectory(app_storage_folder, TYPE_STORAGE) ||
      !IsReadWriteAllowed(app_storage_folder, TYPE_STORAGE)) {
    return false;
  }

  const std::string system_files_path =
      profile::Profile::instance()->system_files_path();
  if (!InitDirectory(system_files_path, TYPE_SYSTEM) ||
      !IsReadWriteAllowed(system_files_path, TYPE_SYSTEM)) {
    return false;
  }

  const std::string app_icons_folder =
      profile::Profile::instance()->app_icons_folder();
  if (!InitDirectory(app_icons_folder, TYPE_ICONS)) {
    return false;
  }
  // In case there is no R/W permissions for this location, SDL just has to
  // log this and proceed
  IsReadWriteAllowed(app_icons_folder, TYPE_ICONS);

  if (policy::PolicyHandler::instance()->PolicyEnabled()) {
    if(!policy::PolicyHandler::instance()->LoadPolicyLibrary()) {
      LOG4CXX_ERROR(logger_, "Policy library is not loaded. Check LD_LIBRARY_PATH");
      return false;
    }
    LOG4CXX_INFO(logger_, "Policy library is loaded, now initing PT");
    if (!policy::PolicyHandler::instance()->InitPolicyTable()) {
      LOG4CXX_ERROR(logger_, "Policy table is not initialized.");
      return false;
    }
  } else {
    LOG4CXX_WARN(logger_, "System is configured to work without policy functionality.");
  }
  media_manager_ = media_manager::MediaManagerImpl::instance();
  return true;
}

bool ApplicationManagerImpl::ConvertMessageToSO(
  const Message& message, smart_objects::SmartObject& output) {
  LOG4CXX_INFO(
    logger_,
    "\t\t\tMessage to convert: protocol " << message.protocol_version()
    << "; json " << message.json_message());

  switch (message.protocol_version()) {
    case ProtocolVersion::kV4:
    case ProtocolVersion::kV3:
    case ProtocolVersion::kV2: {
        const bool conversion_result =
            formatters::CFormatterJsonSDLRPCv2::fromString(
            message.json_message(), output, message.function_id(),
            message.type(), message.correlation_id());
        if (!conversion_result
            || !mobile_so_factory().attachSchema(output)
            || ((output.validate() != smart_objects::Errors::OK)) ) {
          LOG4CXX_WARN(logger_, "Failed to parse string to smart object :"
                       << message.json_message());
          utils::SharedPtr<smart_objects::SmartObject> response(
                MessageHelper::CreateNegativeResponse(
                  message.connection_key(), message.function_id(),
                  message.correlation_id(), mobile_apis::Result::INVALID_DATA));
          ManageMobileCommand(response);
          return false;
        }
      LOG4CXX_INFO(
        logger_,
        "Convertion result for sdl object is true" << " function_id "
        << output[jhs::S_PARAMS][jhs::S_FUNCTION_ID].asInt());
      output[strings::params][strings::connection_key] =
        message.connection_key();
      output[strings::params][strings::protocol_version] =
        message.protocol_version();
      if (message.binary_data()) {
        if (message.payload_size() < message.data_size()) {
          LOG4CXX_ERROR(logger_, "Incomplete binary" <<
                                " binary size should be  " << message.data_size() <<
                                " payload data size is " << message.payload_size());
          utils::SharedPtr<smart_objects::SmartObject> response(
                            MessageHelper::CreateNegativeResponse(
                            message.connection_key(), message.function_id(),
                            message.correlation_id(), mobile_apis::Result::INVALID_DATA));
          ManageMobileCommand(response);
          return false;
        }
        output[strings::params][strings::binary_data] =
          *(message.binary_data());
      }
      break;
    }
    case ProtocolVersion::kHMI: {
#ifdef ENABLE_LOG
      int32_t result =
#endif
      formatters::FormatterJsonRpc::FromString <
                       hmi_apis::FunctionID::eType, hmi_apis::messageType::eType > (
                         message.json_message(), output);
      LOG4CXX_INFO(
        logger_,
        "Convertion result: " << result << " function id "
        << output[jhs::S_PARAMS][jhs::S_FUNCTION_ID].asInt());
      if (!hmi_so_factory().attachSchema(output)) {
        LOG4CXX_WARN(logger_, "Failed to attach schema to object.");
        return false;
      }
      if (output.validate() != smart_objects::Errors::OK) {
        LOG4CXX_ERROR(logger_, "Incorrect parameter from HMI");

        if (application_manager::MessageType::kNotification ==
            output[strings::params][strings::message_type].asInt()) {
          LOG4CXX_ERROR(logger_, "Ignore wrong HMI notification");
          return false;
        }

        if (application_manager::MessageType::kRequest ==
            output[strings::params][strings::message_type].asInt()) {
          LOG4CXX_ERROR(logger_, "Ignore wrong HMI request");
          return false;
        }

        output.erase(strings::msg_params);
        output[strings::params][hmi_response::code] =
          hmi_apis::Common_Result::INVALID_DATA;
        output[strings::msg_params][strings::info] =
          std::string("Received invalid data on HMI response");
      }
      break;
    }
    case ProtocolVersion::kV1: {
      static NsSmartDeviceLinkRPC::V1::v4_protocol_v1_2_no_extra v1_shema;

      if (message.function_id() == 0 || message.type() == kUnknownType) {
        LOG4CXX_ERROR(logger_, "Message received: UNSUPPORTED_VERSION");

        int32_t conversation_result =
          formatters::CFormatterJsonSDLRPCv1::fromString <
          NsSmartDeviceLinkRPC::V1::FunctionID::eType,
          NsSmartDeviceLinkRPC::V1::messageType::eType > (
            message.json_message(), output);

        if (formatters::CFormatterJsonSDLRPCv1::kSuccess
            == conversation_result) {

          smart_objects::SmartObject params = smart_objects::SmartObject(smart_objects::SmartType::SmartType_Map);

          output[strings::params][strings::message_type] =
            NsSmartDeviceLinkRPC::V1::messageType::response;
          output[strings::params][strings::connection_key] = message.connection_key();

          output[strings::msg_params] =
            smart_objects::SmartObject(smart_objects::SmartType::SmartType_Map);
          output[strings::msg_params][strings::success] = false;
          output[strings::msg_params][strings::result_code] =
            NsSmartDeviceLinkRPC::V1::Result::UNSUPPORTED_VERSION;

          smart_objects::SmartObjectSPtr msg_to_send = new smart_objects::SmartObject(output);
          v1_shema.attachSchema(*msg_to_send);
          SendMessageToMobile(msg_to_send);
          return false;
        }
      }

      break;
    }
    default:
      // TODO(PV):
      //  removed NOTREACHED() because some app can still have vesion 1.
      LOG4CXX_WARN(
        logger_,
        "Application used unsupported protocol :" << message.protocol_version()
        << ".");
      return false;
  }

  LOG4CXX_INFO(logger_, "Successfully parsed message into smart object");
  return true;
}

bool ApplicationManagerImpl::ConvertSOtoMessage(
  const smart_objects::SmartObject& message, Message& output) {
  LOG4CXX_INFO(logger_, "Message to convert");

  if (smart_objects::SmartType_Null == message.getType()
      || smart_objects::SmartType_Invalid == message.getType()) {
    LOG4CXX_WARN(logger_, "Invalid smart object received.");
    return false;
  }

  LOG4CXX_INFO(
    logger_,
    "Message with protocol: "
    << message.getElement(jhs::S_PARAMS).getElement(jhs::S_PROTOCOL_TYPE)
    .asInt());

  std::string output_string;
  switch (message.getElement(jhs::S_PARAMS).getElement(jhs::S_PROTOCOL_TYPE)
          .asInt()) {
    case 0: {
      if (message.getElement(jhs::S_PARAMS).getElement(jhs::S_PROTOCOL_VERSION).asInt() == 1) {
        if (!formatters::CFormatterJsonSDLRPCv1::toString(message,
            output_string)) {
          LOG4CXX_WARN(logger_, "Failed to serialize smart object");
          return false;
        }
        output.set_protocol_version(application_manager::kV1);
      } else {
        if (!formatters::CFormatterJsonSDLRPCv2::toString(message,
            output_string)) {
          LOG4CXX_WARN(logger_, "Failed to serialize smart object");
          return false;
        }
        output.set_protocol_version(
          static_cast<ProtocolVersion>(
            message.getElement(jhs::S_PARAMS).getElement(
              jhs::S_PROTOCOL_VERSION).asUInt()));
      }

      break;
    }
    case 1: {
      if (!formatters::FormatterJsonRpc::ToString(message, output_string)) {
        LOG4CXX_WARN(logger_, "Failed to serialize smart object");
        return false;
      }
      output.set_protocol_version(application_manager::kHMI);
      break;
    }
    default:
      NOTREACHED();
      return false;
  }

  LOG4CXX_INFO(logger_, "Convertion result: " << output_string);

  output.set_connection_key(
    message.getElement(jhs::S_PARAMS).getElement(strings::connection_key)
    .asInt());

  output.set_function_id(
    message.getElement(jhs::S_PARAMS).getElement(jhs::S_FUNCTION_ID).asInt());

  output.set_correlation_id(
    message.getElement(jhs::S_PARAMS).getElement(jhs::S_CORRELATION_ID)
    .asInt());
  output.set_message_type(
    static_cast<MessageType>(message.getElement(jhs::S_PARAMS).getElement(
                               jhs::S_MESSAGE_TYPE).asInt()));

  // Currently formatter creates JSON = 3 bytes for empty SmartObject.
  // workaround for notification. JSON must be empty
  if (mobile_apis::FunctionID::OnAudioPassThruID
      != message.getElement(jhs::S_PARAMS).getElement(strings::function_id)
      .asInt()) {
    output.set_json_message(output_string);
  }

  if (message.getElement(jhs::S_PARAMS).keyExists(strings::binary_data)) {
    application_manager::BinaryData* binaryData =
      new application_manager::BinaryData(
      message.getElement(jhs::S_PARAMS).getElement(strings::binary_data)
      .asBinary());

    if (NULL == binaryData) {
      LOG4CXX_ERROR(logger_, "Null pointer");
      return false;
    }
    output.set_binary_data(binaryData);
  }

  LOG4CXX_INFO(logger_, "Successfully parsed smart object into message");
  return true;
}

utils::SharedPtr<Message> ApplicationManagerImpl::ConvertRawMsgToMessage(
  const ::protocol_handler::RawMessagePtr message) {
  DCHECK(message);
  utils::SharedPtr<Message> outgoing_message;

  LOG4CXX_INFO(logger_, "Service type." << message->service_type());

  if (message->service_type() != protocol_handler::kRpc
      &&
      message->service_type() != protocol_handler::kBulk) {
    // skip this message, not under handling of ApplicationManager
    LOG4CXX_TRACE(logger_, "Skipping message; not the under AM handling.");
    return outgoing_message;
  }

  Message* convertion_result = MobileMessageHandler::HandleIncomingMessageProtocol(message);

  if (convertion_result) {
    outgoing_message = convertion_result;
  } else {
    LOG4CXX_ERROR(logger_, "Received invalid message");
  }
  return outgoing_message;
}

void ApplicationManagerImpl::ProcessMessageFromMobile(
  const utils::SharedPtr<Message> message) {
  LOG4CXX_INFO(logger_, "ApplicationManagerImpl::ProcessMessageFromMobile()");
#ifdef TIME_TESTER
  AMMetricObserver::MessageMetricSharedPtr metric(new AMMetricObserver::MessageMetric());
  metric->begin = date_time::DateTime::getCurrentTime();
#endif  // TIME_TESTER
  smart_objects::SmartObjectSPtr so_from_mobile(new smart_objects::SmartObject);

  if (!so_from_mobile) {
    LOG4CXX_ERROR(logger_, "Null pointer");
    return;
  }

  if (!ConvertMessageToSO(*message, *so_from_mobile)) {
    LOG4CXX_ERROR(logger_, "Cannot create smart object from message");
    return;
  }
#ifdef TIME_TESTER
  metric->message = so_from_mobile;
#endif  // TIME_TESTER

  if (!ManageMobileCommand(so_from_mobile,
                           commands::Command::ORIGIN_MOBILE)) {
    LOG4CXX_ERROR(logger_, "Received command didn't run successfully");
  }
#ifdef TIME_TESTER
  metric->end = date_time::DateTime::getCurrentTime();
  if (metric_observer_) {
    metric_observer_->OnMessage(metric);
  }
#endif  // TIME_TESTER
}

void ApplicationManagerImpl::ProcessMessageFromHMI(
  const utils::SharedPtr<Message> message) {
  LOG4CXX_INFO(logger_, "ApplicationManagerImpl::ProcessMessageFromHMI()");
  smart_objects::SmartObjectSPtr smart_object(new smart_objects::SmartObject);

  if (!smart_object) {
    LOG4CXX_ERROR(logger_, "Null pointer");
    return;
  }

#ifdef HMI_DBUS_API
  *smart_object = message->smart_object();
#else
  if (!ConvertMessageToSO(*message, *smart_object)) {
    LOG4CXX_ERROR(logger_, "Cannot create smart object from message");
    return;
  }
#endif  // HMI_DBUS_API

  LOG4CXX_INFO(logger_, "Converted message, trying to create hmi command");
  if (!ManageHMICommand(smart_object)) {
    LOG4CXX_ERROR(logger_, "Received command didn't run successfully");
  }
}

hmi_apis::HMI_API& ApplicationManagerImpl::hmi_so_factory() {
  if (!hmi_so_factory_) {
    hmi_so_factory_ = new hmi_apis::HMI_API;
    if (!hmi_so_factory_) {
      LOG4CXX_ERROR(logger_, "Out of memory");
      NOTREACHED();
    }
  }
  return *hmi_so_factory_;
}

mobile_apis::MOBILE_API& ApplicationManagerImpl::mobile_so_factory() {
  if (!mobile_so_factory_) {
    mobile_so_factory_ = new mobile_apis::MOBILE_API;
    if (!mobile_so_factory_) {
      LOG4CXX_ERROR(logger_, "Out of memory.");
      NOTREACHED();
    }
  }
  return *mobile_so_factory_;
}

HMICapabilities& ApplicationManagerImpl::hmi_capabilities() {
  return hmi_capabilities_;
}

void ApplicationManagerImpl::PullLanguagesInfo(const SmartObject& app_data,
                                               SmartObject& ttsName,
                                               SmartObject& vrSynonym) {
  LOG4CXX_AUTO_TRACE(logger_);
  if (app_data.keyExists(json::languages)) {

    const HMICapabilities& hmi_cap = hmi_capabilities();
    std::string vr(MessageHelper::CommonLanguageToString(hmi_cap.active_vr_language()));
    const SmartObject& arr = app_data[json::languages];

    std::transform(vr.begin(), vr.end(), vr.begin(), ::toupper);

    ssize_t default_idx = -1;
    ssize_t specific_idx = -1;

    const size_t size = arr.length();
    for (size_t idx = 0; idx < size; ++idx) {
      if (arr[idx].keyExists(vr)) {
        specific_idx = idx; break;
      } else if (arr[idx].keyExists(json::default_)) { default_idx = idx; }
      else { LOG4CXX_DEBUG(logger_, "Unknown key was specified."); }
    }

    const ssize_t regular_id = specific_idx != -1 ? specific_idx : default_idx;

    if (regular_id != -1 &&
        app_data[json::languages][regular_id][vr].keyExists(json::ttsName) &&
        app_data[json::languages][regular_id][vr].keyExists(json::vrSynonyms)) {
      ttsName = app_data[json::languages][regular_id][vr][json::ttsName];
      vrSynonym = app_data[json::languages][regular_id][vr][json::vrSynonyms];
    }
  }
}

void ApplicationManagerImpl::CreateApplications(SmartArray& obj_array,
                                                const uint32_t connection_key) {
  LOG4CXX_AUTO_TRACE(logger_);
  using namespace policy;
  using namespace profile;

  const std::size_t arr_size(obj_array.size());
  for (std::size_t idx = 0; idx < arr_size; ++idx) {
    const SmartObject& app_data = obj_array[idx];

    if (!(app_data.keyExists(json::name) && app_data.keyExists(json::appId))) {
      LOG4CXX_DEBUG(logger_, "The entry in query apps json is not valid");
      continue;
    }

    const std::string mobile_app_id(app_data[json::appId].asString());
    ApplicationSharedPtr registered_app =
        ApplicationManagerImpl::instance()->
        application_by_policy_id(mobile_app_id);
    if (registered_app) {
      LOG4CXX_DEBUG(logger_, "Application with the same id: " << mobile_app_id
                    << " is registered already.");
      continue;
    }

    std::string url_scheme;
    std::string package_name;
    std::string os_type;
    SmartObject vrSynonym;
    SmartObject ttsName;

    const std::string appName(app_data[json::name].asString());

    if (app_data.keyExists(json::ios)) {
      os_type = json::ios;
      url_scheme = app_data[os_type][json::urlScheme].asString();
    } else if (app_data.keyExists(json::android)) {
      os_type = json::android;
      package_name =
          app_data[os_type][json::packageName].asString();
    }

    PullLanguagesInfo(app_data[os_type], ttsName, vrSynonym);

    if (ttsName.empty() || vrSynonym.empty()) {
      ttsName = vrSynonym = appName;
    }

    const uint32_t hmi_app_id = resume_ctrl_.IsApplicationSaved(mobile_app_id)?
          resume_ctrl_.GetHMIApplicationID(mobile_app_id) : GenerateNewHMIAppID();

    const std::string app_icon_dir(Profile::instance()->app_icons_folder());
    const std::string full_icon_path(app_icon_dir + "/" + mobile_app_id);

    uint32_t device_id = 0;
    connection_handler::ConnectionHandlerImpl* con_handler_impl =
      static_cast<connection_handler::ConnectionHandlerImpl*>(
        connection_handler_);

    if (-1 == con_handler_impl->GetDataOnSessionKey(
          connection_key, NULL, NULL, &device_id)) {
      LOG4CXX_ERROR(logger_,
                    "Failed to create application: no connection info.");
      continue;
    }

    ApplicationSharedPtr app(
          new ApplicationImpl(0,
                              mobile_app_id,
                              appName,
                              PolicyHandler::instance()->GetStatisticManager()));
    if (app) {
      app->SetShemaUrl(url_scheme);
      app->SetPackageName(package_name);
      app->set_app_icon_path(full_icon_path);
      app->set_hmi_application_id(hmi_app_id);
      app->set_device(device_id);

      app->set_vr_synonyms(vrSynonym);
      app->set_tts_name(ttsName);

      sync_primitives::AutoLock lock(apps_to_register_list_lock_);
      LOG4CXX_DEBUG(logger_, "apps_to_register_ size before: "
                    << apps_to_register_.size());
      apps_to_register_.insert(app);
      LOG4CXX_DEBUG(logger_, "apps_to_register_ size after: "
                    << apps_to_register_.size());
    }
  }
}

void ApplicationManagerImpl::ProcessQueryApp(
    const smart_objects::SmartObject& sm_object,
    const uint32_t connection_key) {
  LOG4CXX_AUTO_TRACE(logger_);
  using namespace policy;

  SmartArray* obj_array = sm_object[json::response].asArray();
  if (NULL != obj_array) {
    CreateApplications(*obj_array, connection_key);
    SendUpdateAppList();

    AppsWaitRegistrationSet::const_iterator it = apps_to_register_.begin();
    for (; it != apps_to_register_.end(); ++it) {

      const std::string full_icon_path((*it)->app_icon_path());
      if (file_system::FileExists(full_icon_path)) {
        MessageHelper::SendSetAppIcon((*it)->hmi_app_id(), full_icon_path);
      }
    }
  }
}

#ifdef TIME_TESTER
void ApplicationManagerImpl::SetTimeMetricObserver(AMMetricObserver* observer) {
  metric_observer_ = observer;
}
#endif  // TIME_TESTER

void ApplicationManagerImpl::addNotification(const CommandSharedPtr ptr) {
  request_ctrl_.addNotification(ptr);
}

void ApplicationManagerImpl::removeNotification(const commands::Command* notification) {
  request_ctrl_.removeNotification(notification);
}

void ApplicationManagerImpl::updateRequestTimeout(uint32_t connection_key,
    uint32_t mobile_correlation_id,
    uint32_t new_timeout_value) {
  LOG4CXX_AUTO_TRACE(logger_);
  request_ctrl_.updateRequestTimeout(connection_key, mobile_correlation_id,
                                     new_timeout_value);
}

const uint32_t ApplicationManagerImpl::application_id
(const int32_t correlation_id) {
  // ykazakov: there is no erase for const iterator for QNX
  std::map<const int32_t, const uint32_t>::iterator it =
    appID_list_.find(correlation_id);
  if (appID_list_.end() != it) {
    const uint32_t app_id = it->second;
    appID_list_.erase(it);
    return app_id;
  } else {
    return 0;
  }
}

void ApplicationManagerImpl::set_application_id(const int32_t correlation_id,
    const uint32_t app_id) {
  appID_list_.insert(std::pair<const int32_t, const uint32_t>
                     (correlation_id, app_id));
}

void ApplicationManagerImpl::AddPolicyObserver( policy::PolicyHandlerObserver* listener) {
  policy::PolicyHandler::instance()->add_listener(listener);
}

void ApplicationManagerImpl::RemovePolicyObserver(policy::PolicyHandlerObserver* listener) {
  policy::PolicyHandler::instance()->remove_listener(listener);
}

void ApplicationManagerImpl::SetUnregisterAllApplicationsReason(
  mobile_api::AppInterfaceUnregisteredReason::eType reason) {
  LOG4CXX_TRACE(logger_, "reason = " << reason);
  unregister_reason_ = reason;
}

void ApplicationManagerImpl::HeadUnitReset(
    mobile_api::AppInterfaceUnregisteredReason::eType reason) {
  switch (reason) {
    case mobile_api::AppInterfaceUnregisteredReason::MASTER_RESET: {
      UnregisterAllApplications();
      policy::PolicyHandler::instance()->ResetPolicyTable();
      policy::PolicyHandler::instance()->UnloadPolicyLibrary();

      resume_controller().StopSavePersistentDataTimer();
      file_system::remove_directory_content(profile::Profile::instance()->app_storage_folder());
      break;
    }
    case mobile_api::AppInterfaceUnregisteredReason::FACTORY_DEFAULTS: {
      policy::PolicyHandler::instance()->ClearUserConsent();
      break;
    }
    default: {
      LOG4CXX_ERROR(logger_, "Bad AppInterfaceUnregisteredReason");
      return;
    }
  }
}


void ApplicationManagerImpl::SendOnSDLClose() {
  LOG4CXX_AUTO_TRACE(logger_);

  // must be sent to PASA HMI on shutdown synchronously
  smart_objects::SmartObjectSPtr msg = new smart_objects::SmartObject(
      smart_objects::SmartType_Map);

  (*msg)[strings::params][strings::function_id] =
    hmi_apis::FunctionID::BasicCommunication_OnSDLClose;
  (*msg)[strings::params][strings::message_type] =
      MessageType::kNotification;
  (*msg)[strings::params][strings::protocol_type] =
      commands::CommandImpl::hmi_protocol_type_;
  (*msg)[strings::params][strings::protocol_version] =
      commands::CommandImpl::protocol_version_;

  if (!msg) {
    LOG4CXX_WARN(logger_, "Null-pointer message received.");
    NOTREACHED();
    return;
  }

  // SmartObject |message| has no way to declare priority for now
  utils::SharedPtr<Message> message_to_send(
    new Message(protocol_handler::MessagePriority::kDefault));

  hmi_so_factory().attachSchema(*msg);
  LOG4CXX_INFO(
    logger_,
    "Attached schema to message, result if valid: " << msg->isValid());


#ifdef HMI_DBUS_API
  message_to_send->set_smart_object(*msg);
#else
  if (!ConvertSOtoMessage(*msg, *message_to_send)) {
    LOG4CXX_WARN(logger_,
                 "Cannot send message to HMI: failed to create string");
    return;
  }
#endif  // HMI_DBUS_API

  if (!hmi_handler_) {
    LOG4CXX_WARN(logger_, "No HMI Handler set");
    return;
  }

  hmi_handler_->SendMessageToHMI(message_to_send);
}


void ApplicationManagerImpl::UnregisterAllApplications() {
  LOG4CXX_DEBUG(logger_, "Unregister reason  " << unregister_reason_);

  hmi_cooperating_ = false;
  bool is_ignition_off = false;
  using namespace mobile_api::AppInterfaceUnregisteredReason;
  using namespace helpers;

  is_ignition_off =
      Compare<eType, EQ, ONE>(unregister_reason_, IGNITION_OFF, INVALID_ENUM);

  bool is_unexpected_disconnect =
      Compare<eType, NEQ, ALL>(unregister_reason_,
                               IGNITION_OFF, MASTER_RESET, FACTORY_DEFAULTS);
  ApplicationListAccessor accessor;
  ApplictionSetConstIt it = accessor.begin();
  while (it != accessor.end()) {
    ApplicationSharedPtr app_to_remove = *it;

    UnregisterApplication(app_to_remove->app_id(),
                          mobile_apis::Result::INVALID_ENUM, is_ignition_off,
                          is_unexpected_disconnect);
    connection_handler_->CloseSession(app_to_remove->app_id(),
                                      connection_handler::kCommon);
    it = accessor.begin();
  }
  if (is_ignition_off) {
    resume_controller().Suspend();
  }
  request_ctrl_.terminateAllHMIRequests();
}

void ApplicationManagerImpl::RemoveAppsWaitingForRegistration(
    const connection_handler::DeviceHandle handle) {
  DevicePredicate device_finder(handle);
  apps_to_register_list_lock_.Acquire();
  AppsWaitRegistrationSet::iterator it_app =
      std::find_if(apps_to_register_.begin(), apps_to_register_.end(),
                device_finder);

  while (apps_to_register_.end()!= it_app) {
    LOG4CXX_DEBUG(logger_, "Waiting app: " << (*it_app)->name()
                  << " is removed.");
    apps_to_register_.erase(it_app);
    it_app = std::find_if(apps_to_register_.begin(),
                          apps_to_register_.end(),
                          device_finder);
  }

  apps_to_register_list_lock_.Release();
}

void ApplicationManagerImpl::UnregisterApplication(
  const uint32_t& app_id, mobile_apis::Result::eType reason,
  bool is_resuming, bool is_unexpected_disconnect) {
  LOG4CXX_INFO(logger_, "app_id = " << app_id
               << "; reason = " << reason
               << "; is_resuming = " << is_resuming
               << "; is_unexpected_disconnect = " << is_unexpected_disconnect);
  //remove appID from tts_global_properties_app_list_
    MessageHelper::SendOnAppInterfaceUnregisteredNotificationToMobile(
          app_id, unregister_reason_);

  RemoveAppFromTTSGlobalPropertiesList(app_id);

  switch (reason) {
    case mobile_apis::Result::SUCCESS:break;
    case mobile_apis::Result::DISALLOWED: break;
    case mobile_apis::Result::USER_DISALLOWED:break;
    case mobile_apis::Result::INVALID_CERT: break;
    case mobile_apis::Result::EXPIRED_CERT: break;
    case mobile_apis::Result::TOO_MANY_PENDING_REQUESTS: {
        ApplicationSharedPtr app_ptr = application(app_id);
        if(app_ptr) {
          app_ptr->usage_report().RecordRemovalsForBadBehavior();
        }
      break;
    }
    default: {
      LOG4CXX_ERROR(logger_, "Unknown unregister reason " << reason);
      break;
    }
  }

  ApplicationSharedPtr app_to_remove;
  connection_handler::DeviceHandle handle = 0;
  {
    ApplicationListAccessor accessor;
    ApplictionSetConstIt it = accessor.begin();
    for (; it != accessor.end(); ++it) {
      if ((*it)->app_id() == app_id) {
        app_to_remove = *it;
        handle = app_to_remove->device();
        break;
      }
    }
    if (!app_to_remove) {
      LOG4CXX_ERROR(logger_, "Cant find application with app_id = " << app_id);
      return;
    }
    accessor.Erase(app_to_remove);

    AppV4DevicePredicate finder(handle);
    ApplicationSharedPtr app = accessor.Find(finder);
    if (!app) {
      LOG4CXX_DEBUG(logger_, "There is no more SDL4 apps with device handle: "
                    << handle);

      RemoveAppsWaitingForRegistration(handle);
      SendUpdateAppList();
    }
  }

  if (is_resuming) {
      resume_ctrl_.SaveApplication(app_to_remove);
  } else {
    resume_ctrl_.RemoveApplicationFromSaved(app_to_remove->mobile_app_id());
  }

  if (audio_pass_thru_active_) {
    // May be better to put this code in MessageHelper?
    end_audio_pass_thru();
    StopAudioPassThru(app_id);
    MessageHelper::SendStopAudioPathThru();
  }
  MessageHelper::SendOnAppUnregNotificationToHMI(app_to_remove,
                                                 is_unexpected_disconnect);

  request_ctrl_.terminateAppRequests(app_id);
  return;
}


void ApplicationManagerImpl::OnAppUnauthorized(const uint32_t& app_id) {
  connection_handler_->CloseSession(app_id, connection_handler::kCommon);
}

void ApplicationManagerImpl::Handle(const impl::MessageFromMobile message) {
  LOG4CXX_INFO(logger_, "Received message from Mobile side");

  if (!message) {
    LOG4CXX_ERROR(logger_, "Null-pointer message received.");
    return;
  }
  ProcessMessageFromMobile(message);
}

void ApplicationManagerImpl::Handle(const impl::MessageToMobile message) {
  if (!protocol_handler_) {
    LOG4CXX_WARN(logger_,
                 "Protocol Handler is not set; cannot send message to mobile.");
    return;
  }

  utils::SharedPtr<protocol_handler::RawMessage> rawMessage =
    MobileMessageHandler::HandleOutgoingMessageProtocol(message);

  if (!rawMessage) {
    LOG4CXX_ERROR(logger_, "Failed to create raw message.");
    return;
  }

  bool is_final = message.is_final;
  bool close_session = false;
  if (is_final) {
    if (1 < connection_handler_->GetConnectionSessionsCount(message->connection_key())) {
      is_final = false;
      close_session = true;
    }
  }

  protocol_handler_->SendMessageToMobileApp(rawMessage, is_final);
  LOG4CXX_INFO(logger_, "Message for mobile given away");

  if (close_session) {
    connection_handler_->CloseSession(message->connection_key(),
                                      connection_handler::kCommon);
  }
}

void ApplicationManagerImpl::Handle(const impl::MessageFromHmi message) {
  LOG4CXX_INFO(logger_, "Received message from hmi");

  if (!message) {
    LOG4CXX_ERROR(logger_, "Null-pointer message received.");
    return;
  }

  ProcessMessageFromHMI(message);
}

void ApplicationManagerImpl::Handle(const impl::MessageToHmi message) {
  LOG4CXX_INFO(logger_, "Received message to hmi");
  if (!hmi_handler_) {
    LOG4CXX_ERROR(logger_, "Observer is not set for HMIMessageHandler");
    return;
  }

  hmi_handler_->SendMessageToHMI(message);
  LOG4CXX_INFO(logger_, "Message to hmi given away.");
}

void ApplicationManagerImpl::Handle(const impl::AudioData message) {
  LOG4CXX_INFO(logger_, "Send AudioPassThru notification");
  smart_objects::SmartObjectSPtr on_audio_pass = new smart_objects::SmartObject();

  if (!on_audio_pass) {
    LOG4CXX_ERROR_EXT(logger_, "OnAudioPassThru NULL pointer");
    return;
  }

  LOG4CXX_INFO_EXT(logger_, "Fill smart object");

  (*on_audio_pass)[strings::params][strings::message_type] =
      application_manager::MessageType::kNotification;

  (*on_audio_pass)[strings::params][strings::connection_key] =
      static_cast<int32_t>(message.session_key);
  (*on_audio_pass)[strings::params][strings::function_id] =
      mobile_apis::FunctionID::OnAudioPassThruID;

  LOG4CXX_INFO_EXT(logger_, "Fill binary data");
  // binary data
  (*on_audio_pass)[strings::params][strings::binary_data] =
      smart_objects::SmartObject(message.binary_data);

   LOG4CXX_INFO_EXT(logger_, "After fill binary data");

   LOG4CXX_INFO_EXT(logger_, "Send data");
   CommandSharedPtr command (
       MobileCommandFactory::CreateCommand(on_audio_pass,
                                           commands::Command::ORIGIN_SDL));
   command->Init();
   command->Run();
   command->CleanUp();
}

mobile_apis::Result::eType ApplicationManagerImpl::CheckPolicyPermissions(
    const std::string& policy_app_id,
    mobile_apis::HMILevel::eType hmi_level,
    mobile_apis::FunctionID::eType function_id,
    const RPCParams& rpc_params,
    CommandParametersPermissions* params_permissions) {
  LOG4CXX_INFO(logger_, "CheckPolicyPermissions");
  // TODO(AOleynik): Remove check of policy_enable, when this flag will be
  // unused in config file
  if (!policy::PolicyHandler::instance()->PolicyEnabled()) {
    return mobile_apis::Result::SUCCESS;
  }

  const std::string stringified_functionID =
      MessageHelper::StringifiedFunctionID(function_id);
  const std::string stringified_hmi_level =
      MessageHelper::StringifiedHMILevel(hmi_level);
  LOG4CXX_INFO(
    logger_,
    "Checking permissions for  " << policy_app_id  <<
    " in " << stringified_hmi_level <<
    " rpc " << stringified_functionID);
    policy::CheckPermissionResult result;
    policy::PolicyHandler::instance()->CheckPermissions(
          policy_app_id,
          stringified_hmi_level,
          stringified_functionID,
          rpc_params,
          result);

  if (NULL != params_permissions) {
      params_permissions->allowed_params = result.list_of_allowed_params;
      params_permissions->disallowed_params = result.list_of_disallowed_params;
      params_permissions->undefined_params = result.list_of_undefined_params;
  }

  if (hmi_level == mobile_apis::HMILevel::HMI_NONE
      && function_id != mobile_apis::FunctionID::UnregisterAppInterfaceID) {
    ApplicationSharedPtr app = application_by_policy_id(policy_app_id);
    if (!app) {
      LOG4CXX_ERROR(logger_, "No application for policy id " << policy_app_id);
      return mobile_apis::Result::GENERIC_ERROR;
    }
    if (result.hmi_level_permitted != policy::kRpcAllowed) {
      app->usage_report().RecordRpcSentInHMINone();
    }
  }

  const std::string log_msg = "Application: "+ policy_app_id+
                              ", RPC: "+stringified_functionID+
                              ", HMI status: "+stringified_hmi_level;

  if (result.hmi_level_permitted != policy::kRpcAllowed) {
    LOG4CXX_WARN(logger_, "Request is blocked by policies. " << log_msg );

    application_by_policy_id(policy_app_id)->
        usage_report().RecordPolicyRejectedRpcCall();

    switch (result.hmi_level_permitted) {
      case policy::kRpcDisallowed:
        return mobile_apis::Result::DISALLOWED;
      case policy::kRpcUserDisallowed:
        return mobile_apis::Result::USER_DISALLOWED;
      default:
        return mobile_apis::Result::INVALID_ENUM;
    }
  }
  LOG4CXX_INFO(logger_, "Request is allowed by policies. "+log_msg);
  return mobile_api::Result::SUCCESS;
}


void  ApplicationManagerImpl::OnLowVoltage() {
    LOG4CXX_AUTO_TRACE(logger_);
    is_low_voltage_ = true;
    request_ctrl_.OnLowVoltage();
}

bool ApplicationManagerImpl::IsLowVoltage() {
  LOG4CXX_TRACE(logger_, "result: " << is_low_voltage_);
  return is_low_voltage_;
}

void ApplicationManagerImpl::NaviAppStreamStatus(bool stream_active) {
  ApplicationSharedPtr active_app = active_application();
  using namespace mobile_apis;
  if(active_app && active_app->is_media_application()) {
    LOG4CXX_DEBUG(logger_, "Stream status: " << active_app->app_id());
<<<<<<< HEAD
    SetState(active_app,
=======
    SetState(active_app->app_id(),
>>>>>>> 7c8681d4
             stream_active ? AudioStreamingState::ATTENUATED :
             AudioStreamingState::AUDIBLE);
  }
}

void ApplicationManagerImpl::ForbidStreaming(uint32_t app_id) {
  LOG4CXX_AUTO_TRACE(logger_);
  using namespace protocol_handler;
  ApplicationSharedPtr app = application(app_id);
  if (!(app && app->is_navi())) {
    LOG4CXX_DEBUG(logger_, " There is no application with id: " << app_id);
    return;
  }

  if (connection_handler_) {
    const bool send_end_service = true;
    const bool ack_received = false;
    if (app->hmi_supports_navi_video_streaming()) {
      LOG4CXX_DEBUG(logger_, "Going to end video service");
      connection_handler_->SendEndService(navi_app_to_stop_, kMobileNav);
      service_status_[kMobileNav] = std::make_pair(send_end_service, ack_received);
    }
    if (app->hmi_supports_navi_audio_streaming()) {
      LOG4CXX_DEBUG(logger_, "Going to end audio service");
      connection_handler_->SendEndService(navi_app_to_stop_, kAudio);
      service_status_[kAudio] = std::make_pair(send_end_service, ack_received);
    }
  }
  // this timer will check if appropriate acks from mobile were received.
  // in case no acks, the application will be unregistered.
  end_services_timer.start(wait_end_service_timeout_, this, &ApplicationManagerImpl::CloseNaviApp);
  bool const allow_streaming = false;
  ChangeStreamStatus(app_id, allow_streaming);
}

bool ApplicationManagerImpl::CanAppStream(uint32_t app_id) const {
  LOG4CXX_AUTO_TRACE(logger_);

  ApplicationSharedPtr app = application(app_id);
  if (!(app && app->is_navi())) {
    LOG4CXX_DEBUG(logger_, " There is no application with id: " << app_id);
    return false;
  }

  return app->is_streaming_allowed();
}

void ApplicationManagerImpl::ChangeStreamStatus(uint32_t app_id, bool can_stream) {
  ApplicationSharedPtr app = application(app_id);
  if (!app) {
    LOG4CXX_DEBUG(logger_, " There is no application with id: " << app_id);
    return;
  }

  // Change streaming status only in case incoming value is different.
  if (can_stream != app->streaming()) {
    NaviAppStreamStatus(can_stream);
    app->set_streaming(can_stream);
  }
}

void ApplicationManagerImpl::StreamingEnded(uint32_t app_id) {
  LOG4CXX_DEBUG(logger_, "Streaming has been stoped.");
  ChangeStreamStatus(app_id, false);
}

void ApplicationManagerImpl::OnHMILevelChanged(uint32_t app_id,
                                               mobile_apis::HMILevel::eType from,
                                               mobile_apis::HMILevel::eType to) {
  using namespace mobile_apis::HMILevel;
  using namespace helpers;

  ApplicationSharedPtr app = application(app_id);
  if (!(app && app->is_navi())) {
    return;
  }

  if (Compare<eType, EQ, ONE>(from, HMI_FULL, HMI_LIMITED)) {
    navi_app_to_stop_ = app_id;
    NaviAppChangeLevel(to);
  } else if (Compare<eType, EQ, ONE>(to, HMI_FULL, HMI_LIMITED)) {
    LOG4CXX_DEBUG(logger_, "Restore streaming ability");
    app->set_streaming_allowed(true);
  }
}

void ApplicationManagerImpl::EndNaviServices() {
  LOG4CXX_AUTO_TRACE(logger_);
  ApplicationSharedPtr app = application(navi_app_to_stop_);
  if (!app) {
    LOG4CXX_DEBUG(logger_, "The application doesn't exists anymore.");
    return;
  }
  app->set_streaming_allowed(false);
}

void ApplicationManagerImpl::CloseNaviApp() {
  LOG4CXX_AUTO_TRACE(logger_);
  using namespace mobile_apis::AppInterfaceUnregisteredReason;
  using namespace mobile_apis::Result;
  using namespace protocol_handler;
  const bool is_ack_received = AckReceived(kAudio) && AckReceived(kMobileNav);
  if (!is_ack_received) {
    SetUnregisterAllApplicationsReason(PROTOCOL_VIOLATION);
    UnregisterApplication(navi_app_to_stop_, ABORTED);
  }
}

bool ApplicationManagerImpl::AckReceived(protocol_handler::ServiceType type) {
  LOG4CXX_AUTO_TRACE(logger_);
  using namespace protocol_handler;

  const bool sent = service_status_[type].first;
  const bool received = service_status_[type].second;

  LOG4CXX_DEBUG(logger_, "Ack for services type " << type
                << " is send: " << sent
                << " is received: " << received);

  return sent == received;
}

void ApplicationManagerImpl::NaviAppChangeLevel(mobile_apis::HMILevel::eType new_level) {
  LOG4CXX_AUTO_TRACE(logger_);
  using namespace mobile_apis;
  if (new_level == HMILevel::HMI_BACKGROUND) {
    end_services_timer.start(wait_end_service_timeout_, this, &ApplicationManagerImpl::EndNaviServices);
  } else if (new_level == HMILevel::HMI_NONE) {
    EndNaviServices();
    LOG4CXX_DEBUG(logger_, "Send end services start close app timer");
    end_services_timer.start(wait_end_service_timeout_, this, &ApplicationManagerImpl::CloseNaviApp);
  } else {
    LOG4CXX_DEBUG(logger_, "There is no defined behavior for hmi " <<
                  "levels that are differen from NONE or BACKGROUND");
  }
}

void ApplicationManagerImpl::OnWakeUp() {
    LOG4CXX_AUTO_TRACE(logger_);
    is_low_voltage_ = false;
    request_ctrl_.OnWakeUp();
}

mobile_apis::Result::eType ApplicationManagerImpl::SaveBinary(
  const std::vector<uint8_t>& binary_data, const std::string& file_path,
  const std::string& file_name, const int64_t offset) {
  LOG4CXX_INFO(logger_,
               "SaveBinaryWithOffset  binary_size = " << binary_data.size()
               << " offset = " << offset);

  if (binary_data.size() > file_system::GetAvailableDiskSpace(file_path)) {
    LOG4CXX_ERROR(logger_, "Out of free disc space.");
    return mobile_apis::Result::OUT_OF_MEMORY;
  }

  const std::string full_file_path = file_path + "/" + file_name;
  int64_t file_size = file_system::FileSize(full_file_path);
  std::ofstream* file_stream;
  if (offset != 0) {
    if (file_size != offset) {
      LOG4CXX_INFO(logger_,
                   "ApplicationManagerImpl::SaveBinaryWithOffset offset"
                   << " does'n match existing file size");
      return mobile_apis::Result::INVALID_DATA;
    }
    file_stream = file_system::Open(full_file_path, std::ios_base::app);
  } else {
    LOG4CXX_INFO(
      logger_,
      "ApplicationManagerImpl::SaveBinaryWithOffset offset is 0, rewrite");
    // if offset == 0: rewrite file
    file_stream = file_system::Open(full_file_path, std::ios_base::out);
  }

  if (!file_system::Write(file_stream, binary_data.data(),
                          binary_data.size())) {
    file_system::Close(file_stream);
    return mobile_apis::Result::GENERIC_ERROR;
  }

  file_system::Close(file_stream);
  LOG4CXX_INFO(logger_, "Successfully write data to file");
  return mobile_apis::Result::SUCCESS;
}

uint32_t ApplicationManagerImpl::GetAvailableSpaceForApp(
  const std::string& folder_name) {
  const uint32_t app_quota = profile::Profile::instance()->app_dir_quota();
  std::string app_storage_path =
    profile::Profile::instance()->app_storage_folder();

  app_storage_path += "/";
  app_storage_path += folder_name;

  if (file_system::DirectoryExists(app_storage_path)) {
    size_t size_of_directory = file_system::DirectorySize(app_storage_path);
    if (app_quota < size_of_directory) {
      return 0;
    }

    uint32_t current_app_quota = app_quota - size_of_directory;
    uint32_t available_disk_space =
      file_system::GetAvailableDiskSpace(app_storage_path);

    if (current_app_quota > available_disk_space) {
      return available_disk_space;
    } else {
      return current_app_quota;
    }
  } else {
    return app_quota;
  }
}

bool ApplicationManagerImpl::IsHMICooperating() const {
  return hmi_cooperating_;
}

void ApplicationManagerImpl::OnApplicationListUpdateTimer() {
  LOG4CXX_DEBUG(logger_, "Application list update timer finished");
  SendUpdateAppList();
  policy::PolicyHandler::instance()->OnAppsSearchCompleted();
}

void ApplicationManagerImpl::OnTimerSendTTSGlobalProperties() {
  std::vector<uint32_t> app_list;
  {
    sync_primitives::AutoLock lock(tts_global_properties_app_list_lock_);
    std::map<uint32_t, TimevalStruct>::iterator it =
        tts_global_properties_app_list_.begin();
    std::map<uint32_t, TimevalStruct>::iterator it_end =
        tts_global_properties_app_list_.end();
    date_time::TimeCompare time_comp;
    for (; it != it_end; ++it) {
      time_comp = date_time::DateTime::compareTime(
          date_time::DateTime::getCurrentTime(), it->second);
      if (date_time::GREATER == time_comp || date_time::EQUAL == time_comp) {
        app_list.push_back(it->first);
      }
    }
  }
  if (!app_list.empty()) {
    for (uint32_t i = 0; i < app_list.size(); ++i) {
      LOG4CXX_INFO(logger_, "Send TTS GlobalProperties to HMI with default helpPrompt");
      MessageHelper::SendTTSGlobalProperties(application(app_list[i]), true);
      RemoveAppFromTTSGlobalPropertiesList(app_list[i]);
    }
  }
}

void ApplicationManagerImpl::AddAppToTTSGlobalPropertiesList(
    const uint32_t app_id) {
  LOG4CXX_AUTO_TRACE(logger_);
  uint16_t timeout = profile::Profile::instance()->tts_global_properties_timeout();
  TimevalStruct current_time = date_time::DateTime::getCurrentTime();
  current_time.tv_sec += timeout;
  // please avoid AutoLock usage to avoid deadlock
  tts_global_properties_app_list_lock_.Acquire();
  if (tts_global_properties_app_list_.end() ==
      tts_global_properties_app_list_.find(app_id)) {
    tts_global_properties_app_list_[app_id] = current_time;
  }
  //if add first item need to start timer on one second
  if (1 == tts_global_properties_app_list_.size()) {
    LOG4CXX_INFO(logger_, "Start tts_global_properties_timer_");
    tts_global_properties_app_list_lock_.Release();
    tts_global_properties_timer_.start(1);
    return;
  }
  tts_global_properties_app_list_lock_.Release();
}

void ApplicationManagerImpl::RemoveAppFromTTSGlobalPropertiesList(
    const uint32_t app_id) {
  LOG4CXX_AUTO_TRACE(logger_);
  // please avoid AutoLock usage to avoid deadlock
  tts_global_properties_app_list_lock_.Acquire();
  std::map<uint32_t, TimevalStruct>::iterator it =
      tts_global_properties_app_list_.find(app_id);
  if (tts_global_properties_app_list_.end() != it) {
    tts_global_properties_app_list_.erase(it);
    if (tts_global_properties_app_list_.empty()) {
      LOG4CXX_INFO(logger_, "Stop tts_global_properties_timer_");
      // if container is empty need to stop timer
      tts_global_properties_app_list_lock_.Release();
      tts_global_properties_timer_.pause();
      return;
    }
  }
  tts_global_properties_app_list_lock_.Release();
}

<<<<<<< HEAD
=======
void ApplicationManagerImpl::ChangeAppsHMILevel(uint32_t app_id,
                                                mobile_apis::HMILevel::eType level) {
  LOG4CXX_AUTO_TRACE(logger_);
  LOG4CXX_DEBUG(logger_, "AppID to change: " << app_id << " -> "
                << level);
  ApplicationSharedPtr app = application(app_id);
  if (!app) {
    LOG4CXX_DEBUG(logger_, "There is no app with id: " << app_id);
    return;
  }
  HmiStatePtr new_state( new HmiState(*(app->RegularHmiState())));
  new_state->set_hmi_level(level);
  //state_ctrl_.SetRegularState(app, new_state);
}

>>>>>>> 7c8681d4
mobile_apis::AppHMIType::eType ApplicationManagerImpl::StringToAppHMIType(std::string str) {
  LOG4CXX_AUTO_TRACE(logger_);
  if ("DEFAULT" == str) {
    return mobile_apis::AppHMIType::DEFAULT;
  } else if ("COMMUNICATION" == str) {
    return mobile_apis::AppHMIType::COMMUNICATION;
  } else if ("MEDIA" == str) {
    return mobile_apis::AppHMIType::MEDIA;
  } else if ("MESSAGING" == str) {
    return mobile_apis::AppHMIType::MESSAGING;
  } else if ("NAVIGATION" == str) {
    return mobile_apis::AppHMIType::NAVIGATION;
  } else if ("INFORMATION" == str) {
    return mobile_apis::AppHMIType::INFORMATION;
  } else if ("SOCIAL" == str) {
    return mobile_apis::AppHMIType::SOCIAL;
  } else if ("BACKGROUND_PROCESS" == str) {
    return mobile_apis::AppHMIType::BACKGROUND_PROCESS;
  } else if ("TESTING" == str) {
    return mobile_apis::AppHMIType::TESTING;
  } else if ("SYSTEM" == str) {
    return mobile_apis::AppHMIType::SYSTEM;
  } else {
    return mobile_apis::AppHMIType::INVALID_ENUM;
  }
}

bool ApplicationManagerImpl::CompareAppHMIType (const smart_objects::SmartObject& from_policy,
                                                const smart_objects::SmartObject& from_application) {
  LOG4CXX_AUTO_TRACE(logger_);
  bool equal = false;
  uint32_t lenght_policy_app_types = from_policy.length();
  uint32_t lenght_application_app_types = from_application.length();

  for(uint32_t i = 0; i < lenght_application_app_types; ++i) {
    for(uint32_t k = 0; k < lenght_policy_app_types; ++k) {
      if (from_application[i] == from_policy[k]) {
        equal = true;
        break;
      }
    }
    if(!equal) {
      return false;
    }
    equal = false;
  }
  return true;
}

void ApplicationManagerImpl::OnUpdateHMIAppType(
    std::map<std::string, std::vector<std::string> > app_hmi_types) {
  LOG4CXX_AUTO_TRACE(logger_);

  std::map<std::string, std::vector<std::string> >::iterator it_app_hmi_types_from_policy;
  std::vector<std::string> hmi_types_from_policy;
  smart_objects::SmartObject transform_app_hmi_types(smart_objects::SmartType_Array);
  bool flag_diffirence_app_hmi_type = false;
  ApplicationListAccessor accessor;
  for (ApplictionSetIt it = accessor.begin();
      it != accessor.end(); ++it) {

    it_app_hmi_types_from_policy =
        app_hmi_types.find(((*it)->mobile_app_id()));

    if (it_app_hmi_types_from_policy != app_hmi_types.end() &&
        ((it_app_hmi_types_from_policy->second).size())) {
      flag_diffirence_app_hmi_type = false;
      hmi_types_from_policy = (it_app_hmi_types_from_policy->second);

      if(transform_app_hmi_types.length()) {
        transform_app_hmi_types =
            smart_objects::SmartObject(smart_objects::SmartType_Array);
      }

      for(uint32_t i = 0; i < hmi_types_from_policy.size(); ++i) {
        transform_app_hmi_types[i] = StringToAppHMIType(hmi_types_from_policy[i]);
      }

      ApplicationConstSharedPtr app = *it;
      const smart_objects::SmartObject* save_application_hmi_type = app->app_types();

      if (save_application_hmi_type == NULL ||
          ((*save_application_hmi_type).length() != transform_app_hmi_types.length())) {
        flag_diffirence_app_hmi_type = true;
      } else {
        flag_diffirence_app_hmi_type = !(CompareAppHMIType(transform_app_hmi_types,
                                                        *save_application_hmi_type));
      }

      if (flag_diffirence_app_hmi_type) {
        (*it)->set_app_types(transform_app_hmi_types);
        (*it)->ChangeSupportingAppHMIType();
        if ((*it)->hmi_level() == mobile_api::HMILevel::HMI_BACKGROUND) {

          MessageHelper::SendUIChangeRegistrationRequestToHMI(*it);
        } else if (((*it)->hmi_level() == mobile_api::HMILevel::HMI_FULL) ||
            ((*it)->hmi_level() == mobile_api::HMILevel::HMI_LIMITED)) {

          MessageHelper::SendUIChangeRegistrationRequestToHMI(*it);
          ApplicationManagerImpl::instance()->SetState<true>((*it)->app_id(),
                                                       mobile_apis::HMILevel::HMI_BACKGROUND
                                                       );
        }
      }
    }
  }
}

ProtocolVersion ApplicationManagerImpl::SupportedSDLVersion() const {
  LOG4CXX_AUTO_TRACE(logger_);
  bool heart_beat_support =
    profile::Profile::instance()->heart_beat_timeout();
  bool sdl4_support = profile::Profile::instance()->enable_protocol_4();

  if (sdl4_support) {
    LOG4CXX_DEBUG(logger_, "SDL Supported protocol version "<<ProtocolVersion::kV4);
    return ProtocolVersion::kV4;
  }
  if (heart_beat_support) {
    LOG4CXX_DEBUG(logger_, "SDL Supported protocol version "<<ProtocolVersion::kV3);
    return ProtocolVersion::kV3;
  }

  LOG4CXX_DEBUG(logger_, "SDL Supported protocol version "<<ProtocolVersion::kV2);
  return ProtocolVersion::kV2;
}

const std::string ApplicationManagerImpl::DirectoryTypeToString(
    ApplicationManagerImpl::DirectoryType type) const {
  DirectoryTypeMap::const_iterator it = dir_type_to_string_map_.find(type);
  if (it != dir_type_to_string_map_.end()) {
    return it->second;
  }
  return "Unknown";
}

bool ApplicationManagerImpl::InitDirectory(
    const std::string& path,
    ApplicationManagerImpl::DirectoryType type) const {
  const std::string directory_type = DirectoryTypeToString(type);
  if (!file_system::DirectoryExists(path)) {
    LOG4CXX_WARN(logger_, directory_type << " directory doesn't exist.");
    // if storage directory doesn't exist try to create it
    if (!file_system::CreateDirectoryRecursively(path)) {
      LOG4CXX_ERROR(logger_, "Unable to create " << directory_type
                    << " directory " << path);
      return false;
    }
    LOG4CXX_DEBUG(logger_, directory_type << " directory has been created: "
                  << path);
  }

  return true;
}

bool ApplicationManagerImpl::IsReadWriteAllowed(
    const std::string& path,
    DirectoryType type) const {
  const std::string directory_type = DirectoryTypeToString(type);
  if (!(file_system::IsWritingAllowed(path) &&
        file_system::IsReadingAllowed(path))) {
    LOG4CXX_ERROR(logger_, directory_type
                  << " directory doesn't have read/write permissions.");
    return false;
  }

  LOG4CXX_DEBUG(logger_, directory_type
                << " directory has read/write permissions.");

  return true;
}

ApplicationManagerImpl::ApplicationListAccessor::~ApplicationListAccessor() {
}

}  // namespace application_manager<|MERGE_RESOLUTION|>--- conflicted
+++ resolved
@@ -490,12 +490,7 @@
   using namespace mobile_api;
   LOG4CXX_AUTO_TRACE(logger_);
   DCHECK_OR_RETURN(app, false);
-<<<<<<< HEAD
-
-=======
-  // remove from resumption if app was activated by user
-  resume_controller().OnAppActivated(app);
->>>>>>> 7c8681d4
+
   HMILevel::eType hmi_level = HMILevel::HMI_FULL;
   AudioStreamingState::eType audio_state;
   app->IsAudioApplication() ? audio_state = AudioStreamingState::AUDIBLE :
@@ -776,16 +771,6 @@
   }
 }
 
-void ApplicationManagerImpl::set_state(StateController::StateEventID state_id) {
-  state_ctrl_.ProcessStateEvent(state_id);
-}
-
-void ApplicationManagerImpl::set_state(
-    ApplicationSharedPtr app,
-    mobile_apis::HMILevel::eType hmi_level,
-    mobile_apis::AudioStreamingState::eType audio_state) {
-  state_ctrl_.SetRegularState(app, hmi_level, audio_state);
-}
 
 void ApplicationManagerImpl::OnErrorSending(
   hmi_message_handler::MessageSharedPointer message) {
@@ -2483,11 +2468,7 @@
   using namespace mobile_apis;
   if(active_app && active_app->is_media_application()) {
     LOG4CXX_DEBUG(logger_, "Stream status: " << active_app->app_id());
-<<<<<<< HEAD
-    SetState(active_app,
-=======
     SetState(active_app->app_id(),
->>>>>>> 7c8681d4
              stream_active ? AudioStreamingState::ATTENUATED :
              AudioStreamingState::AUDIBLE);
   }
@@ -2780,24 +2761,6 @@
   tts_global_properties_app_list_lock_.Release();
 }
 
-<<<<<<< HEAD
-=======
-void ApplicationManagerImpl::ChangeAppsHMILevel(uint32_t app_id,
-                                                mobile_apis::HMILevel::eType level) {
-  LOG4CXX_AUTO_TRACE(logger_);
-  LOG4CXX_DEBUG(logger_, "AppID to change: " << app_id << " -> "
-                << level);
-  ApplicationSharedPtr app = application(app_id);
-  if (!app) {
-    LOG4CXX_DEBUG(logger_, "There is no app with id: " << app_id);
-    return;
-  }
-  HmiStatePtr new_state( new HmiState(*(app->RegularHmiState())));
-  new_state->set_hmi_level(level);
-  //state_ctrl_.SetRegularState(app, new_state);
-}
-
->>>>>>> 7c8681d4
 mobile_apis::AppHMIType::eType ApplicationManagerImpl::StringToAppHMIType(std::string str) {
   LOG4CXX_AUTO_TRACE(logger_);
   if ("DEFAULT" == str) {
