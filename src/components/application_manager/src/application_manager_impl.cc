/**
 * Copyright (c) 2013, Ford Motor Company
 * All rights reserved.
 *
 * Redistribution and use in source and binary forms, with or without
 * modification, are permitted provided that the following conditions are met:
 *
 * Redistributions of source code must retain the above copyright notice, this
 * list of conditions and the following disclaimer.
 *
 * Redistributions in binary form must reproduce the above copyright notice,
 * this list of conditions and the following
 * disclaimer in the documentation and/or other materials provided with the
 * distribution.
 *
 * Neither the name of the Ford Motor Company nor the names of its contributors
 * may be used to endorse or promote products derived from this software
 * without specific prior written permission.
 *
 * THIS SOFTWARE IS PROVIDED BY THE COPYRIGHT HOLDERS AND CONTRIBUTORS "AS IS"
 * AND ANY EXPRESS OR IMPLIED WARRANTIES, INCLUDING, BUT NOT LIMITED TO, THE
 * IMPLIED WARRANTIES OF MERCHANTABILITY AND FITNESS FOR A PARTICULAR PURPOSE
 * ARE DISCLAIMED. IN NO EVENT SHALL THE COPYRIGHT HOLDER OR CONTRIBUTORS BE
 * LIABLE FOR ANY DIRECT, INDIRECT, INCIDENTAL, SPECIAL, EXEMPLARY, OR
 * CONSEQUENTIAL DAMAGES (INCLUDING, BUT NOT LIMITED TO, PROCUREMENT OF
 * SUBSTITUTE GOODS OR SERVICES; LOSS OF USE, DATA, OR PROFITS; OR BUSINESS
 * INTERRUPTION) HOWEVER CAUSED AND ON ANY THEORY OF LIABILITY, WHETHER IN
 * CONTRACT, STRICT LIABILITY, OR TORT (INCLUDING NEGLIGENCE OR OTHERWISE)
 * ARISING IN ANY WAY OUT OF THE USE OF THIS SOFTWARE, EVEN IF ADVISED OF THE
 * POSSIBILITY OF SUCH DAMAGE.
 */

#include <climits>
#include <string>
#include "application_manager/application_manager_impl.h"
#include "application_manager/application.h"
#include "application_manager/mobile_command_factory.h"
#include "application_manager/hmi_command_factory.h"
#include "application_manager/commands/command_impl.h"
#include "application_manager/commands/command_notification_impl.h"
#include "application_manager/message_chaining.h"
#include "application_manager/message_helper.h"
#include "connection_handler/connection_handler_impl.h"
#include "mobile_message_handler/mobile_message_handler_impl.h"
#include "formatters/formatter_json_rpc.h"
#include "formatters/CFormatterJsonSDLRPCv2.hpp"
#include "config_profile/profile.h"
#include "utils/threads/thread.h"
#include "utils/file_system.h"
#include "utils/logger.h"
#include "./from_hmh_thread_impl.h"
#include "./to_hmh_thread_impl.h"
#include "./from_mobile_thread_impl.h"
#include "./to_mobile_thread_impl.h"

namespace application_manager {

log4cxx::LoggerPtr ApplicationManagerImpl::logger_ = log4cxx::LoggerPtr(
      log4cxx::Logger::getLogger("ApplicationManager"));
unsigned int ApplicationManagerImpl::message_chain_current_id_ = 0;
const unsigned int ApplicationManagerImpl::message_chain_max_id_ = UINT_MAX;

namespace formatters = NsSmartDeviceLink::NsJSONHandler::Formatters;
namespace jhs = NsSmartDeviceLink::NsJSONHandler::strings;

ApplicationManagerImpl::ApplicationManagerImpl()
  : audio_pass_thru_active_(false),
    is_distracting_driver_(false),
    is_vr_session_strated_(false),
    hmi_cooperating_(false),
    is_all_apps_allowed_(true),
    ui_language_(hmi_apis::Common_Language::INVALID_ENUM),
    vr_language_(hmi_apis::Common_Language::INVALID_ENUM),
    tts_language_(hmi_apis::Common_Language::INVALID_ENUM),
    vehicle_type_(NULL),
    hmi_handler_(NULL),
    mobile_handler_(NULL),
    connection_handler_(NULL),
    from_mobile_thread_(NULL),
    to_mobile_thread_(NULL),
    from_hmh_thread_(NULL),
    to_hmh_thread_(NULL),
    hmi_so_factory_(NULL),
    request_ctrl()
    /*media_manager_(NULL)*/ {
  LOG4CXX_INFO(logger_, "Creating ApplicationManager");
  from_mobile_thread_ = new threads::Thread(
    "application_manager::FromMobileThreadImpl",
    new FromMobileThreadImpl(this));
  if (!InitThread(from_mobile_thread_)) {
    return;
  }
  to_mobile_thread_ = new threads::Thread(
    "application_manager::ToMobileThreadImpl", new ToMobileThreadImpl(this));
  if (!InitThread(to_mobile_thread_)) {
    return;
  }

  to_hmh_thread_ = new threads::Thread("application_manager::ToHMHThreadImpl",
                                       new ToHMHThreadImpl(this));
  if (!InitThread(to_hmh_thread_)) {
    return;
  }

  from_hmh_thread_ = new threads::Thread(
    "application_manager::FromHMHThreadImpl", new FromHMHThreadImpl(this));
  if (!InitThread(from_hmh_thread_)) {
    return;
  }

  if (!policies_manager_.Init()) {
    LOG4CXX_ERROR(logger_, "Policies manager initialization failed.");
    return;
  }

<<<<<<< HEAD
  // media_manager_ = media_manager::MediaManagerImpl::getMediaManager();
=======
  media_manager_ = media_manager::MediaManagerImpl::instance();
>>>>>>> b617efca
}

bool ApplicationManagerImpl::InitThread(threads::Thread* thread) {
  if (!thread) {
    LOG4CXX_ERROR(logger_, "Failed to allocate memory for thread object");
    return false;
  }
  LOG4CXX_INFO(
    logger_,
    "Starting thread with stack size "
    << profile::Profile::instance()->thread_min_stach_size());
  if (!thread->start()) {
    /*startWithOptions(
     threads::ThreadOptions(
     profile::Profile::instance()->thread_min_stach_size()))*/
    LOG4CXX_ERROR(logger_, "Failed to start thread");
    return false;
  }
  return true;
}

ApplicationManagerImpl::~ApplicationManagerImpl() {
  LOG4CXX_INFO(logger_, "Desctructing ApplicationManager.");
  message_chaining_.clear();

  if (vehicle_type_) {
    delete vehicle_type_;
  }

  if (from_mobile_thread_) {
    from_mobile_thread_->stop();
    delete from_mobile_thread_;
    from_mobile_thread_ = NULL;
  }

  if (to_hmh_thread_) {
    to_hmh_thread_->stop();
    delete to_hmh_thread_;
    to_hmh_thread_ = NULL;
  }

  if (from_hmh_thread_) {
    from_hmh_thread_->stop();
    delete from_hmh_thread_;
    from_hmh_thread_ = NULL;
  }

  if (to_mobile_thread_) {
    to_mobile_thread_->stop();
    delete to_mobile_thread_;
    to_mobile_thread_ = NULL;
  }

  message_chaining_.clear();

/*
  if (media_manager_) {
    media_manager_ = NULL;
  }
*/
}

ApplicationManagerImpl* ApplicationManagerImpl::instance() {
  static ApplicationManagerImpl instance;
  return &instance;
}

Application* ApplicationManagerImpl::application(int app_id) {
  std::map<int, Application*>::iterator it = applications_.find(app_id);
  if (applications_.end() != it) {
    return it->second;
  } else {
    return NULL;
  }
}

Application* ApplicationManagerImpl::active_application() const {
  // TODO(DK) : check driver distraction
  for (std::set<Application*>::iterator it = application_list_.begin();
       application_list_.end() != it;
       ++it) {
    if ((*it)->IsFullscreen()) {
      return *it;
    }
  }
  return NULL;
}

std::vector<Application*> ApplicationManagerImpl::applications_by_button(
  unsigned int button) {
  std::vector<Application*> result;
  for (std::set<Application*>::iterator it = application_list_.begin();
       application_list_.end() != it; ++it) {
    if ((*it)->IsSubscribedToButton(
          static_cast<mobile_apis::ButtonName::eType>(button))) {
      result.push_back(*it);
    }
  }
  return result;
}

std::vector<Application*> ApplicationManagerImpl::applications_by_ivi(
  unsigned int vehicle_info) {
  std::vector<Application*> result;
  for (std::set<Application*>::iterator it = application_list_.begin();
       application_list_.end() != it;
       ++it) {
    if ((*it)->IsSubscribedToIVI(vehicle_info)) {
      result.push_back(*it);
    }
  }
  return result;
}

std::vector<Application*> ApplicationManagerImpl::applications_with_navi() {
  std::vector<Application*> result;
  for (std::set<Application*>::iterator it = application_list_.begin();
       application_list_.end() != it;
       ++it) {
    if ((*it)->allowed_support_navigation()) {
      result.push_back(*it);
    }
  }
  return result;
}

const std::set<connection_handler::Device>&
ApplicationManagerImpl::device_list() {
  // TODO(PV): add updating functionality - request to TM.
  std::set<connection_handler::Device> devices;
  return devices;
}

Application* ApplicationManagerImpl::RegisterApplication(
  const utils::SharedPtr<smart_objects::SmartObject>&
  request_for_registration) {
  DCHECK(request_for_registration);
  smart_objects::SmartObject& message = *request_for_registration;
  unsigned int connection_key =
    message[strings::params][strings::connection_key].asInt();

  if (false == is_all_apps_allowed_) {
    LOG4CXX_INFO(logger_,
                 "RegisterApplication: access to app's disabled by user");
    utils::SharedPtr<smart_objects::SmartObject> response(
      MessageHelper::CreateNegativeResponse(
        connection_key, mobile_apis::FunctionID::RegisterAppInterfaceID,
        message[strings::params][strings::correlation_id].asUInt(),
        mobile_apis::Result::DISALLOWED));
    ManageMobileCommand(response);
    return NULL;
  }

  unsigned int app_id = 0;
  std::list<int> sessions_list;
  unsigned int device_id = 0;

  if (connection_handler_) {
    connection_handler::ConnectionHandlerImpl* con_handler_impl =
      static_cast<connection_handler::ConnectionHandlerImpl*>(connection_handler_);
    if (con_handler_impl->GetDataOnSessionKey(connection_key, &app_id,
        &sessions_list, &device_id)
        == -1) {
      LOG4CXX_ERROR(logger_,
                    "Failed to create application: no connection info.");
      utils::SharedPtr<smart_objects::SmartObject> response(
        MessageHelper::CreateNegativeResponse(
          connection_key, mobile_apis::FunctionID::RegisterAppInterfaceID,
          message[strings::params][strings::correlation_id].asUInt(),
          mobile_apis::Result::GENERIC_ERROR));
      ManageMobileCommand(response);
      return NULL;
    }
  }

  if (!MessageHelper::VerifyApplicationName(message[strings::msg_params])) {

    utils::SharedPtr<smart_objects::SmartObject> response(
      MessageHelper::CreateNegativeResponse(
        connection_key, mobile_apis::FunctionID::RegisterAppInterfaceID,
        message[strings::params][strings::correlation_id].asUInt(),
        mobile_apis::Result::INVALID_DATA));
    ManageMobileCommand(response);
    return NULL;
  }

  const std::string& name =
    message[strings::msg_params][strings::app_name].asString();

  for (std::set<Application*>::iterator it = application_list_.begin();
       application_list_.end() != it;
       ++it) {
    if ((*it)->app_id() == app_id) {
      LOG4CXX_ERROR(logger_, "Application has been registered already.");
      utils::SharedPtr<smart_objects::SmartObject> response(
        MessageHelper::CreateNegativeResponse(
          connection_key, mobile_apis::FunctionID::RegisterAppInterfaceID,
          message[strings::params][strings::correlation_id].asUInt(),
          mobile_apis::Result::APPLICATION_REGISTERED_ALREADY));
      ManageMobileCommand(response);
      return NULL;
    }

    if ((*it)->name().compare(name) == 0) {
      LOG4CXX_ERROR(logger_, "Application with this name already registered.");
      utils::SharedPtr<smart_objects::SmartObject> response(
        MessageHelper::CreateNegativeResponse(
          connection_key, mobile_apis::FunctionID::RegisterAppInterfaceID,
          message[strings::params][strings::correlation_id].asUInt(),
          mobile_apis::Result::DUPLICATE_NAME));
      ManageMobileCommand(response);
      return NULL;
    }
  }

  Application* application = new ApplicationImpl(app_id);
  if (!application) {
    utils::SharedPtr<smart_objects::SmartObject> response(
      MessageHelper::CreateNegativeResponse(
        connection_key, mobile_apis::FunctionID::RegisterAppInterfaceID,
        message[strings::params][strings::correlation_id].asUInt(),
        mobile_apis::Result::OUT_OF_MEMORY));
    ManageMobileCommand(response);
    return NULL;
  }

  application->set_name(name);
  application->set_device(device_id);

  application->set_language(
    static_cast<mobile_api::Language::eType>(
      message[strings::msg_params][strings::language_desired].asInt()));
  application->set_ui_language(
    static_cast<mobile_api::Language::eType>(
      message[strings::msg_params][strings::hmi_display_language_desired]
      .asInt()));

  Version version;
  int min_version =
    message[strings::msg_params][strings::sync_msg_version]
    [strings::minor_version].asInt();

  /*if (min_version < APIVersion::kAPIV2) {
    LOG4CXX_ERROR(logger_, "UNSUPPORTED_VERSION");
    utils::SharedPtr<smart_objects::SmartObject> response(
      MessageHelper::CreateNegativeResponse(
        connection_key, mobile_apis::FunctionID::RegisterAppInterfaceID,
        message[strings::params][strings::correlation_id],
        mobile_apis::Result::UNSUPPORTED_VERSION));
    ManageMobileCommand(response);
    delete application;
    return NULL;
  }*/
  version.min_supported_api_version = static_cast<APIVersion>(min_version);

  int max_version =
    message[strings::msg_params][strings::sync_msg_version]
    [strings::major_version].asInt();

  /*if (max_version > APIVersion::kAPIV2) {
    LOG4CXX_ERROR(logger_, "UNSUPPORTED_VERSION");
    utils::SharedPtr<smart_objects::SmartObject> response(
      MessageHelper::CreateNegativeResponse(
        connection_key, mobile_apis::FunctionID::RegisterAppInterfaceID,
        message[strings::params][strings::correlation_id],
        mobile_apis::Result::UNSUPPORTED_VERSION));
    ManageMobileCommand(response);
    delete application;
    return NULL;
  }*/
  version.max_supported_api_version = static_cast<APIVersion>(max_version);
  application->set_version(version);

  applications_.insert(std::pair<int, Application*>(app_id, application));
  application_list_.insert(application);

  // TODO(PV): add asking user to allow application
  // BasicCommunication_AllowApp
  // application->set_app_allowed(result);

  return application;
}

bool ApplicationManagerImpl::UnregisterApplication(int app_id) {
  std::map<int, Application*>::iterator it = applications_.find(app_id);
  if (applications_.end() == it) {
    return false;
  }
  Application* app_to_remove = it->second;
  applications_.erase(it);
  application_list_.erase(app_to_remove);
  delete app_to_remove;
  return true;
}

void ApplicationManagerImpl::UnregisterAllApplications(bool hmi_off) {
  applications_.clear();
  for (std::set<Application*>::iterator it = application_list_.begin();
       application_list_.end() != it;
       ++it) {
    delete(*it);
  }
  application_list_.clear();

  if (hmi_off) {
    hmi_cooperating_ = false;
  }
}

bool ApplicationManagerImpl::RemoveAppDataFromHMI(Application* application) {
  return true;
}

bool ApplicationManagerImpl::LoadAppDataToHMI(Application* application) {
  return true;
}

bool ApplicationManagerImpl::ActivateApplication(Application* application) {
  DCHECK(application);

  if (!application) {
    LOG4CXX_ERROR(logger_, "Null-pointer application received.");
    return false;
  }

  bool is_new_app_media = application->is_media_application();

  for (std::set<Application*>::iterator it = application_list_.begin();
       application_list_.end() != it;
       ++it) {
    Application* app = *it;
    if (app->app_id() == application->app_id()) {
      if (app->IsFullscreen()) {
        LOG4CXX_WARN(logger_, "Application is already active.");
        return false;
      }
      if (mobile_api::HMILevel::eType::HMI_LIMITED !=
          application->hmi_level()) {
        if (application->has_been_activated()) {
          MessageHelper::SendAppDataToHMI(application);
        } else {
          MessageHelper::SendChangeRegistrationRequestToHMI(application);
        }
      }
      if (!application->MakeFullscreen()) {
        return false;
      }
      MessageHelper::SendHMIStatusNotification(*application);
    } else {
      if (is_new_app_media) {
        if (app->IsAudible()) {
          app->MakeNotAudible();
          MessageHelper::SendHMIStatusNotification(*app);
        }
      }
      if (app->IsFullscreen()) {
        MessageHelper::RemoveAppDataFromHMI(app);
      }
    }
  }
  return true;
}


void ApplicationManagerImpl::DeactivateApplication(Application* application) {
  MessageHelper::SendDeleteCommandRequestToHMI(application);
  MessageHelper::ResetGlobalproperties(application);
}

void ApplicationManagerImpl::ConnectToDevice(unsigned int id) {
  // TODO(VS): Call function from ConnectionHandler
  if (!connection_handler_) {
    LOG4CXX_WARN(logger_, "Connection handler is not set.");
    return;
  }

  connection_handler_->ConnectToDevice(id);
}

void ApplicationManagerImpl::OnHMIStartedCooperation() {
  hmi_cooperating_ = true;
  LOG4CXX_INFO(logger_, "ApplicationManagerImpl::OnHMIStartedCooperation()");

  utils::SharedPtr<smart_objects::SmartObject> is_vr_ready(
    MessageHelper::CreateModuleInfoSO(hmi_apis::FunctionID::VR_IsReady));
  ManageHMICommand(is_vr_ready);

  utils::SharedPtr<smart_objects::SmartObject> is_tts_ready(
    MessageHelper::CreateModuleInfoSO(hmi_apis::FunctionID::TTS_IsReady));
  ManageHMICommand(is_tts_ready);

  utils::SharedPtr<smart_objects::SmartObject> is_ui_ready(
    MessageHelper::CreateModuleInfoSO(hmi_apis::FunctionID::UI_IsReady));
  ManageHMICommand(is_ui_ready);

  utils::SharedPtr<smart_objects::SmartObject> is_navi_ready(
    MessageHelper::CreateModuleInfoSO(
      hmi_apis::FunctionID::Navigation_IsReady));
  ManageHMICommand(is_navi_ready);

  utils::SharedPtr<smart_objects::SmartObject> is_ivi_ready(
    MessageHelper::CreateModuleInfoSO(
      hmi_apis::FunctionID::VehicleInfo_IsReady));
  ManageHMICommand(is_ivi_ready);

  utils::SharedPtr<smart_objects::SmartObject> button_capabilities(
    MessageHelper::CreateModuleInfoSO(
      hmi_apis::FunctionID::Buttons_GetCapabilities));
  ManageHMICommand(button_capabilities);

  if (!connection_handler_) {
    LOG4CXX_WARN(logger_, "Connection handler is not set.");
  } else {
    connection_handler_->StartTransportManager();
  }
}

unsigned int ApplicationManagerImpl::GetNextHMICorrelationID() {
  if (message_chain_current_id_ < message_chain_max_id_) {
    message_chain_current_id_++;
  } else {
    message_chain_current_id_ = 0;
  }

  return message_chain_current_id_;
}

MessageChaining* ApplicationManagerImpl::AddMessageChain(
  const unsigned int& connection_key, const unsigned int& correlation_id,
  const unsigned int& hmi_correlation_id, MessageChaining* msg_chaining,
  const smart_objects::SmartObject* data) {
  LOG4CXX_INFO(
    logger_,
    "ApplicationManagerImpl::AddMessageChain id " << hmi_correlation_id);

  if (NULL == msg_chaining) {
    MessageChaining* chain = new MessageChaining(connection_key,
        correlation_id);

    if (chain) {
      if (data) {
        chain->set_data(*data);
      }

      MessageChain::iterator it = message_chaining_.find(connection_key);
      if (message_chaining_.end() == it) {
        // Create new HMI request
        HMIRequest hmi_request;
        hmi_request[hmi_correlation_id] = MessageChainPtr(chain);

        // create new Mobile request
        MobileRequest mob_request;
        mob_request[correlation_id] = hmi_request;

        // add new application
        message_chaining_[connection_key] = mob_request;
      } else {
        // check if mobile correlation ID exist
        MobileRequest::iterator mob_request = it->second.find(correlation_id);
        if (it->second.end() == mob_request) {
          // Create new HMI request
          HMIRequest hmi_request;
          hmi_request[hmi_correlation_id] = MessageChainPtr(chain);

          // create new Mobile request
          it->second[correlation_id] = hmi_request;
        } else {
          // Add new HMI request
          mob_request->second[hmi_correlation_id] = MessageChainPtr(chain);
        }
      }

      return chain;
    } else {
      LOG4CXX_ERROR(logger_, "Null pointer message received.");
      return NULL;
    }
  } else {
    MessageChain::iterator it = message_chaining_.find(connection_key);
    if (message_chaining_.end() != it) {
      MobileRequest::iterator i = it->second.find(correlation_id);
      if (it->second.end() != i) {
        HMIRequest::iterator j = i->second.begin();
        for (; i->second.end() != j; ++j) {
          if ((*j->second) == *msg_chaining) {
            // copy existing MessageChaining
            i->second[hmi_correlation_id] = j->second;
            return &(*j->second);
          }
        }
      }
    }
    return NULL;
  }
}

bool ApplicationManagerImpl::DecreaseMessageChain(
  const unsigned int& hmi_correlation_id,
  unsigned int& mobile_correlation_id) {
  LOG4CXX_INFO(
    logger_,
    "ApplicationManagerImpl::DecreaseMessageChain id " << hmi_correlation_id);

  bool result = false;

  MessageChain::iterator i = message_chaining_.begin();
  for (; message_chaining_.end() != i; ++i) {
    MobileRequest::iterator j = i->second.begin();
    for (; i->second.end() != j; ++j) {
      HMIRequest::iterator it = j->second.find(hmi_correlation_id);

      if (j->second.end() != it) {
        (*it->second).DecrementCounter();
        LOG4CXX_INFO(
          logger_,
          "ApplicationManagerImpl::DecreaseMessageChain "
          "mobile request id " << (*it->second).correlation_id()
          << " is waiting for " << (*it->second).counter()
          << " responses");

        if (0 == (*it->second).counter()) {
          mobile_correlation_id = (*it->second).correlation_id();

          LOG4CXX_INFO(
            logger_,
            "HMI response id  " << hmi_correlation_id
            << " is the final for mobile request id  "
            << mobile_correlation_id);

          j->second.clear();
          i->second.erase(j);

          result = true;
        }
      }
    }
  }

  return result;
}

bool ApplicationManagerImpl::RemoveMobileRequestFromMessageChain(
  unsigned int mobile_correlation_id, unsigned int connection_key) {
  LOG4CXX_INFO(
    logger_,
    "ApplicationManagerImpl::RemoveMobileRequestFromMessageChain id "
    << mobile_correlation_id);

  bool result = false;

  MessageChain::iterator connection_chain = message_chaining_.find(
        connection_key);
  if (connection_chain != message_chaining_.end()) {
    MobileRequest::iterator request = connection_chain->second.find(
                                        mobile_correlation_id);
    if (request != connection_chain->second.end()) {
      connection_chain->second.erase(request);
      result = true;
    }
  }

  return result;
}

MessageChaining* ApplicationManagerImpl::GetMessageChain(
  const unsigned int& hmi_correlation_id) const {
  LOG4CXX_INFO(
    logger_,
    "ApplicationManagerImpl::GetMessageChain id " << hmi_correlation_id);

  MessageChain::const_iterator i = message_chaining_.begin();
  for (; message_chaining_.end() != i; ++i) {
    MobileRequest::const_iterator j = i->second.begin();
    for (; i->second.end() != j; ++j) {
      HMIRequest::const_iterator it = j->second.find(hmi_correlation_id);

      if (j->second.end() != it) {
        return &(*it->second);
      }
    }
  }
  return NULL;
}

bool ApplicationManagerImpl::begin_audio_pass_thru() {
  sync_primitives::AutoLock lock(audio_pass_thru_lock_);
  if (audio_pass_thru_active_)
    return false;
  else {
    audio_pass_thru_active_ = true;
    return true;
  }
}

bool ApplicationManagerImpl::end_audio_pass_thru() {
  sync_primitives::AutoLock lock(audio_pass_thru_lock_);
  if (audio_pass_thru_active_) {
    audio_pass_thru_active_ = false;
    return true;
  } else
    return false;
}

void ApplicationManagerImpl::set_driver_distraction(bool is_distracting) {
  is_distracting_driver_ = is_distracting;
}

void ApplicationManagerImpl::set_vr_session_started(const bool& state) {
  is_vr_session_strated_ = state;
}

void ApplicationManagerImpl::set_active_ui_language(
  const hmi_apis::Common_Language::eType& language) {
  ui_language_ = language;
}

void ApplicationManagerImpl::set_active_vr_language(
  const hmi_apis::Common_Language::eType& language) {
  vr_language_ = language;
}

void ApplicationManagerImpl::set_active_tts_language(
  const hmi_apis::Common_Language::eType& language) {
  tts_language_ = language;
}

void ApplicationManagerImpl::set_vehicle_type(
  const smart_objects::SmartObject& vehicle_type) {
  if (vehicle_type_) {
    delete vehicle_type_;
  }
  vehicle_type_ = new smart_objects::SmartObject(vehicle_type);
}

const smart_objects::SmartObject*
ApplicationManagerImpl::vehicle_type() const {
  return vehicle_type_;
}

void ApplicationManagerImpl::set_all_apps_allowed(const bool& allowed) {
  is_all_apps_allowed_ = allowed;
}

void ApplicationManagerImpl::StartAudioPassThruThread(int session_key,
    int correlation_id,
    int max_duration,
    int sampling_rate,
    int bits_per_sample,
    int audio_type) {
<<<<<<< HEAD
  LOG4CXX_ERROR(logger_, "START MICROPHONE RECORDER");
  /*
  if (NULL != media_manager_) {
    media_manager_->startMicrophoneRecording(std::string("record.wav"),
        static_cast<mobile_apis::SamplingRate::eType>(sampling_rate),
        max_duration,
        static_cast<mobile_apis::BitsPerSample::eType>(bits_per_sample),
        static_cast<unsigned int>(session_key),
        static_cast<unsigned int>(correlation_id));
  }*/
=======
  LOG4CXX_INFO(logger_, "START MICROPHONE RECORDER");
  if (NULL != media_manager_) {
    media_manager_->StartMicrophoneRecording(
      session_key,
      std::string("record.wav"),
      max_duration);
  }
>>>>>>> b617efca
}

void ApplicationManagerImpl::SendAudioPassThroughNotification(
  unsigned int session_key,
  std::vector<unsigned char> binaryData) {
  LOG4CXX_TRACE_ENTER(logger_);

  {
    sync_primitives::AutoLock lock(audio_pass_thru_lock_);
    if (!audio_pass_thru_active_) {
      LOG4CXX_ERROR(logger_, "Trying to send PassThroughNotification"
                             " when PassThrough is not active");
      return;
    }
  }

  smart_objects::SmartObject* on_audio_pass = NULL;
  on_audio_pass = new smart_objects::SmartObject();

  if (NULL == on_audio_pass) {
    LOG4CXX_ERROR_EXT(logger_, "OnAudioPassThru NULL pointer");

    return;
  }

  LOG4CXX_INFO_EXT(logger_, "Fill smart object");

  (*on_audio_pass)[application_manager::strings::params][application_manager::strings::message_type] =
    application_manager::MessageType::kNotification;

  (*on_audio_pass)[application_manager::strings::params][application_manager::strings::connection_key] =
    static_cast<int>(session_key);
  (*on_audio_pass)[application_manager::strings::params][application_manager::strings::function_id] =
    mobile_apis::FunctionID::OnAudioPassThruID;

  LOG4CXX_INFO_EXT(logger_, "Fill binary data");
  // binary data
  (*on_audio_pass)[application_manager::strings::params][application_manager::strings::binary_data] =
    smart_objects::SmartObject(binaryData);

  LOG4CXX_INFO_EXT(logger_, "After fill binary data");

  LOG4CXX_INFO_EXT(logger_, "Send data");
  CommandSharedPtr command =
      MobileCommandFactory::CreateCommand(&(*on_audio_pass));
  command->Init();
  command->Run();
  command->CleanUp();
}

void ApplicationManagerImpl::StopAudioPassThru(int application_key) {
  LOG4CXX_TRACE_ENTER(logger_);

<<<<<<< HEAD
/*if (NULL != media_manager_) {
    media_manager_->stopMicrophoneRecording();
  }*/
=======
  if (NULL != media_manager_) {
    media_manager_->StopMicrophoneRecording(application_key);
  }
>>>>>>> b617efca
}

std::string ApplicationManagerImpl::GetDeviceName(
  connection_handler::DeviceHandle handle) {
  DCHECK(connection_handler_);

  std::string device_name = "";
  std::list<unsigned int> applications_list;
  connection_handler::ConnectionHandlerImpl* con_handler_impl =
    static_cast<connection_handler::ConnectionHandlerImpl*>(connection_handler_);
  if (con_handler_impl->GetDataOnDeviceID(handle, &device_name,
                                          &applications_list) == -1) {
    LOG4CXX_ERROR(logger_, "Failed to extract device name for id " << handle);
  } else {
    LOG4CXX_INFO(logger_, "\t\t\t\t\tDevice name is " << device_name);
  }

  return device_name;
}

void ApplicationManagerImpl::set_is_vr_cooperating(bool value) {
  is_vr_ready_response_recieved_ = true;
  is_vr_cooperating_ = value;
  if (is_vr_cooperating_) {
    utils::SharedPtr<smart_objects::SmartObject> get_language(
      MessageHelper::CreateModuleInfoSO(
        hmi_apis::FunctionID::VR_GetLanguage));
    ManageHMICommand(get_language);
    utils::SharedPtr<smart_objects::SmartObject> get_all_languages(
      MessageHelper::CreateModuleInfoSO(
        hmi_apis::FunctionID::VR_GetSupportedLanguages));
    ManageHMICommand(get_all_languages);
    utils::SharedPtr<smart_objects::SmartObject> get_capabilities(
      MessageHelper::CreateModuleInfoSO(
        hmi_apis::FunctionID::VR_GetCapabilities));
    ManageHMICommand(get_capabilities);

    MessageHelper::SendHelpVrCommand();
  }
}

void ApplicationManagerImpl::set_is_tts_cooperating(bool value) {
  is_tts_ready_response_recieved_ = true;
  is_tts_cooperating_ = value;
  if (is_tts_cooperating_) {
    utils::SharedPtr<smart_objects::SmartObject> get_language(
      MessageHelper::CreateModuleInfoSO(
        hmi_apis::FunctionID::TTS_GetLanguage));
    ManageHMICommand(get_language);
    utils::SharedPtr<smart_objects::SmartObject> get_all_languages(
      MessageHelper::CreateModuleInfoSO(
        hmi_apis::FunctionID::TTS_GetSupportedLanguages));
    ManageHMICommand(get_all_languages);
    utils::SharedPtr<smart_objects::SmartObject> get_capabilities(
      MessageHelper::CreateModuleInfoSO(
        hmi_apis::FunctionID::TTS_GetCapabilities));
    ManageHMICommand(get_capabilities);
  }
}

void ApplicationManagerImpl::set_is_ui_cooperating(bool value) {
  is_ui_ready_response_recieved_ = true;
  is_ui_cooperating_ = value;
  if (is_ui_cooperating_) {
    utils::SharedPtr<smart_objects::SmartObject> get_language(
      MessageHelper::CreateModuleInfoSO(
        hmi_apis::FunctionID::UI_GetLanguage));
    ManageHMICommand(get_language);
    utils::SharedPtr<smart_objects::SmartObject> get_all_languages(
      MessageHelper::CreateModuleInfoSO(
        hmi_apis::FunctionID::UI_GetSupportedLanguages));
    ManageHMICommand(get_all_languages);
    utils::SharedPtr<smart_objects::SmartObject> get_capabilities(
      MessageHelper::CreateModuleInfoSO(
        hmi_apis::FunctionID::UI_GetCapabilities));
    ManageHMICommand(get_capabilities);
  }
}

void ApplicationManagerImpl::set_is_navi_cooperating(bool value) {
  is_navi_ready_response_recieved_ = true;
  is_navi_cooperating_ = value;
}

void ApplicationManagerImpl::set_is_ivi_cooperating(bool value) {
  is_ivi_ready_response_recieved_ = true;
  is_ivi_cooperating_ = value;
  if (is_ivi_cooperating_) {
    utils::SharedPtr<smart_objects::SmartObject> get_type(
      MessageHelper::CreateModuleInfoSO(
        hmi_apis::FunctionID::VehicleInfo_GetVehicleType));
    ManageHMICommand(get_type);
  }
}

void ApplicationManagerImpl::OnMobileMessageReceived(
  const MobileMessage& message) {
  LOG4CXX_INFO(logger_, "ApplicationManagerImpl::OnMobileMessageReceived");

  DCHECK(message);
  if (!message) {
    LOG4CXX_ERROR(logger_, "Null-pointer message received.");
    return;
  }

  messages_from_mobile_.push(message);
}

void ApplicationManagerImpl::OnMessageReceived(const protocol_handler::
                                   RawMessagePtr& message) {
}

void ApplicationManagerImpl::OnMobileMessageSent(const protocol_handler::
                             RawMessagePtr& message) {
  LOG4CXX_INFO(logger_, "ApplicationManagerImpl::OnMobileMessageSent");

  application_manager::Message app_mngr_message;

  // TODO(PK): Convert RawMessage to application_manager::Message

  // Application connection should be closed if RegisterAppInterface failed and
  // RegisterAppInterfaceResponse with success == false was sent to the mobile
  if (app_mngr_message.function_id() ==
        mobile_apis::FunctionID::RegisterAppInterfaceID
      && app_mngr_message.type() ==
          MessageType::kResponse
      // TODO(PK): Implement suscess() getter in application_manager::Message
      /*&& app_mngr_message.success() == false*/) {

    unsigned int key = app_mngr_message.connection_key();

    if (NULL != connection_handler_) {
      static_cast<connection_handler::ConnectionHandlerImpl*>
        (connection_handler_)->CloseConnection(key);
    }
  }
}


void ApplicationManagerImpl::OnMessageReceived(
  utils::SharedPtr<application_manager::Message> message) {
  LOG4CXX_INFO(logger_, "ApplicationManagerImpl::OnMessageReceived");

  DCHECK(message);
  if (!message) {
    LOG4CXX_ERROR(logger_, "Null-pointer message received.");
    return;
  }

  messages_from_hmh_.push(message);
}

void ApplicationManagerImpl::OnErrorSending(
  utils::SharedPtr<application_manager::Message> message) {
  return;
}

void ApplicationManagerImpl::OnDeviceListUpdated(
  const connection_handler::DeviceList& device_list) {
  LOG4CXX_INFO(logger_, "ApplicationManagerImpl::OnDeviceListUpdated");
  smart_objects::SmartObject* update_list = new smart_objects::SmartObject;
  smart_objects::SmartObject& so_to_send = *update_list;
  so_to_send[jhs::S_PARAMS][jhs::S_FUNCTION_ID] =
    hmi_apis::FunctionID::BasicCommunication_UpdateDeviceList;
  so_to_send[jhs::S_PARAMS][jhs::S_MESSAGE_TYPE] =
    hmi_apis::messageType::request;
  so_to_send[jhs::S_PARAMS][jhs::S_PROTOCOL_VERSION] = 2;
  so_to_send[jhs::S_PARAMS][jhs::S_PROTOCOL_TYPE] = 1;
  so_to_send[jhs::S_PARAMS][jhs::S_CORRELATION_ID] = GetNextHMICorrelationID();
  smart_objects::SmartObject* msg_params = MessageHelper::CreateDeviceListSO(
        device_list);
  if (!msg_params) {
    LOG4CXX_WARN(logger_, "Failed to create sub-smart object.");
    delete update_list;
    return;
  }
  so_to_send[jhs::S_MSG_PARAMS] = *msg_params;
  ManageHMICommand(update_list);
}

void ApplicationManagerImpl::RemoveDevice(
  const connection_handler::DeviceHandle device_handle) {
}

bool ApplicationManagerImpl::OnSessionStartedCallback(
  connection_handler::DeviceHandle device_handle, int session_key,
  int first_session_key, connection_handler::ServiceType type) {
  LOG4CXX_INFO(logger_, "Started session with type " << type);
  if (connection_handler::ServiceType::kNaviSession == type) {
    LOG4CXX_INFO(logger_, "Mobile Navi session is about to be started.");

    // send to HMI startStream request
    char url[100] = {'\0'};
    snprintf(url, sizeof(url) / sizeof(url[0]), "http://%s:%d",
             profile::Profile::instance()->server_address().c_str(),
             profile::Profile::instance()->navi_server_port());

    application_manager::MessageHelper::SendNaviStartStream(
      url, session_key);

    if (media_manager_) {
      media_manager_->StartVideoStreaming(session_key);
    }

    // !!!!!!!!!!!!!!!!!!!!!!!
    // TODO(DK): add check if navi streaming allowed for this app.
  }
  return true;
}

void ApplicationManagerImpl::OnSessionEndedCallback(int session_key,
    int first_session_key,
    connection_handler::ServiceType type) {
  LOG4CXX_INFO_EXT(
    logger_,
    "\n\t\t\t\tRemoving session " << session_key << " with first session "
    << first_session_key << " type " << type);
  switch (type) {
    case connection_handler::ServiceType::kRPCSession: {
      LOG4CXX_INFO(logger_, "Remove application.");
      std::map<int, Application*>::iterator it = applications_.find(
            first_session_key);
      if (it == applications_.end()) {
        LOG4CXX_INFO(logger_, "Application is already unregistered.");
        return;
      }
      MessageHelper::RemoveAppDataFromHMI(it->second);
      MessageHelper::SendOnAppUnregNotificationToHMI(it->second);
      UnregisterApplication(first_session_key);
      break;
    }
    case connection_handler::ServiceType::kNaviSession: {
      LOG4CXX_INFO(logger_, "Stop video streaming.");
      application_manager::MessageHelper::SendNaviStopStream(session_key);
<<<<<<< HEAD
      //media_manager_->stopVideoStreaming();
=======
      media_manager_->StopVideoStreaming(session_key);
>>>>>>> b617efca
      break;
    }
    default:
      LOG4CXX_WARN(logger_, "Unknown type of service to be ended.");
      break;
  }
}

void ApplicationManagerImpl::set_hmi_message_handler(
  hmi_message_handler::HMIMessageHandler* handler) {
  hmi_handler_ = handler;
}

void ApplicationManagerImpl::set_mobile_message_handler(
  mobile_message_handler::MobileMessageHandler* handler) {
  mobile_handler_ = handler;
}

void ApplicationManagerImpl::set_connection_handler(
  connection_handler::ConnectionHandler* handler) {
  connection_handler_ = handler;
}

void ApplicationManagerImpl::StartDevicesDiscovery() {
  connection_handler::ConnectionHandlerImpl::instance()->
  StartDevicesDiscovery();
}

void ApplicationManagerImpl::SendMessageToMobile(
  const utils::SharedPtr<smart_objects::SmartObject>& message) {
  LOG4CXX_INFO(logger_, "ApplicationManagerImpl::SendMessageToMobile");

  DCHECK(message);
  if (!message) {
    LOG4CXX_ERROR(logger_, "Null-pointer message received.");
    return;
  }

  if (!mobile_handler_) {
    LOG4CXX_WARN(logger_, "No Mobile Handler set");
    return;
  }

  mobile_so_factory().attachSchema(*message);
  LOG4CXX_INFO(
    logger_,
    "Attached schema to message, result if valid: " << message->isValid());

  utils::SharedPtr<Message> message_to_send(new Message);
  if (!ConvertSOtoMessage((*message), (*message_to_send))) {
    LOG4CXX_WARN(logger_,
                 "Cannot send message to Mobile: failed to create string");
    return;
  }

  smart_objects::SmartObject& msg_to_mobile = *message;
  if (msg_to_mobile[strings::params].keyExists(strings::correlation_id)) {
    request_ctrl.terminateRequest(
      msg_to_mobile[strings::params][strings::correlation_id].asUInt());
  }

  messages_to_mobile_.push(message_to_send);
}

bool ApplicationManagerImpl::ManageMobileCommand(
  const utils::SharedPtr<smart_objects::SmartObject>& message) {
  LOG4CXX_INFO(logger_, "ApplicationManagerImpl::ManageMobileCommand");

  DCHECK(message);
  if (!message) {
    LOG4CXX_WARN(logger_, "Null-pointer message received.");
    return false;
  }

#ifdef DEBUG
  MessageHelper::PrintSmartObject(*message);
#endif

  LOG4CXX_INFO(logger_, "Trying to create message in mobile factory.");
  CommandSharedPtr command = MobileCommandFactory::CreateCommand(message);

  if (!command) {
    LOG4CXX_WARN(logger_, "Failed to create mobile command from smart object");
    return false;
  }

  mobile_apis::FunctionID::eType function_id =
    static_cast<mobile_apis::FunctionID::eType>(
      (*message)[strings::params][strings::function_id].asInt());

  if (((mobile_apis::FunctionID::RegisterAppInterfaceID != function_id)
       && ((*message)[strings::params][strings::protocol_type]
           == commands::CommandImpl::mobile_protocol_type_))
      && (mobile_apis::FunctionID::UnregisterAppInterfaceID != function_id)) {
    unsigned int app_id = (*message)[strings::params][strings::connection_key]
                          .asUInt();

    mobile_apis::FunctionID::eType function_id =
      static_cast<mobile_apis::FunctionID::eType>(
        (*message)[strings::params][strings::function_id].asInt());

    unsigned int correlation_id =
      (*message)[strings::params][strings::correlation_id].asUInt();

    unsigned int connection_key =
      (*message)[strings::params][strings::connection_key].asUInt();

    Application* app = ApplicationManagerImpl::instance()->application(app_id);
    if (NULL == app) {
      LOG4CXX_ERROR_EXT(logger_, "APPLICATION_NOT_REGISTERED");
      smart_objects::SmartObject* response =
        MessageHelper::CreateNegativeResponse(
          connection_key, function_id, correlation_id,
          mobile_apis::Result::APPLICATION_NOT_REGISTERED);
      ApplicationManagerImpl::instance()->SendMessageToMobile(response);
      return false;
    }

    if (!policies_manager_.IsValidHmiStatus(function_id, app->hmi_level())) {
      LOG4CXX_WARN(
        logger_,
        "Request blocked by policies. " << "FunctionID: "
        << static_cast<int>(function_id) << " Application HMI status: "
        << static_cast<int>(app->hmi_level()));

      smart_objects::SmartObject* response =
        MessageHelper::CreateBlockedByPoliciesResponse(
          function_id, mobile_apis::Result::REJECTED, correlation_id,
          connection_key);

      ApplicationManagerImpl::instance()->SendMessageToMobile(response);
      return true;
    }
  }

  if (command->Init()) {

    if ((*message)[strings::params][strings::message_type].asInt() ==
        mobile_apis::messageType::request) {
      request_ctrl.addRequest(command);
    }

    command->Run();
    if (command->CleanUp()) {
      return true;
    }
  }
  return false;
}

void ApplicationManagerImpl::SendMessageToHMI(
  const utils::SharedPtr<smart_objects::SmartObject>& message) {
  LOG4CXX_INFO(logger_, "ApplicationManagerImpl::SendMessageToHMI");

  DCHECK(message);
  if (!message) {
    LOG4CXX_WARN(logger_, "Null-pointer message received.");
    return;
  }

  if (!hmi_handler_) {
    LOG4CXX_WARN(logger_, "No HMI Handler set");
    return;
  }

  utils::SharedPtr<Message> message_to_send(new Message);
  if (!message_to_send) {
    LOG4CXX_ERROR(logger_, "Null pointer");
    return;
  }

  hmi_so_factory().attachSchema(*message);
  LOG4CXX_INFO(
    logger_,
    "Attached schema to message, result if valid: " << message->isValid());

  if (!ConvertSOtoMessage(*message, *message_to_send)) {
    LOG4CXX_WARN(logger_,
                 "Cannot send message to HMI: failed to create string");
    return;
  }
  messages_to_hmh_.push(message_to_send);
}

bool ApplicationManagerImpl::ManageHMICommand(
  const utils::SharedPtr<smart_objects::SmartObject>& message) {
  LOG4CXX_INFO(logger_, "ApplicationManagerImpl::ManageHMICommand");

  DCHECK(message);
  if (!message) {
    LOG4CXX_WARN(logger_, "Null-pointer message received.");
    return false;
  }

#ifdef DEBUG
  MessageHelper::PrintSmartObject(*message);
#endif

  CommandSharedPtr command = HMICommandFactory::CreateCommand(message);

  if (!command) {
    LOG4CXX_WARN(logger_, "Failed to create command from smart object");
    return false;
  }

  if (command->Init()) {
    command->Run();
    if (command->CleanUp()) {
      return true;
    }
  }
  return false;
}

void ApplicationManagerImpl::CreateHMIMatrix(HMIMatrix* matrix) {
}

void ApplicationManagerImpl::CreatePoliciesManager(PoliciesManager* managaer) {
}

bool ApplicationManagerImpl::CheckPolicies(smart_objects::SmartObject* message,
    Application* application) {
  return true;
}

bool ApplicationManagerImpl::CheckHMIMatrix(
  smart_objects::SmartObject* message) {
  return true;
}

bool ApplicationManagerImpl::ConvertMessageToSO(
  const Message& message, smart_objects::SmartObject& output) {
  LOG4CXX_INFO(
    logger_,
    "\t\t\tMessage to convert: protocol " << message.protocol_version()
    << "; json " << message.json_message());

  switch (message.protocol_version()) {
    case ProtocolVersion::kV2: {
      if (!formatters::CFormatterJsonSDLRPCv2::fromString(
            message.json_message(), output, message.function_id(), message.type(),
            message.correlation_id()) || !mobile_so_factory().attachSchema(output)
          || ((output.validate() != smart_objects::Errors::OK)
              && (output.validate()
                  != smart_objects::Errors::UNEXPECTED_PARAMETER))) {
        LOG4CXX_WARN(logger_, "Failed to parse string to smart object");
        utils::SharedPtr<smart_objects::SmartObject> response(
          MessageHelper::CreateNegativeResponse(
            message.connection_key(), message.function_id(),
            message.correlation_id(), mobile_apis::Result::INVALID_DATA));
        ManageMobileCommand(response);
        return false;
      }
      LOG4CXX_INFO(
        logger_,
        "Convertion result for sdl object is true" << " function_id "
        << output[jhs::S_PARAMS][jhs::S_FUNCTION_ID].asInt());
      output[strings::params][strings::connection_key] =
        message.connection_key();
      if (message.binary_data()) {
        output[strings::params][strings::binary_data] =
          *(message.binary_data());
      }
      break;
    }
    case ProtocolVersion::kHMI: {
      int result = formatters::FormatterJsonRpc::FromString <
                   hmi_apis::FunctionID::eType, hmi_apis::messageType::eType > (
                     message.json_message(), output);
      LOG4CXX_INFO(
        logger_,
        "Convertion result: " << result << " function id "
        << output[jhs::S_PARAMS][jhs::S_FUNCTION_ID].asInt());
      if (!hmi_so_factory().attachSchema(output)) {
        LOG4CXX_WARN(logger_, "Failed to attach schema to object.");
        return false;
      }
      if (output.validate() != smart_objects::Errors::OK &&
          output.validate() != smart_objects::Errors::UNEXPECTED_PARAMETER) {
        LOG4CXX_WARN(
            logger_,
            "Incorrect parameter from HMI");
        output.erase(strings::msg_params);
        output[strings::params][hmi_response::code] =
            hmi_apis::Common_Result::INVALID_DATA;
        output[strings::msg_params][strings::info] =
            std::string("Received invalid data on HMI response");
      }
      break;
    }
    default:
      // TODO(PV):
      //  removed NOTREACHED() because some app can still have vesion 1.
      LOG4CXX_WARN(
        logger_,
        "Application used unsupported protocol " << message.protocol_version()
        << ".");
      return false;
  }

  LOG4CXX_INFO(logger_, "Successfully parsed message into smart object");
  return true;
}

bool ApplicationManagerImpl::ConvertSOtoMessage(
  const smart_objects::SmartObject& message, Message& output) {
  LOG4CXX_INFO(logger_, "Message to convert");

  if (smart_objects::SmartType_Null == message.getType()
      || smart_objects::SmartType_Invalid == message.getType()) {
    LOG4CXX_WARN(logger_, "Invalid smart object received.");
    return false;
  }

  LOG4CXX_INFO(
    logger_,
    "Message with protocol: "
    << message.getElement(jhs::S_PARAMS).getElement(jhs::S_PROTOCOL_TYPE)
    .asInt());

  std::string output_string;
  switch (message.getElement(jhs::S_PARAMS).getElement(jhs::S_PROTOCOL_TYPE)
          .asInt()) {
    case 0: {
      if (!formatters::CFormatterJsonSDLRPCv2::toString(message,
          output_string)) {
        LOG4CXX_WARN(logger_, "Failed to serialize smart object");
        return false;
      }
      output.set_protocol_version(application_manager::kV2);
      break;
    }
    case 1: {
      if (!formatters::FormatterJsonRpc::ToString(message, output_string)) {
        LOG4CXX_WARN(logger_, "Failed to serialize smart object");
        return false;
      }
      output.set_protocol_version(application_manager::kHMI);
      break;
    }
    default:
      NOTREACHED();
      return false;
  }

  LOG4CXX_INFO(logger_, "Convertion result: " << output_string);

  output.set_connection_key(
    message.getElement(jhs::S_PARAMS).getElement(strings::connection_key)
    .asInt());

  output.set_function_id(
    message.getElement(jhs::S_PARAMS).getElement(jhs::S_FUNCTION_ID).asInt());

  output.set_correlation_id(
    message.getElement(jhs::S_PARAMS).getElement(jhs::S_CORRELATION_ID)
    .asInt());
  output.set_message_type(
    static_cast<MessageType>(message.getElement(jhs::S_PARAMS).getElement(
                               jhs::S_MESSAGE_TYPE).asInt()));

  // Currently formatter creates JSON = 3 bytes for empty SmartObject.
  // workaround for notification. JSON must be empty
  if (mobile_apis::FunctionID::OnAudioPassThruID
      != message.getElement(jhs::S_PARAMS).getElement(strings::function_id)
      .asInt()) {
    output.set_json_message(output_string);
  }

  if (message.getElement(jhs::S_PARAMS).keyExists(strings::binary_data)) {
    application_manager::BinaryData* binaryData =
      new application_manager::BinaryData(
      message.getElement(jhs::S_PARAMS).getElement(strings::binary_data)
      .asBinary());

    if (NULL == binaryData) {
      LOG4CXX_ERROR(logger_, "Null pointer");
      return false;
    }
    output.set_binary_data(binaryData);
  }

  LOG4CXX_INFO(logger_, "Successfully parsed message into smart object");
  return true;
}

void ApplicationManagerImpl::ProcessMessageFromMobile(
  const utils::SharedPtr<Message>& message) {
  LOG4CXX_INFO(logger_, "ApplicationManagerImpl::ProcessMessageFromMobile()");

  utils::SharedPtr<smart_objects::SmartObject> so_from_mobile(
    new smart_objects::SmartObject);

  if (!so_from_mobile) {
    LOG4CXX_ERROR(logger_, "Null pointer");
    return;
  }

  if (!ConvertMessageToSO(*message, *so_from_mobile)) {
    LOG4CXX_ERROR(logger_, "Cannot create smart object from message");
    return;
  }

  if (!ManageMobileCommand(so_from_mobile)) {
    LOG4CXX_ERROR(logger_, "Received command didn't run successfully");
  }
}

void ApplicationManagerImpl::ProcessMessageFromHMI(
  const utils::SharedPtr<Message>& message) {
  LOG4CXX_INFO(logger_, "ApplicationManagerImpl::ProcessMessageFromHMI()");
  utils::SharedPtr<smart_objects::SmartObject> smart_object(
    new smart_objects::SmartObject);

  if (!smart_object) {
    LOG4CXX_ERROR(logger_, "Null pointer");
    return;
  }

  if (!ConvertMessageToSO(*message, *smart_object)) {
    LOG4CXX_ERROR(logger_, "Cannot create smart object from message");
    return;
  }

  LOG4CXX_INFO(logger_, "Converted message, trying to create hmi command");
  if (!ManageHMICommand(smart_object)) {
    LOG4CXX_ERROR(logger_, "Received command didn't run successfully");
  }
}

hmi_apis::HMI_API& ApplicationManagerImpl::hmi_so_factory() {
  if (!hmi_so_factory_) {
    hmi_so_factory_ = new hmi_apis::HMI_API;
    if (!hmi_so_factory_) {
      LOG4CXX_ERROR(logger_, "Out of memory");
      CHECK(hmi_so_factory_);
    }
  }
  return *hmi_so_factory_;
}

mobile_apis::MOBILE_API& ApplicationManagerImpl::mobile_so_factory() {
  if (!mobile_so_factory_) {
    mobile_so_factory_ = new mobile_apis::MOBILE_API;
    if (!mobile_so_factory_) {
      LOG4CXX_ERROR(logger_, "Out of memory.");
      CHECK(mobile_so_factory_);
    }
  }
  return *mobile_so_factory_;
}

bool ApplicationManagerImpl::IsHMICapabilitiesInitialized() {
  bool result = true;
  if (is_vr_ready_response_recieved_ && is_tts_ready_response_recieved_
      && is_ui_ready_response_recieved_ && is_navi_ready_response_recieved_
      && is_ivi_ready_response_recieved_) {
    if (is_vr_cooperating_) {
      if ((!vr_supported_languages_)
          || (hmi_apis::Common_Language::INVALID_ENUM == vr_language_)) {
        result = false;
      }
    }

    if (is_tts_cooperating_) {
      if ((!tts_supported_languages_)
          || (hmi_apis::Common_Language::INVALID_ENUM == tts_language_)) {
        result = false;
      }
    }

    if (is_ui_cooperating_) {
      if ((!ui_supported_languages_)
          || (hmi_apis::Common_Language::INVALID_ENUM == ui_language_)) {
        result = false;
      }
    }

    if (is_ivi_cooperating_) {
      if (!vehicle_type_) {
        result = false;
      }
    }
  } else {
    result = false;
  }

  LOG4CXX_INFO(logger_,
               "HMICapabilities::IsHMICapabilitiesInitialized() " << result);

  return result;
}

void ApplicationManagerImpl::addNotification(const CommandSharedPtr& ptr) {
  notification_list_.push_back(ptr);
}

void ApplicationManagerImpl::removeNotification(const CommandSharedPtr& ptr) {
  std::list<CommandSharedPtr>::iterator it = notification_list_.begin();
  for (; notification_list_.end() != it; ++it) {
    if (*it == ptr) {
      notification_list_.erase(it);
      break;
    }
  }
}

void ApplicationManagerImpl::updateRequestTimeout(unsigned int connection_key,
    unsigned int mobile_correlation_id,
    unsigned int new_timeout_value) {
  request_ctrl.updateRequestTimeout(connection_key, mobile_correlation_id,
                                    new_timeout_value);
}

}  // namespace application_manager<|MERGE_RESOLUTION|>--- conflicted
+++ resolved
@@ -113,11 +113,7 @@
     return;
   }
 
-<<<<<<< HEAD
-  // media_manager_ = media_manager::MediaManagerImpl::getMediaManager();
-=======
-  media_manager_ = media_manager::MediaManagerImpl::instance();
->>>>>>> b617efca
+//media_manager_ = media_manager::MediaManagerImpl::instance();
 }
 
 bool ApplicationManagerImpl::InitThread(threads::Thread* thread) {
@@ -767,26 +763,14 @@
     int sampling_rate,
     int bits_per_sample,
     int audio_type) {
-<<<<<<< HEAD
-  LOG4CXX_ERROR(logger_, "START MICROPHONE RECORDER");
+  LOG4CXX_INFO(logger_, "START MICROPHONE RECORDER");
   /*
-  if (NULL != media_manager_) {
-    media_manager_->startMicrophoneRecording(std::string("record.wav"),
-        static_cast<mobile_apis::SamplingRate::eType>(sampling_rate),
-        max_duration,
-        static_cast<mobile_apis::BitsPerSample::eType>(bits_per_sample),
-        static_cast<unsigned int>(session_key),
-        static_cast<unsigned int>(correlation_id));
-  }*/
-=======
-  LOG4CXX_INFO(logger_, "START MICROPHONE RECORDER");
   if (NULL != media_manager_) {
     media_manager_->StartMicrophoneRecording(
       session_key,
       std::string("record.wav"),
       max_duration);
-  }
->>>>>>> b617efca
+  }*/
 }
 
 void ApplicationManagerImpl::SendAudioPassThroughNotification(
@@ -840,15 +824,9 @@
 void ApplicationManagerImpl::StopAudioPassThru(int application_key) {
   LOG4CXX_TRACE_ENTER(logger_);
 
-<<<<<<< HEAD
 /*if (NULL != media_manager_) {
-    media_manager_->stopMicrophoneRecording();
+    media_manager_->StopMicrophoneRecording(application_key);
   }*/
-=======
-  if (NULL != media_manager_) {
-    media_manager_->StopMicrophoneRecording(application_key);
-  }
->>>>>>> b617efca
 }
 
 std::string ApplicationManagerImpl::GetDeviceName(
@@ -1049,9 +1027,11 @@
     application_manager::MessageHelper::SendNaviStartStream(
       url, session_key);
 
+/*
     if (media_manager_) {
       media_manager_->StartVideoStreaming(session_key);
     }
+*/
 
     // !!!!!!!!!!!!!!!!!!!!!!!
     // TODO(DK): add check if navi streaming allowed for this app.
@@ -1083,11 +1063,7 @@
     case connection_handler::ServiceType::kNaviSession: {
       LOG4CXX_INFO(logger_, "Stop video streaming.");
       application_manager::MessageHelper::SendNaviStopStream(session_key);
-<<<<<<< HEAD
-      //media_manager_->stopVideoStreaming();
-=======
-      media_manager_->StopVideoStreaming(session_key);
->>>>>>> b617efca
+//    media_manager_->StopVideoStreaming(session_key);
       break;
     }
     default:
