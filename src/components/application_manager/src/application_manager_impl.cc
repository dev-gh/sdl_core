--- conflicted
+++ resolved
@@ -1458,11 +1458,7 @@
 
 const unsigned int ApplicationManagerImpl::application_id
 (const int correlation_id) {
-<<<<<<< HEAD
-  std::map<const int, const unsigned int>::iterator it =
-=======
   std::map<const int, const unsigned int>::iterator it = //ykazakov: there is no erase for const iterator for QNX
->>>>>>> a2af1d29
     appID_list_.find(correlation_id);
   if (appID_list_.end() != it) {
     const unsigned int app_id = it->second;
