--- conflicted
+++ resolved
@@ -37,13 +37,9 @@
 namespace application_manager {
 namespace event_engine {
 
-<<<<<<< HEAD
 EventObserver::EventObserver(EventDispatcher& event_dispatcher)
     : id_(0), event_dispatcher_(event_dispatcher) {
-=======
-EventObserver::EventObserver() : id_(0) {
->>>>>>> 37ff416f
-  // Get unique id based on this
+  //Get unique id based on this
   id_ = reinterpret_cast<unsigned long>(this);
 }
 
@@ -53,12 +49,7 @@
 
 void EventObserver::subscribe_on_event(const Event::EventID& event_id,
                                        int32_t hmi_correlation_id) {
-<<<<<<< HEAD
   event_dispatcher_.add_observer(event_id, hmi_correlation_id, *this);
-=======
-  EventDispatcherImpl::instance()->add_observer(
-      event_id, hmi_correlation_id, this);
->>>>>>> 37ff416f
 }
 
 void EventObserver::unsubscribe_from_event(const Event::EventID& event_id) {
@@ -68,5 +59,6 @@
 void EventObserver::unsubscribe_from_all_events() {
   event_dispatcher_.remove_observer(*this);
 }
+
 }  // namespace event_engine
 }  // namespace application_manager