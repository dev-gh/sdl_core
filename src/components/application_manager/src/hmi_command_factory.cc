--- conflicted
+++ resolved
@@ -63,14 +63,8 @@
 #include "application_manager/commands/hmi/on_driver_distraction_notification.h"
 #include "application_manager/commands/hmi/on_play_tone_notification.h"
 #include "application_manager/commands/hmi/on_vr_started_notification.h"
-<<<<<<< HEAD
 #include "application_manager/commands/hmi/on_vr_stopped_notification.h"
-=======
-#include "application_manager/commands/hmi/activate_app_request.h"
-#include "application_manager/commands/hmi/activate_app_response.h"
 #include "application_manager/commands/hmi/on_app_deactivated_notification.h"
-
->>>>>>> 1c398e03
 
 namespace application_manager {
 
@@ -187,13 +181,12 @@
       command.reset(new commands::OnVRStartedNotification(message));
       break;
     }
-<<<<<<< HEAD
     case  hmi_apis::FunctionID::eType::VR_Stopped: {
       command.reset(new commands::OnVRStoppedNotification(message));
-=======
+      break;
+    }
     case  hmi_apis::FunctionID::eType::BasicCommunication_OnAppDeactivated: {
       command.reset(new commands::OnAppDeactivatedNotification(message));
->>>>>>> 1c398e03
       break;
     }
   }
