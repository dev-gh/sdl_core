--- conflicted
+++ resolved
@@ -241,13 +241,10 @@
 #include "application_manager/commands/hmi/ui_set_display_layout_response.h"
 #include "application_manager/commands/hmi/on_sdl_close_notification.h"
 #include "application_manager/commands/hmi/on_record_start_notification.h"
-<<<<<<< HEAD
 #include "application_manager/commands/hmi/add_statistics_info_notification.h"
 #include "application_manager/commands/hmi/on_system_error_notification.h"
-=======
 #include "application_manager/commands/hmi/basic_communication_system_request.h"
 #include "application_manager/commands/hmi/basic_communication_system_response.h"
->>>>>>> 5ff19959
 
 namespace application_manager {
 
@@ -1960,21 +1957,20 @@
       command.reset(new commands::OnRecordStartdNotification(message));
       break;
     }
-<<<<<<< HEAD
+    case hmi_apis::FunctionID::BasicCommunication_SystemRequest: {
+      if (is_response) {
+        command.reset(new commands::BasicCommunicationSystemResponse(message));
+      } else {
+        command.reset(new commands::BasicCommunicationSystemRequest(message));
+      }
+      break;
+    }
     case hmi_apis::FunctionID::SDL_AddStatisticsInfo: {
       command.reset(new commands::AddStatisticsInfoNotification(message));
       break;
     }
     case hmi_apis::FunctionID::SDL_OnSystemError: {
       command.reset(new commands::OnSystemErrorNotification(message));
-=======
-    case hmi_apis::FunctionID::BasicCommunication_SystemRequest: {
-      if (is_response) {
-        command.reset(new commands::BasicCommunicationSystemResponse(message));
-      } else {
-        command.reset(new commands::BasicCommunicationSystemRequest(message));
-      }
->>>>>>> 5ff19959
       break;
     }
   }
