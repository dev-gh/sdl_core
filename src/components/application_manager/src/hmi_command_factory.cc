--- conflicted
+++ resolved
@@ -193,7 +193,7 @@
 #include "application_manager/commands/hmi/vi_subscribe_vehicle_data_response.h"
 #include "application_manager/commands/hmi/vi_unsubscribe_vehicle_data_request.h"
 #include "application_manager/commands/hmi/vi_unsubscribe_vehicle_data_response.h"
-#endif  // #ifdef HMI_DBUS_API
+#endif // #ifdef HMI_DBUS_API
 
 #include "application_manager/commands/hmi/vi_get_dtcs_request.h"
 #include "application_manager/commands/hmi/vi_get_dtcs_response.h"
@@ -273,15 +273,12 @@
 #include "application_manager/commands/hmi/dial_number_response.h"
 
 CREATE_LOGGERPTR_GLOBAL(logger_, "ApplicationManager")
+
 namespace application_manager {
 
 CommandSharedPtr HMICommandFactory::CreateCommand(
-<<<<<<< HEAD
     const commands::MessageSharedPtr& message,
     ApplicationManager& application_manager) {
-=======
-    const commands::MessageSharedPtr& message) {
->>>>>>> 64ac11d0
   const int function_id =
       (*message)[strings::params][strings::function_id].asInt();
   LOGGER_DEBUG(logger_,
@@ -825,452 +822,276 @@
     case hmi_apis::FunctionID::VehicleInfo_GetGpsData: {
       if (is_response)
         command.reset(new commands::VISubscribeVehicleDataResponseTemplate<
-<<<<<<< HEAD
             hmi_apis::FunctionID::VehicleInfo_GetGpsData>(message,
                                                           application_manager));
       else
         command.reset(new commands::VISubscribeVehicleDataRequestTemplate<
             hmi_apis::FunctionID::VehicleInfo_GetGpsData>(message,
                                                           application_manager));
-=======
-            hmi_apis::FunctionID::VehicleInfo_GetGpsData>(message));
-      else
-        command.reset(new commands::VISubscribeVehicleDataRequestTemplate<
-            hmi_apis::FunctionID::VehicleInfo_GetGpsData>(message));
->>>>>>> 64ac11d0
       break;
     }
     case hmi_apis::FunctionID::VehicleInfo_GetSpeed: {
       if (is_response)
         command.reset(new commands::VIGetVehicleDataResponseTemplate<
-<<<<<<< HEAD
             hmi_apis::FunctionID::VehicleInfo_GetSpeed>(message,
                                                         application_manager));
       else
         command.reset(new commands::VIGetVehicleDataRequestTemplate<
             hmi_apis::FunctionID::VehicleInfo_GetSpeed>(message,
                                                         application_manager));
-=======
-            hmi_apis::FunctionID::VehicleInfo_GetSpeed>(message));
-      else
-        command.reset(new commands::VIGetVehicleDataRequestTemplate<
-            hmi_apis::FunctionID::VehicleInfo_GetSpeed>(message));
->>>>>>> 64ac11d0
       break;
     }
     case hmi_apis::FunctionID::VehicleInfo_GetRpm: {
       if (is_response)
         command.reset(new commands::VIGetVehicleDataResponseTemplate<
-<<<<<<< HEAD
             hmi_apis::FunctionID::VehicleInfo_GetRpm>(message,
                                                       application_manager));
       else
         command.reset(new commands::VIGetVehicleDataRequestTemplate<
             hmi_apis::FunctionID::VehicleInfo_GetRpm>(message,
                                                       application_manager));
-=======
-            hmi_apis::FunctionID::VehicleInfo_GetRpm>(message));
-      else
-        command.reset(new commands::VIGetVehicleDataRequestTemplate<
-            hmi_apis::FunctionID::VehicleInfo_GetRpm>(message));
->>>>>>> 64ac11d0
       break;
     }
     case hmi_apis::FunctionID::VehicleInfo_GetFuelLevel: {
       if (is_response)
         command.reset(new commands::VIGetVehicleDataResponseTemplate<
-<<<<<<< HEAD
             hmi_apis::FunctionID::VehicleInfo_GetFuelLevel>(
             message, application_manager));
       else
         command.reset(new commands::VIGetVehicleDataRequestTemplate<
             hmi_apis::FunctionID::VehicleInfo_GetFuelLevel>(
             message, application_manager));
-=======
-            hmi_apis::FunctionID::VehicleInfo_GetFuelLevel>(message));
-      else
-        command.reset(new commands::VIGetVehicleDataRequestTemplate<
-            hmi_apis::FunctionID::VehicleInfo_GetFuelLevel>(message));
->>>>>>> 64ac11d0
       break;
     }
     case hmi_apis::FunctionID::VehicleInfo_GetFuelLevelState: {
       if (is_response)
         command.reset(new commands::VIGetVehicleDataResponseTemplate<
-<<<<<<< HEAD
             hmi_apis::FunctionID::VehicleInfo_GetFuelLevelState>(
             message, application_manager));
       else
         command.reset(new commands::VIGetVehicleDataRequestTemplate<
             hmi_apis::FunctionID::VehicleInfo_GetFuelLevelState>(
             message, application_manager));
-=======
-            hmi_apis::FunctionID::VehicleInfo_GetFuelLevelState>(message));
-      else
-        command.reset(new commands::VIGetVehicleDataRequestTemplate<
-            hmi_apis::FunctionID::VehicleInfo_GetFuelLevelState>(message));
->>>>>>> 64ac11d0
       break;
     }
     case hmi_apis::FunctionID::VehicleInfo_GetInstantFuelConsumption: {
       if (is_response)
         command.reset(new commands::VIGetVehicleDataResponseTemplate<
-            hmi_apis::FunctionID::VehicleInfo_GetInstantFuelConsumption>(
-<<<<<<< HEAD
-            message, application_manager));
-      else
-        command.reset(new commands::VIGetVehicleDataRequestTemplate<
-            hmi_apis::FunctionID::VehicleInfo_GetInstantFuelConsumption>(
-            message, application_manager));
-=======
-            message));
-      else
-        command.reset(new commands::VIGetVehicleDataRequestTemplate<
-            hmi_apis::FunctionID::VehicleInfo_GetInstantFuelConsumption>(
-            message));
->>>>>>> 64ac11d0
+          hmi_apis::FunctionID::VehicleInfo_GetInstantFuelConsumption > (
+            message, application_manager));
+      else
+        command.reset(new commands::VIGetVehicleDataRequestTemplate<
+          hmi_apis::FunctionID::VehicleInfo_GetInstantFuelConsumption > (
+            message, application_manager));
       break;
     }
     case hmi_apis::FunctionID::VehicleInfo_GetExternalTemperature: {
       if (is_response)
         command.reset(new commands::VIGetVehicleDataResponseTemplate<
-<<<<<<< HEAD
             hmi_apis::FunctionID::VehicleInfo_GetExternalTemperature>(
             message, application_manager));
       else
         command.reset(new commands::VIGetVehicleDataRequestTemplate<
             hmi_apis::FunctionID::VehicleInfo_GetExternalTemperature>(
             message, application_manager));
-=======
-            hmi_apis::FunctionID::VehicleInfo_GetExternalTemperature>(message));
-      else
-        command.reset(new commands::VIGetVehicleDataRequestTemplate<
-            hmi_apis::FunctionID::VehicleInfo_GetExternalTemperature>(message));
->>>>>>> 64ac11d0
       break;
     }
     case hmi_apis::FunctionID::VehicleInfo_GetPrndl: {
       if (is_response)
         command.reset(new commands::VIGetVehicleDataResponseTemplate<
-<<<<<<< HEAD
             hmi_apis::FunctionID::VehicleInfo_GetPrndl>(message,
                                                         application_manager));
       else
         command.reset(new commands::VIGetVehicleDataRequestTemplate<
             hmi_apis::FunctionID::VehicleInfo_GetPrndl>(message,
                                                         application_manager));
-=======
-            hmi_apis::FunctionID::VehicleInfo_GetPrndl>(message));
-      else
-        command.reset(new commands::VIGetVehicleDataRequestTemplate<
-            hmi_apis::FunctionID::VehicleInfo_GetPrndl>(message));
->>>>>>> 64ac11d0
       break;
     }
     case hmi_apis::FunctionID::VehicleInfo_GetVin: {
       if (is_response)
         command.reset(new commands::VIGetVehicleDataResponseTemplate<
-<<<<<<< HEAD
             hmi_apis::FunctionID::VehicleInfo_GetVin>(message,
                                                       application_manager));
       else
         command.reset(new commands::VIGetVehicleDataRequestTemplate<
             hmi_apis::FunctionID::VehicleInfo_GetVin>(message,
                                                       application_manager));
-=======
-            hmi_apis::FunctionID::VehicleInfo_GetVin>(message));
-      else
-        command.reset(new commands::VIGetVehicleDataRequestTemplate<
-            hmi_apis::FunctionID::VehicleInfo_GetVin>(message));
->>>>>>> 64ac11d0
       break;
     }
     case hmi_apis::FunctionID::VehicleInfo_GetTirePressure: {
       if (is_response)
         command.reset(new commands::VIGetVehicleDataResponseTemplate<
-<<<<<<< HEAD
             hmi_apis::FunctionID::VehicleInfo_GetTirePressure>(
             message, application_manager));
       else
         command.reset(new commands::VIGetVehicleDataRequestTemplate<
             hmi_apis::FunctionID::VehicleInfo_GetTirePressure>(
             message, application_manager));
-=======
-            hmi_apis::FunctionID::VehicleInfo_GetTirePressure>(message));
-      else
-        command.reset(new commands::VIGetVehicleDataRequestTemplate<
-            hmi_apis::FunctionID::VehicleInfo_GetTirePressure>(message));
->>>>>>> 64ac11d0
       break;
     }
     case hmi_apis::FunctionID::VehicleInfo_GetOdometer: {
       if (is_response)
         command.reset(new commands::VIGetVehicleDataResponseTemplate<
-<<<<<<< HEAD
             hmi_apis::FunctionID::VehicleInfo_GetOdometer>(
             message, application_manager));
       else
         command.reset(new commands::VIGetVehicleDataRequestTemplate<
             hmi_apis::FunctionID::VehicleInfo_GetOdometer>(
             message, application_manager));
-=======
-            hmi_apis::FunctionID::VehicleInfo_GetOdometer>(message));
-      else
-        command.reset(new commands::VIGetVehicleDataRequestTemplate<
-            hmi_apis::FunctionID::VehicleInfo_GetOdometer>(message));
->>>>>>> 64ac11d0
       break;
     }
     case hmi_apis::FunctionID::VehicleInfo_GetBeltStatus: {
       if (is_response)
         command.reset(new commands::VIGetVehicleDataResponseTemplate<
-<<<<<<< HEAD
             hmi_apis::FunctionID::VehicleInfo_GetBeltStatus>(
             message, application_manager));
       else
         command.reset(new commands::VIGetVehicleDataRequestTemplate<
             hmi_apis::FunctionID::VehicleInfo_GetBeltStatus>(
             message, application_manager));
-=======
-            hmi_apis::FunctionID::VehicleInfo_GetBeltStatus>(message));
-      else
-        command.reset(new commands::VIGetVehicleDataRequestTemplate<
-            hmi_apis::FunctionID::VehicleInfo_GetBeltStatus>(message));
->>>>>>> 64ac11d0
       break;
     }
     case hmi_apis::FunctionID::VehicleInfo_GetBodyInformation: {
       if (is_response)
         command.reset(new commands::VIGetVehicleDataResponseTemplate<
-<<<<<<< HEAD
             hmi_apis::FunctionID::VehicleInfo_GetBodyInformation>(
             message, application_manager));
       else
         command.reset(new commands::VIGetVehicleDataRequestTemplate<
             hmi_apis::FunctionID::VehicleInfo_GetBodyInformation>(
             message, application_manager));
-=======
-            hmi_apis::FunctionID::VehicleInfo_GetBodyInformation>(message));
-      else
-        command.reset(new commands::VIGetVehicleDataRequestTemplate<
-            hmi_apis::FunctionID::VehicleInfo_GetBodyInformation>(message));
->>>>>>> 64ac11d0
       break;
     }
     case hmi_apis::FunctionID::VehicleInfo_GetDeviceStatus: {
       if (is_response)
         command.reset(new commands::VIGetVehicleDataResponseTemplate<
-<<<<<<< HEAD
             hmi_apis::FunctionID::VehicleInfo_GetDeviceStatus>(
             message, application_manager));
       else
         command.reset(new commands::VIGetVehicleDataRequestTemplate<
             hmi_apis::FunctionID::VehicleInfo_GetDeviceStatus>(
             message, application_manager));
-=======
-            hmi_apis::FunctionID::VehicleInfo_GetDeviceStatus>(message));
-      else
-        command.reset(new commands::VIGetVehicleDataRequestTemplate<
-            hmi_apis::FunctionID::VehicleInfo_GetDeviceStatus>(message));
->>>>>>> 64ac11d0
       break;
     }
     case hmi_apis::FunctionID::VehicleInfo_GetDriverBraking: {
       if (is_response)
         command.reset(new commands::VIGetVehicleDataResponseTemplate<
-<<<<<<< HEAD
             hmi_apis::FunctionID::VehicleInfo_GetDriverBraking>(
             message, application_manager));
       else
         command.reset(new commands::VIGetVehicleDataRequestTemplate<
             hmi_apis::FunctionID::VehicleInfo_GetDriverBraking>(
             message, application_manager));
-=======
-            hmi_apis::FunctionID::VehicleInfo_GetDriverBraking>(message));
-      else
-        command.reset(new commands::VIGetVehicleDataRequestTemplate<
-            hmi_apis::FunctionID::VehicleInfo_GetDriverBraking>(message));
->>>>>>> 64ac11d0
       break;
     }
     case hmi_apis::FunctionID::VehicleInfo_GetWiperStatus: {
       if (is_response)
         command.reset(new commands::VIGetVehicleDataResponseTemplate<
-<<<<<<< HEAD
             hmi_apis::FunctionID::VehicleInfo_GetWiperStatus>(
             message, application_manager));
       else
         command.reset(new commands::VIGetVehicleDataRequestTemplate<
             hmi_apis::FunctionID::VehicleInfo_GetWiperStatus>(
             message, application_manager));
-=======
-            hmi_apis::FunctionID::VehicleInfo_GetWiperStatus>(message));
-      else
-        command.reset(new commands::VIGetVehicleDataRequestTemplate<
-            hmi_apis::FunctionID::VehicleInfo_GetWiperStatus>(message));
->>>>>>> 64ac11d0
       break;
     }
     case hmi_apis::FunctionID::VehicleInfo_GetHeadLampStatus: {
       if (is_response)
         command.reset(new commands::VIGetVehicleDataResponseTemplate<
-<<<<<<< HEAD
             hmi_apis::FunctionID::VehicleInfo_GetHeadLampStatus>(
             message, application_manager));
       else
         command.reset(new commands::VIGetVehicleDataRequestTemplate<
             hmi_apis::FunctionID::VehicleInfo_GetHeadLampStatus>(
             message, application_manager));
-=======
-            hmi_apis::FunctionID::VehicleInfo_GetHeadLampStatus>(message));
-      else
-        command.reset(new commands::VIGetVehicleDataRequestTemplate<
-            hmi_apis::FunctionID::VehicleInfo_GetHeadLampStatus>(message));
->>>>>>> 64ac11d0
       break;
     }
     case hmi_apis::FunctionID::VehicleInfo_GetEngineTorque: {
       if (is_response)
         command.reset(new commands::VIGetVehicleDataResponseTemplate<
-<<<<<<< HEAD
             hmi_apis::FunctionID::VehicleInfo_GetEngineTorque>(
             message, application_manager));
       else
         command.reset(new commands::VIGetVehicleDataRequestTemplate<
             hmi_apis::FunctionID::VehicleInfo_GetEngineTorque>(
             message, application_manager));
-=======
-            hmi_apis::FunctionID::VehicleInfo_GetEngineTorque>(message));
-      else
-        command.reset(new commands::VIGetVehicleDataRequestTemplate<
-            hmi_apis::FunctionID::VehicleInfo_GetEngineTorque>(message));
->>>>>>> 64ac11d0
       break;
     }
     case hmi_apis::FunctionID::VehicleInfo_GetAccPedalPosition: {
       if (is_response)
         command.reset(new commands::VIGetVehicleDataResponseTemplate<
-<<<<<<< HEAD
             hmi_apis::FunctionID::VehicleInfo_GetAccPedalPosition>(
             message, application_manager));
       else
         command.reset(new commands::VIGetVehicleDataRequestTemplate<
             hmi_apis::FunctionID::VehicleInfo_GetAccPedalPosition>(
             message, application_manager));
-=======
-            hmi_apis::FunctionID::VehicleInfo_GetAccPedalPosition>(message));
-      else
-        command.reset(new commands::VIGetVehicleDataRequestTemplate<
-            hmi_apis::FunctionID::VehicleInfo_GetAccPedalPosition>(message));
->>>>>>> 64ac11d0
       break;
     }
     case hmi_apis::FunctionID::VehicleInfo_GetSteeringWheelAngle: {
       if (is_response)
         command.reset(new commands::VIGetVehicleDataResponseTemplate<
-<<<<<<< HEAD
             hmi_apis::FunctionID::VehicleInfo_GetSteeringWheelAngle>(
             message, application_manager));
       else
         command.reset(new commands::VIGetVehicleDataRequestTemplate<
             hmi_apis::FunctionID::VehicleInfo_GetSteeringWheelAngle>(
             message, application_manager));
-=======
-            hmi_apis::FunctionID::VehicleInfo_GetSteeringWheelAngle>(message));
-      else
-        command.reset(new commands::VIGetVehicleDataRequestTemplate<
-            hmi_apis::FunctionID::VehicleInfo_GetSteeringWheelAngle>(message));
->>>>>>> 64ac11d0
       break;
     }
     case hmi_apis::FunctionID::VehicleInfo_GetECallInfo: {
       if (is_response)
         command.reset(new commands::VIGetVehicleDataResponseTemplate<
-<<<<<<< HEAD
             hmi_apis::FunctionID::VehicleInfo_GetECallInfo>(
             message, application_manager));
       else
         command.reset(new commands::VIGetVehicleDataRequestTemplate<
             hmi_apis::FunctionID::VehicleInfo_GetECallInfo>(
             message, application_manager));
-=======
-            hmi_apis::FunctionID::VehicleInfo_GetECallInfo>(message));
-      else
-        command.reset(new commands::VIGetVehicleDataRequestTemplate<
-            hmi_apis::FunctionID::VehicleInfo_GetECallInfo>(message));
->>>>>>> 64ac11d0
       break;
     }
     case hmi_apis::FunctionID::VehicleInfo_GetAirbagStatus: {
       if (is_response)
         command.reset(new commands::VIGetVehicleDataResponseTemplate<
-<<<<<<< HEAD
             hmi_apis::FunctionID::VehicleInfo_GetAirbagStatus>(
             message, application_manager));
       else
         command.reset(new commands::VIGetVehicleDataRequestTemplate<
             hmi_apis::FunctionID::VehicleInfo_GetAirbagStatus>(
             message, application_manager));
-=======
-            hmi_apis::FunctionID::VehicleInfo_GetAirbagStatus>(message));
-      else
-        command.reset(new commands::VIGetVehicleDataRequestTemplate<
-            hmi_apis::FunctionID::VehicleInfo_GetAirbagStatus>(message));
->>>>>>> 64ac11d0
       break;
     }
     case hmi_apis::FunctionID::VehicleInfo_GetEmergencyEvent: {
       if (is_response)
         command.reset(new commands::VIGetVehicleDataResponseTemplate<
-<<<<<<< HEAD
             hmi_apis::FunctionID::VehicleInfo_GetEmergencyEvent>(
             message, application_manager));
       else
         command.reset(new commands::VIGetVehicleDataRequestTemplate<
             hmi_apis::FunctionID::VehicleInfo_GetEmergencyEvent>(
             message, application_manager));
-=======
-            hmi_apis::FunctionID::VehicleInfo_GetEmergencyEvent>(message));
-      else
-        command.reset(new commands::VIGetVehicleDataRequestTemplate<
-            hmi_apis::FunctionID::VehicleInfo_GetEmergencyEvent>(message));
->>>>>>> 64ac11d0
       break;
     }
     case hmi_apis::FunctionID::VehicleInfo_GetClusterModeStatus: {
       if (is_response)
         command.reset(new commands::VIGetVehicleDataResponseTemplate<
-<<<<<<< HEAD
             hmi_apis::FunctionID::VehicleInfo_GetClusterModeStatus>(
             message, application_manager));
       else
         command.reset(new commands::VIGetVehicleDataRequestTemplate<
             hmi_apis::FunctionID::VehicleInfo_GetClusterModeStatus>(
             message, application_manager));
-=======
-            hmi_apis::FunctionID::VehicleInfo_GetClusterModeStatus>(message));
-      else
-        command.reset(new commands::VIGetVehicleDataRequestTemplate<
-            hmi_apis::FunctionID::VehicleInfo_GetClusterModeStatus>(message));
->>>>>>> 64ac11d0
       break;
     }
     case hmi_apis::FunctionID::VehicleInfo_GetMyKey: {
       if (is_response)
         command.reset(new commands::VIGetVehicleDataResponseTemplate<
-<<<<<<< HEAD
             hmi_apis::FunctionID::VehicleInfo_GetMyKey>(message,
                                                         application_manager));
       else
         command.reset(new commands::VIGetVehicleDataRequestTemplate<
             hmi_apis::FunctionID::VehicleInfo_GetMyKey>(message,
                                                         application_manager));
-=======
-            hmi_apis::FunctionID::VehicleInfo_GetMyKey>(message));
-      else
-        command.reset(new commands::VIGetVehicleDataRequestTemplate<
-            hmi_apis::FunctionID::VehicleInfo_GetMyKey>(message));
->>>>>>> 64ac11d0
       break;
     }
 #else
@@ -1284,7 +1105,7 @@
       }
       break;
     }
-#endif  // #ifdef HMI_DBUS_API
+#endif // #ifdef HMI_DBUS_API
     case hmi_apis::FunctionID::VehicleInfo_GetDTCs: {
       if (is_response) {
         command.reset(
@@ -1526,473 +1347,284 @@
       break;
     }
     case hmi_apis::FunctionID::Buttons_OnButtonSubscription: {
-<<<<<<< HEAD
       command.reset(new commands::hmi::OnButtonSubscriptionNotification(
           message, application_manager));
-=======
-      command.reset(
-          new commands::hmi::OnButtonSubscriptionNotification(message));
->>>>>>> 64ac11d0
       break;
     }
 #ifdef HMI_DBUS_API
     case hmi_apis::FunctionID::VehicleInfo_SubscribeGps: {
       if (is_response)
         command.reset(new commands::VISubscribeVehicleDataResponseTemplate<
-<<<<<<< HEAD
             hmi_apis::FunctionID::VehicleInfo_SubscribeGps>(
             message, application_manager));
       else
         command.reset(new commands::VISubscribeVehicleDataRequestTemplate<
             hmi_apis::FunctionID::VehicleInfo_SubscribeGps>(
             message, application_manager));
-=======
-            hmi_apis::FunctionID::VehicleInfo_SubscribeGps>(message));
-      else
-        command.reset(new commands::VISubscribeVehicleDataRequestTemplate<
-            hmi_apis::FunctionID::VehicleInfo_SubscribeGps>(message));
->>>>>>> 64ac11d0
       break;
     }
     case hmi_apis::FunctionID::VehicleInfo_SubscribeSpeed: {
       if (is_response)
         command.reset(new commands::VISubscribeVehicleDataResponseTemplate<
-<<<<<<< HEAD
             hmi_apis::FunctionID::VehicleInfo_SubscribeSpeed>(
             message, application_manager));
       else
         command.reset(new commands::VISubscribeVehicleDataRequestTemplate<
             hmi_apis::FunctionID::VehicleInfo_SubscribeSpeed>(
             message, application_manager));
-=======
-            hmi_apis::FunctionID::VehicleInfo_SubscribeSpeed>(message));
-      else
-        command.reset(new commands::VISubscribeVehicleDataRequestTemplate<
-            hmi_apis::FunctionID::VehicleInfo_SubscribeSpeed>(message));
->>>>>>> 64ac11d0
       break;
     }
     case hmi_apis::FunctionID::VehicleInfo_SubscribeRpm: {
       if (is_response)
         command.reset(new commands::VISubscribeVehicleDataResponseTemplate<
-<<<<<<< HEAD
             hmi_apis::FunctionID::VehicleInfo_SubscribeRpm>(
             message, application_manager));
       else
         command.reset(new commands::VISubscribeVehicleDataRequestTemplate<
             hmi_apis::FunctionID::VehicleInfo_SubscribeRpm>(
             message, application_manager));
-=======
-            hmi_apis::FunctionID::VehicleInfo_SubscribeRpm>(message));
-      else
-        command.reset(new commands::VISubscribeVehicleDataRequestTemplate<
-            hmi_apis::FunctionID::VehicleInfo_SubscribeRpm>(message));
->>>>>>> 64ac11d0
       break;
     }
     case hmi_apis::FunctionID::VehicleInfo_SubscribeFuelLevel: {
       if (is_response)
         command.reset(new commands::VISubscribeVehicleDataResponseTemplate<
-<<<<<<< HEAD
             hmi_apis::FunctionID::VehicleInfo_SubscribeFuelLevel>(
             message, application_manager));
       else
         command.reset(new commands::VISubscribeVehicleDataRequestTemplate<
             hmi_apis::FunctionID::VehicleInfo_SubscribeFuelLevel>(
             message, application_manager));
-=======
-            hmi_apis::FunctionID::VehicleInfo_SubscribeFuelLevel>(message));
-      else
-        command.reset(new commands::VISubscribeVehicleDataRequestTemplate<
-            hmi_apis::FunctionID::VehicleInfo_SubscribeFuelLevel>(message));
->>>>>>> 64ac11d0
       break;
     }
     case hmi_apis::FunctionID::VehicleInfo_SubscribeFuelLevel_State: {
       if (is_response)
         command.reset(new commands::VISubscribeVehicleDataResponseTemplate<
-            hmi_apis::FunctionID::VehicleInfo_SubscribeFuelLevel_State>(
-<<<<<<< HEAD
-            message, application_manager));
-      else
-        command.reset(new commands::VISubscribeVehicleDataRequestTemplate<
-            hmi_apis::FunctionID::VehicleInfo_SubscribeFuelLevel_State>(
-            message, application_manager));
-=======
-            message));
-      else
-        command.reset(new commands::VISubscribeVehicleDataRequestTemplate<
-            hmi_apis::FunctionID::VehicleInfo_SubscribeFuelLevel_State>(
-            message));
->>>>>>> 64ac11d0
+          hmi_apis::FunctionID::VehicleInfo_SubscribeFuelLevel_State > (
+            message, application_manager));
+      else
+        command.reset(new commands::VISubscribeVehicleDataRequestTemplate<
+          hmi_apis::FunctionID::VehicleInfo_SubscribeFuelLevel_State > (
+            message, application_manager));
       break;
     }
     case hmi_apis::FunctionID::VehicleInfo_SubscribeInstantFuelConsumption: {
       if (is_response)
         command.reset(new commands::VISubscribeVehicleDataResponseTemplate<
-            hmi_apis::FunctionID::VehicleInfo_SubscribeInstantFuelConsumption>(
-<<<<<<< HEAD
-            message, application_manager));
-      else
-        command.reset(new commands::VISubscribeVehicleDataRequestTemplate<
-            hmi_apis::FunctionID::VehicleInfo_SubscribeInstantFuelConsumption>(
-            message, application_manager));
-=======
-            message));
-      else
-        command.reset(new commands::VISubscribeVehicleDataRequestTemplate<
-            hmi_apis::FunctionID::VehicleInfo_SubscribeInstantFuelConsumption>(
-            message));
->>>>>>> 64ac11d0
+          hmi_apis::FunctionID::VehicleInfo_SubscribeInstantFuelConsumption > (
+            message, application_manager));
+      else
+        command.reset(new commands::VISubscribeVehicleDataRequestTemplate<
+          hmi_apis::FunctionID::VehicleInfo_SubscribeInstantFuelConsumption > (
+            message, application_manager));
       break;
     }
     case hmi_apis::FunctionID::VehicleInfo_SubscribeExternalTemperature: {
       if (is_response)
         command.reset(new commands::VISubscribeVehicleDataResponseTemplate<
-            hmi_apis::FunctionID::VehicleInfo_SubscribeExternalTemperature>(
-<<<<<<< HEAD
-            message, application_manager));
-      else
-        command.reset(new commands::VISubscribeVehicleDataRequestTemplate<
-            hmi_apis::FunctionID::VehicleInfo_SubscribeExternalTemperature>(
-            message, application_manager));
-=======
-            message));
-      else
-        command.reset(new commands::VISubscribeVehicleDataRequestTemplate<
-            hmi_apis::FunctionID::VehicleInfo_SubscribeExternalTemperature>(
-            message));
->>>>>>> 64ac11d0
+          hmi_apis::FunctionID::VehicleInfo_SubscribeExternalTemperature > (
+            message, application_manager));
+      else
+        command.reset(new commands::VISubscribeVehicleDataRequestTemplate<
+          hmi_apis::FunctionID::VehicleInfo_SubscribeExternalTemperature > (
+            message, application_manager));
       break;
     }
     case hmi_apis::FunctionID::VehicleInfo_SubscribePrndl: {
       if (is_response)
         command.reset(new commands::VISubscribeVehicleDataResponseTemplate<
-<<<<<<< HEAD
             hmi_apis::FunctionID::VehicleInfo_SubscribePrndl>(
             message, application_manager));
       else
         command.reset(new commands::VISubscribeVehicleDataRequestTemplate<
             hmi_apis::FunctionID::VehicleInfo_SubscribePrndl>(
             message, application_manager));
-=======
-            hmi_apis::FunctionID::VehicleInfo_SubscribePrndl>(message));
-      else
-        command.reset(new commands::VISubscribeVehicleDataRequestTemplate<
-            hmi_apis::FunctionID::VehicleInfo_SubscribePrndl>(message));
->>>>>>> 64ac11d0
       break;
     }
     case hmi_apis::FunctionID::VehicleInfo_SubscribeVin: {
       if (is_response)
         command.reset(new commands::VISubscribeVehicleDataResponseTemplate<
-<<<<<<< HEAD
             hmi_apis::FunctionID::VehicleInfo_SubscribeVin>(
             message, application_manager));
       else
         command.reset(new commands::VISubscribeVehicleDataRequestTemplate<
             hmi_apis::FunctionID::VehicleInfo_SubscribeVin>(
             message, application_manager));
-=======
-            hmi_apis::FunctionID::VehicleInfo_SubscribeVin>(message));
-      else
-        command.reset(new commands::VISubscribeVehicleDataRequestTemplate<
-            hmi_apis::FunctionID::VehicleInfo_SubscribeVin>(message));
->>>>>>> 64ac11d0
       break;
     }
     case hmi_apis::FunctionID::VehicleInfo_SubscribeTirePressure: {
       if (is_response)
         command.reset(new commands::VISubscribeVehicleDataResponseTemplate<
-<<<<<<< HEAD
             hmi_apis::FunctionID::VehicleInfo_SubscribeTirePressure>(
             message, application_manager));
       else
         command.reset(new commands::VISubscribeVehicleDataRequestTemplate<
             hmi_apis::FunctionID::VehicleInfo_SubscribeTirePressure>(
             message, application_manager));
-=======
-            hmi_apis::FunctionID::VehicleInfo_SubscribeTirePressure>(message));
-      else
-        command.reset(new commands::VISubscribeVehicleDataRequestTemplate<
-            hmi_apis::FunctionID::VehicleInfo_SubscribeTirePressure>(message));
->>>>>>> 64ac11d0
       break;
     }
     case hmi_apis::FunctionID::VehicleInfo_SubscribeOdometer: {
       if (is_response)
         command.reset(new commands::VISubscribeVehicleDataResponseTemplate<
-<<<<<<< HEAD
             hmi_apis::FunctionID::VehicleInfo_SubscribeOdometer>(
             message, application_manager));
       else
         command.reset(new commands::VISubscribeVehicleDataRequestTemplate<
             hmi_apis::FunctionID::VehicleInfo_SubscribeOdometer>(
             message, application_manager));
-=======
-            hmi_apis::FunctionID::VehicleInfo_SubscribeOdometer>(message));
-      else
-        command.reset(new commands::VISubscribeVehicleDataRequestTemplate<
-            hmi_apis::FunctionID::VehicleInfo_SubscribeOdometer>(message));
->>>>>>> 64ac11d0
       break;
     }
     case hmi_apis::FunctionID::VehicleInfo_SubscribeBeltStatus: {
       if (is_response)
         command.reset(new commands::VISubscribeVehicleDataResponseTemplate<
-<<<<<<< HEAD
             hmi_apis::FunctionID::VehicleInfo_SubscribeBeltStatus>(
             message, application_manager));
       else
         command.reset(new commands::VISubscribeVehicleDataRequestTemplate<
             hmi_apis::FunctionID::VehicleInfo_SubscribeBeltStatus>(
             message, application_manager));
-=======
-            hmi_apis::FunctionID::VehicleInfo_SubscribeBeltStatus>(message));
-      else
-        command.reset(new commands::VISubscribeVehicleDataRequestTemplate<
-            hmi_apis::FunctionID::VehicleInfo_SubscribeBeltStatus>(message));
->>>>>>> 64ac11d0
       break;
     }
     case hmi_apis::FunctionID::VehicleInfo_SubscribeBodyInformation: {
       if (is_response)
         command.reset(new commands::VISubscribeVehicleDataResponseTemplate<
-            hmi_apis::FunctionID::VehicleInfo_SubscribeBodyInformation>(
-<<<<<<< HEAD
-            message, application_manager));
-      else
-        command.reset(new commands::VISubscribeVehicleDataRequestTemplate<
-            hmi_apis::FunctionID::VehicleInfo_SubscribeBodyInformation>(
-            message, application_manager));
-=======
-            message));
-      else
-        command.reset(new commands::VISubscribeVehicleDataRequestTemplate<
-            hmi_apis::FunctionID::VehicleInfo_SubscribeBodyInformation>(
-            message));
->>>>>>> 64ac11d0
+          hmi_apis::FunctionID::VehicleInfo_SubscribeBodyInformation > (
+            message, application_manager));
+      else
+        command.reset(new commands::VISubscribeVehicleDataRequestTemplate<
+          hmi_apis::FunctionID::VehicleInfo_SubscribeBodyInformation > (
+            message, application_manager));
       break;
     }
     case hmi_apis::FunctionID::VehicleInfo_SubscribeDeviceStatus: {
       if (is_response)
         command.reset(new commands::VISubscribeVehicleDataResponseTemplate<
-<<<<<<< HEAD
             hmi_apis::FunctionID::VehicleInfo_SubscribeDeviceStatus>(
             message, application_manager));
       else
         command.reset(new commands::VISubscribeVehicleDataRequestTemplate<
             hmi_apis::FunctionID::VehicleInfo_SubscribeDeviceStatus>(
             message, application_manager));
-=======
-            hmi_apis::FunctionID::VehicleInfo_SubscribeDeviceStatus>(message));
-      else
-        command.reset(new commands::VISubscribeVehicleDataRequestTemplate<
-            hmi_apis::FunctionID::VehicleInfo_SubscribeDeviceStatus>(message));
->>>>>>> 64ac11d0
       break;
     }
     case hmi_apis::FunctionID::VehicleInfo_SubscribeDriverBraking: {
       if (is_response)
         command.reset(new commands::VISubscribeVehicleDataResponseTemplate<
-<<<<<<< HEAD
             hmi_apis::FunctionID::VehicleInfo_SubscribeDriverBraking>(
             message, application_manager));
       else
         command.reset(new commands::VISubscribeVehicleDataRequestTemplate<
             hmi_apis::FunctionID::VehicleInfo_SubscribeDriverBraking>(
             message, application_manager));
-=======
-            hmi_apis::FunctionID::VehicleInfo_SubscribeDriverBraking>(message));
-      else
-        command.reset(new commands::VISubscribeVehicleDataRequestTemplate<
-            hmi_apis::FunctionID::VehicleInfo_SubscribeDriverBraking>(message));
->>>>>>> 64ac11d0
       break;
     }
     case hmi_apis::FunctionID::VehicleInfo_SubscribeWiperStatus: {
       if (is_response)
         command.reset(new commands::VISubscribeVehicleDataResponseTemplate<
-<<<<<<< HEAD
             hmi_apis::FunctionID::VehicleInfo_SubscribeWiperStatus>(
             message, application_manager));
       else
         command.reset(new commands::VISubscribeVehicleDataRequestTemplate<
             hmi_apis::FunctionID::VehicleInfo_SubscribeWiperStatus>(
             message, application_manager));
-=======
-            hmi_apis::FunctionID::VehicleInfo_SubscribeWiperStatus>(message));
-      else
-        command.reset(new commands::VISubscribeVehicleDataRequestTemplate<
-            hmi_apis::FunctionID::VehicleInfo_SubscribeWiperStatus>(message));
->>>>>>> 64ac11d0
       break;
     }
     case hmi_apis::FunctionID::VehicleInfo_SubscribeHeadLampStatus: {
       if (is_response)
         command.reset(new commands::VISubscribeVehicleDataResponseTemplate<
-            hmi_apis::FunctionID::VehicleInfo_SubscribeHeadLampStatus>(
-<<<<<<< HEAD
-            message, application_manager));
-      else
-        command.reset(new commands::VISubscribeVehicleDataRequestTemplate<
-            hmi_apis::FunctionID::VehicleInfo_SubscribeHeadLampStatus>(
-            message, application_manager));
-=======
-            message));
-      else
-        command.reset(new commands::VISubscribeVehicleDataRequestTemplate<
-            hmi_apis::FunctionID::VehicleInfo_SubscribeHeadLampStatus>(
-            message));
->>>>>>> 64ac11d0
+          hmi_apis::FunctionID::VehicleInfo_SubscribeHeadLampStatus > (
+            message, application_manager));
+      else
+        command.reset(new commands::VISubscribeVehicleDataRequestTemplate<
+          hmi_apis::FunctionID::VehicleInfo_SubscribeHeadLampStatus > (
+            message, application_manager));
       break;
     }
     case hmi_apis::FunctionID::VehicleInfo_SubscribeEngineTorque: {
       if (is_response)
         command.reset(new commands::VISubscribeVehicleDataResponseTemplate<
-<<<<<<< HEAD
             hmi_apis::FunctionID::VehicleInfo_SubscribeEngineTorque>(
             message, application_manager));
       else
         command.reset(new commands::VISubscribeVehicleDataRequestTemplate<
             hmi_apis::FunctionID::VehicleInfo_SubscribeEngineTorque>(
             message, application_manager));
-=======
-            hmi_apis::FunctionID::VehicleInfo_SubscribeEngineTorque>(message));
-      else
-        command.reset(new commands::VISubscribeVehicleDataRequestTemplate<
-            hmi_apis::FunctionID::VehicleInfo_SubscribeEngineTorque>(message));
->>>>>>> 64ac11d0
       break;
     }
     case hmi_apis::FunctionID::VehicleInfo_SubscribeAccPedalPosition: {
       if (is_response)
         command.reset(new commands::VISubscribeVehicleDataResponseTemplate<
-            hmi_apis::FunctionID::VehicleInfo_SubscribeAccPedalPosition>(
-<<<<<<< HEAD
-            message, application_manager));
-      else
-        command.reset(new commands::VISubscribeVehicleDataRequestTemplate<
-            hmi_apis::FunctionID::VehicleInfo_SubscribeAccPedalPosition>(
-            message, application_manager));
-=======
-            message));
-      else
-        command.reset(new commands::VISubscribeVehicleDataRequestTemplate<
-            hmi_apis::FunctionID::VehicleInfo_SubscribeAccPedalPosition>(
-            message));
->>>>>>> 64ac11d0
+          hmi_apis::FunctionID::VehicleInfo_SubscribeAccPedalPosition > (
+            message, application_manager));
+      else
+        command.reset(new commands::VISubscribeVehicleDataRequestTemplate<
+          hmi_apis::FunctionID::VehicleInfo_SubscribeAccPedalPosition > (
+            message, application_manager));
       break;
     }
     case hmi_apis::FunctionID::VehicleInfo_SubscribeSteeringWheelAngle: {
       if (is_response)
         command.reset(new commands::VISubscribeVehicleDataResponseTemplate<
-            hmi_apis::FunctionID::VehicleInfo_SubscribeSteeringWheelAngle>(
-<<<<<<< HEAD
-            message, application_manager));
-      else
-        command.reset(new commands::VISubscribeVehicleDataRequestTemplate<
-            hmi_apis::FunctionID::VehicleInfo_SubscribeSteeringWheelAngle>(
-            message, application_manager));
-=======
-            message));
-      else
-        command.reset(new commands::VISubscribeVehicleDataRequestTemplate<
-            hmi_apis::FunctionID::VehicleInfo_SubscribeSteeringWheelAngle>(
-            message));
->>>>>>> 64ac11d0
+          hmi_apis::FunctionID::VehicleInfo_SubscribeSteeringWheelAngle > (
+            message, application_manager));
+      else
+        command.reset(new commands::VISubscribeVehicleDataRequestTemplate<
+          hmi_apis::FunctionID::VehicleInfo_SubscribeSteeringWheelAngle > (
+            message, application_manager));
       break;
     }
     case hmi_apis::FunctionID::VehicleInfo_SubscribeECallInfo: {
       if (is_response)
         command.reset(new commands::VISubscribeVehicleDataResponseTemplate<
-<<<<<<< HEAD
             hmi_apis::FunctionID::VehicleInfo_SubscribeECallInfo>(
             message, application_manager));
       else
         command.reset(new commands::VISubscribeVehicleDataRequestTemplate<
             hmi_apis::FunctionID::VehicleInfo_SubscribeECallInfo>(
             message, application_manager));
-=======
-            hmi_apis::FunctionID::VehicleInfo_SubscribeECallInfo>(message));
-      else
-        command.reset(new commands::VISubscribeVehicleDataRequestTemplate<
-            hmi_apis::FunctionID::VehicleInfo_SubscribeECallInfo>(message));
->>>>>>> 64ac11d0
       break;
     }
     case hmi_apis::FunctionID::VehicleInfo_SubscribeAirbagStatus: {
       if (is_response)
         command.reset(new commands::VISubscribeVehicleDataResponseTemplate<
-<<<<<<< HEAD
             hmi_apis::FunctionID::VehicleInfo_SubscribeAirbagStatus>(
             message, application_manager));
       else
         command.reset(new commands::VISubscribeVehicleDataRequestTemplate<
             hmi_apis::FunctionID::VehicleInfo_SubscribeAirbagStatus>(
             message, application_manager));
-=======
-            hmi_apis::FunctionID::VehicleInfo_SubscribeAirbagStatus>(message));
-      else
-        command.reset(new commands::VISubscribeVehicleDataRequestTemplate<
-            hmi_apis::FunctionID::VehicleInfo_SubscribeAirbagStatus>(message));
->>>>>>> 64ac11d0
       break;
     }
     case hmi_apis::FunctionID::VehicleInfo_SubscribeEmergencyEvent: {
       if (is_response)
         command.reset(new commands::VISubscribeVehicleDataResponseTemplate<
-            hmi_apis::FunctionID::VehicleInfo_SubscribeEmergencyEvent>(
-<<<<<<< HEAD
-            message, application_manager));
-      else
-        command.reset(new commands::VISubscribeVehicleDataRequestTemplate<
-            hmi_apis::FunctionID::VehicleInfo_SubscribeEmergencyEvent>(
-            message, application_manager));
-=======
-            message));
-      else
-        command.reset(new commands::VISubscribeVehicleDataRequestTemplate<
-            hmi_apis::FunctionID::VehicleInfo_SubscribeEmergencyEvent>(
-            message));
->>>>>>> 64ac11d0
+          hmi_apis::FunctionID::VehicleInfo_SubscribeEmergencyEvent > (
+            message, application_manager));
+      else
+        command.reset(new commands::VISubscribeVehicleDataRequestTemplate<
+          hmi_apis::FunctionID::VehicleInfo_SubscribeEmergencyEvent > (
+            message, application_manager));
       break;
     }
     case hmi_apis::FunctionID::VehicleInfo_SubscribeClusterModeStatus: {
       if (is_response)
         command.reset(new commands::VISubscribeVehicleDataResponseTemplate<
-            hmi_apis::FunctionID::VehicleInfo_SubscribeClusterModeStatus>(
-<<<<<<< HEAD
-            message, application_manager));
-      else
-        command.reset(new commands::VISubscribeVehicleDataRequestTemplate<
-            hmi_apis::FunctionID::VehicleInfo_SubscribeClusterModeStatus>(
-            message, application_manager));
-=======
-            message));
-      else
-        command.reset(new commands::VISubscribeVehicleDataRequestTemplate<
-            hmi_apis::FunctionID::VehicleInfo_SubscribeClusterModeStatus>(
-            message));
->>>>>>> 64ac11d0
+          hmi_apis::FunctionID::VehicleInfo_SubscribeClusterModeStatus > (
+            message, application_manager));
+      else
+        command.reset(new commands::VISubscribeVehicleDataRequestTemplate<
+          hmi_apis::FunctionID::VehicleInfo_SubscribeClusterModeStatus > (
+            message, application_manager));
       break;
     }
     case hmi_apis::FunctionID::VehicleInfo_SubscribeMyKey: {
       if (is_response)
         command.reset(new commands::VISubscribeVehicleDataResponseTemplate<
-<<<<<<< HEAD
             hmi_apis::FunctionID::VehicleInfo_SubscribeMyKey>(
             message, application_manager));
       else
         command.reset(new commands::VISubscribeVehicleDataRequestTemplate<
             hmi_apis::FunctionID::VehicleInfo_SubscribeMyKey>(
             message, application_manager));
-=======
-            hmi_apis::FunctionID::VehicleInfo_SubscribeMyKey>(message));
-      else
-        command.reset(new commands::VISubscribeVehicleDataRequestTemplate<
-            hmi_apis::FunctionID::VehicleInfo_SubscribeMyKey>(message));
->>>>>>> 64ac11d0
       break;
     }
 #else
@@ -2006,472 +1638,283 @@
       }
       break;
     }
-#endif  // #ifdef HMI_DBUS_API
+#endif // #ifdef HMI_DBUS_API
 #ifdef HMI_DBUS_API
     case hmi_apis::FunctionID::VehicleInfo_UnsubscribeGps: {
       if (is_response)
         command.reset(new commands::VIUnsubscribeVehicleDataResponseTemplate<
-<<<<<<< HEAD
             hmi_apis::FunctionID::VehicleInfo_UnsubscribeGps>(
             message, application_manager));
       else
         command.reset(new commands::VIUnsubscribeVehicleDataRequestTemplate<
             hmi_apis::FunctionID::VehicleInfo_UnsubscribeGps>(
             message, application_manager));
-=======
-            hmi_apis::FunctionID::VehicleInfo_UnsubscribeGps>(message));
-      else
-        command.reset(new commands::VIUnsubscribeVehicleDataRequestTemplate<
-            hmi_apis::FunctionID::VehicleInfo_UnsubscribeGps>(message));
->>>>>>> 64ac11d0
       break;
     }
     case hmi_apis::FunctionID::VehicleInfo_UnsubscribeSpeed: {
       if (is_response)
         command.reset(new commands::VIUnsubscribeVehicleDataResponseTemplate<
-<<<<<<< HEAD
             hmi_apis::FunctionID::VehicleInfo_UnsubscribeSpeed>(
             message, application_manager));
       else
         command.reset(new commands::VIUnsubscribeVehicleDataRequestTemplate<
             hmi_apis::FunctionID::VehicleInfo_UnsubscribeSpeed>(
             message, application_manager));
-=======
-            hmi_apis::FunctionID::VehicleInfo_UnsubscribeSpeed>(message));
-      else
-        command.reset(new commands::VIUnsubscribeVehicleDataRequestTemplate<
-            hmi_apis::FunctionID::VehicleInfo_UnsubscribeSpeed>(message));
->>>>>>> 64ac11d0
       break;
     }
     case hmi_apis::FunctionID::VehicleInfo_UnsubscribeRpm: {
       if (is_response)
         command.reset(new commands::VIUnsubscribeVehicleDataResponseTemplate<
-<<<<<<< HEAD
             hmi_apis::FunctionID::VehicleInfo_UnsubscribeRpm>(
             message, application_manager));
       else
         command.reset(new commands::VIUnsubscribeVehicleDataRequestTemplate<
             hmi_apis::FunctionID::VehicleInfo_UnsubscribeRpm>(
             message, application_manager));
-=======
-            hmi_apis::FunctionID::VehicleInfo_UnsubscribeRpm>(message));
-      else
-        command.reset(new commands::VIUnsubscribeVehicleDataRequestTemplate<
-            hmi_apis::FunctionID::VehicleInfo_UnsubscribeRpm>(message));
->>>>>>> 64ac11d0
       break;
     }
     case hmi_apis::FunctionID::VehicleInfo_UnsubscribeFuelLevel: {
       if (is_response)
         command.reset(new commands::VIUnsubscribeVehicleDataResponseTemplate<
-<<<<<<< HEAD
             hmi_apis::FunctionID::VehicleInfo_UnsubscribeFuelLevel>(
             message, application_manager));
       else
         command.reset(new commands::VIUnsubscribeVehicleDataRequestTemplate<
             hmi_apis::FunctionID::VehicleInfo_UnsubscribeFuelLevel>(
             message, application_manager));
-=======
-            hmi_apis::FunctionID::VehicleInfo_UnsubscribeFuelLevel>(message));
-      else
-        command.reset(new commands::VIUnsubscribeVehicleDataRequestTemplate<
-            hmi_apis::FunctionID::VehicleInfo_UnsubscribeFuelLevel>(message));
->>>>>>> 64ac11d0
       break;
     }
     case hmi_apis::FunctionID::VehicleInfo_UnsubscribeFuelLevel_State: {
       if (is_response)
         command.reset(new commands::VIUnsubscribeVehicleDataResponseTemplate<
-            hmi_apis::FunctionID::VehicleInfo_UnsubscribeFuelLevel_State>(
-<<<<<<< HEAD
-            message, application_manager));
-      else
-        command.reset(new commands::VIUnsubscribeVehicleDataRequestTemplate<
-            hmi_apis::FunctionID::VehicleInfo_UnsubscribeFuelLevel_State>(
-            message, application_manager));
-=======
-            message));
-      else
-        command.reset(new commands::VIUnsubscribeVehicleDataRequestTemplate<
-            hmi_apis::FunctionID::VehicleInfo_UnsubscribeFuelLevel_State>(
-            message));
->>>>>>> 64ac11d0
+          hmi_apis::FunctionID::VehicleInfo_UnsubscribeFuelLevel_State > (
+            message, application_manager));
+      else
+        command.reset(new commands::VIUnsubscribeVehicleDataRequestTemplate<
+          hmi_apis::FunctionID::VehicleInfo_UnsubscribeFuelLevel_State > (
+            message, application_manager));
       break;
     }
     case hmi_apis::FunctionID::VehicleInfo_UnsubscribeInstantFuelConsumption: {
       if (is_response)
         command.reset(new commands::VIUnsubscribeVehicleDataResponseTemplate<
-            hmi_apis::FunctionID::
-<<<<<<< HEAD
-                VehicleInfo_UnsubscribeInstantFuelConsumption>(
-            message, application_manager));
-      else
-        command.reset(new commands::VIUnsubscribeVehicleDataRequestTemplate<
             hmi_apis::FunctionID::
                 VehicleInfo_UnsubscribeInstantFuelConsumption>(
             message, application_manager));
-=======
-                VehicleInfo_UnsubscribeInstantFuelConsumption>(message));
       else
         command.reset(new commands::VIUnsubscribeVehicleDataRequestTemplate<
             hmi_apis::FunctionID::
-                VehicleInfo_UnsubscribeInstantFuelConsumption>(message));
->>>>>>> 64ac11d0
+                VehicleInfo_UnsubscribeInstantFuelConsumption>(
+            message, application_manager));
       break;
     }
     case hmi_apis::FunctionID::VehicleInfo_UnsubscribeExternalTemperature: {
       if (is_response)
         command.reset(new commands::VIUnsubscribeVehicleDataResponseTemplate<
-            hmi_apis::FunctionID::VehicleInfo_UnsubscribeExternalTemperature>(
-<<<<<<< HEAD
-            message, application_manager));
-      else
-        command.reset(new commands::VIUnsubscribeVehicleDataRequestTemplate<
-            hmi_apis::FunctionID::VehicleInfo_UnsubscribeExternalTemperature>(
-            message, application_manager));
-=======
-            message));
-      else
-        command.reset(new commands::VIUnsubscribeVehicleDataRequestTemplate<
-            hmi_apis::FunctionID::VehicleInfo_UnsubscribeExternalTemperature>(
-            message));
->>>>>>> 64ac11d0
+          hmi_apis::FunctionID::VehicleInfo_UnsubscribeExternalTemperature > (
+            message, application_manager));
+      else
+        command.reset(new commands::VIUnsubscribeVehicleDataRequestTemplate<
+          hmi_apis::FunctionID::VehicleInfo_UnsubscribeExternalTemperature > (
+            message, application_manager));
       break;
     }
     case hmi_apis::FunctionID::VehicleInfo_UnsubscribePrndl: {
       if (is_response)
         command.reset(new commands::VIUnsubscribeVehicleDataResponseTemplate<
-<<<<<<< HEAD
             hmi_apis::FunctionID::VehicleInfo_UnsubscribePrndl>(
             message, application_manager));
       else
         command.reset(new commands::VIUnsubscribeVehicleDataRequestTemplate<
             hmi_apis::FunctionID::VehicleInfo_UnsubscribePrndl>(
             message, application_manager));
-=======
-            hmi_apis::FunctionID::VehicleInfo_UnsubscribePrndl>(message));
-      else
-        command.reset(new commands::VIUnsubscribeVehicleDataRequestTemplate<
-            hmi_apis::FunctionID::VehicleInfo_UnsubscribePrndl>(message));
->>>>>>> 64ac11d0
       break;
     }
     case hmi_apis::FunctionID::VehicleInfo_UnsubscribeVin: {
       if (is_response)
         command.reset(new commands::VIUnsubscribeVehicleDataResponseTemplate<
-<<<<<<< HEAD
             hmi_apis::FunctionID::VehicleInfo_UnsubscribeVin>(
             message, application_manager));
       else
         command.reset(new commands::VIUnsubscribeVehicleDataRequestTemplate<
             hmi_apis::FunctionID::VehicleInfo_UnsubscribeVin>(
             message, application_manager));
-=======
-            hmi_apis::FunctionID::VehicleInfo_UnsubscribeVin>(message));
-      else
-        command.reset(new commands::VIUnsubscribeVehicleDataRequestTemplate<
-            hmi_apis::FunctionID::VehicleInfo_UnsubscribeVin>(message));
->>>>>>> 64ac11d0
       break;
     }
     case hmi_apis::FunctionID::VehicleInfo_UnsubscribeTirePressure: {
       if (is_response)
         command.reset(new commands::VIUnsubscribeVehicleDataResponseTemplate<
-            hmi_apis::FunctionID::VehicleInfo_UnsubscribeTirePressure>(
-<<<<<<< HEAD
-            message, application_manager));
-      else
-        command.reset(new commands::VIUnsubscribeVehicleDataRequestTemplate<
-            hmi_apis::FunctionID::VehicleInfo_UnsubscribeTirePressure>(
-            message, application_manager));
-=======
-            message));
-      else
-        command.reset(new commands::VIUnsubscribeVehicleDataRequestTemplate<
-            hmi_apis::FunctionID::VehicleInfo_UnsubscribeTirePressure>(
-            message));
->>>>>>> 64ac11d0
+          hmi_apis::FunctionID::VehicleInfo_UnsubscribeTirePressure > (
+            message, application_manager));
+      else
+        command.reset(new commands::VIUnsubscribeVehicleDataRequestTemplate<
+          hmi_apis::FunctionID::VehicleInfo_UnsubscribeTirePressure > (
+            message, application_manager));
       break;
     }
     case hmi_apis::FunctionID::VehicleInfo_UnsubscribeOdometer: {
       if (is_response)
         command.reset(new commands::VIUnsubscribeVehicleDataResponseTemplate<
-<<<<<<< HEAD
             hmi_apis::FunctionID::VehicleInfo_UnsubscribeOdometer>(
             message, application_manager));
       else
         command.reset(new commands::VIUnsubscribeVehicleDataRequestTemplate<
             hmi_apis::FunctionID::VehicleInfo_UnsubscribeOdometer>(
             message, application_manager));
-=======
-            hmi_apis::FunctionID::VehicleInfo_UnsubscribeOdometer>(message));
-      else
-        command.reset(new commands::VIUnsubscribeVehicleDataRequestTemplate<
-            hmi_apis::FunctionID::VehicleInfo_UnsubscribeOdometer>(message));
->>>>>>> 64ac11d0
       break;
     }
     case hmi_apis::FunctionID::VehicleInfo_UnsubscribeBeltStatus: {
       if (is_response)
         command.reset(new commands::VIUnsubscribeVehicleDataResponseTemplate<
-<<<<<<< HEAD
             hmi_apis::FunctionID::VehicleInfo_UnsubscribeBeltStatus>(
             message, application_manager));
       else
         command.reset(new commands::VIUnsubscribeVehicleDataRequestTemplate<
             hmi_apis::FunctionID::VehicleInfo_UnsubscribeBeltStatus>(
             message, application_manager));
-=======
-            hmi_apis::FunctionID::VehicleInfo_UnsubscribeBeltStatus>(message));
-      else
-        command.reset(new commands::VIUnsubscribeVehicleDataRequestTemplate<
-            hmi_apis::FunctionID::VehicleInfo_UnsubscribeBeltStatus>(message));
->>>>>>> 64ac11d0
       break;
     }
     case hmi_apis::FunctionID::VehicleInfo_UnsubscribeBodyInformation: {
       if (is_response)
         command.reset(new commands::VIUnsubscribeVehicleDataResponseTemplate<
-            hmi_apis::FunctionID::VehicleInfo_UnsubscribeBodyInformation>(
-<<<<<<< HEAD
-            message, application_manager));
-      else
-        command.reset(new commands::VIUnsubscribeVehicleDataRequestTemplate<
-            hmi_apis::FunctionID::VehicleInfo_UnsubscribeBodyInformation>(
-            message, application_manager));
-=======
-            message));
-      else
-        command.reset(new commands::VIUnsubscribeVehicleDataRequestTemplate<
-            hmi_apis::FunctionID::VehicleInfo_UnsubscribeBodyInformation>(
-            message));
->>>>>>> 64ac11d0
+          hmi_apis::FunctionID::VehicleInfo_UnsubscribeBodyInformation > (
+            message, application_manager));
+      else
+        command.reset(new commands::VIUnsubscribeVehicleDataRequestTemplate<
+          hmi_apis::FunctionID::VehicleInfo_UnsubscribeBodyInformation > (
+            message, application_manager));
       break;
     }
     case hmi_apis::FunctionID::VehicleInfo_UnsubscribeDeviceStatus: {
       if (is_response)
         command.reset(new commands::VIUnsubscribeVehicleDataResponseTemplate<
-            hmi_apis::FunctionID::VehicleInfo_UnsubscribeDeviceStatus>(
-<<<<<<< HEAD
-            message, application_manager));
-      else
-        command.reset(new commands::VIUnsubscribeVehicleDataRequestTemplate<
-            hmi_apis::FunctionID::VehicleInfo_UnsubscribeDeviceStatus>(
-            message, application_manager));
-=======
-            message));
-      else
-        command.reset(new commands::VIUnsubscribeVehicleDataRequestTemplate<
-            hmi_apis::FunctionID::VehicleInfo_UnsubscribeDeviceStatus>(
-            message));
->>>>>>> 64ac11d0
+          hmi_apis::FunctionID::VehicleInfo_UnsubscribeDeviceStatus > (
+            message, application_manager));
+      else
+        command.reset(new commands::VIUnsubscribeVehicleDataRequestTemplate<
+          hmi_apis::FunctionID::VehicleInfo_UnsubscribeDeviceStatus > (
+            message, application_manager));
       break;
     }
     case hmi_apis::FunctionID::VehicleInfo_UnsubscribeDriverBraking: {
       if (is_response)
         command.reset(new commands::VIUnsubscribeVehicleDataResponseTemplate<
-            hmi_apis::FunctionID::VehicleInfo_UnsubscribeDriverBraking>(
-<<<<<<< HEAD
-            message, application_manager));
-      else
-        command.reset(new commands::VIUnsubscribeVehicleDataRequestTemplate<
-            hmi_apis::FunctionID::VehicleInfo_UnsubscribeDriverBraking>(
-            message, application_manager));
-=======
-            message));
-      else
-        command.reset(new commands::VIUnsubscribeVehicleDataRequestTemplate<
-            hmi_apis::FunctionID::VehicleInfo_UnsubscribeDriverBraking>(
-            message));
->>>>>>> 64ac11d0
+          hmi_apis::FunctionID::VehicleInfo_UnsubscribeDriverBraking > (
+            message, application_manager));
+      else
+        command.reset(new commands::VIUnsubscribeVehicleDataRequestTemplate<
+          hmi_apis::FunctionID::VehicleInfo_UnsubscribeDriverBraking > (
+            message, application_manager));
       break;
     }
     case hmi_apis::FunctionID::VehicleInfo_UnsubscribeWiperStatus: {
       if (is_response)
         command.reset(new commands::VIUnsubscribeVehicleDataResponseTemplate<
-<<<<<<< HEAD
             hmi_apis::FunctionID::VehicleInfo_UnsubscribeWiperStatus>(
             message, application_manager));
       else
         command.reset(new commands::VIUnsubscribeVehicleDataRequestTemplate<
             hmi_apis::FunctionID::VehicleInfo_UnsubscribeWiperStatus>(
             message, application_manager));
-=======
-            hmi_apis::FunctionID::VehicleInfo_UnsubscribeWiperStatus>(message));
-      else
-        command.reset(new commands::VIUnsubscribeVehicleDataRequestTemplate<
-            hmi_apis::FunctionID::VehicleInfo_UnsubscribeWiperStatus>(message));
->>>>>>> 64ac11d0
       break;
     }
     case hmi_apis::FunctionID::VehicleInfo_UnsubscribeHeadLampStatus: {
       if (is_response)
         command.reset(new commands::VIUnsubscribeVehicleDataResponseTemplate<
-            hmi_apis::FunctionID::VehicleInfo_UnsubscribeHeadLampStatus>(
-<<<<<<< HEAD
-            message, application_manager));
-      else
-        command.reset(new commands::VIUnsubscribeVehicleDataRequestTemplate<
-            hmi_apis::FunctionID::VehicleInfo_UnsubscribeHeadLampStatus>(
-            message, application_manager));
-=======
-            message));
-      else
-        command.reset(new commands::VIUnsubscribeVehicleDataRequestTemplate<
-            hmi_apis::FunctionID::VehicleInfo_UnsubscribeHeadLampStatus>(
-            message));
->>>>>>> 64ac11d0
+          hmi_apis::FunctionID::VehicleInfo_UnsubscribeHeadLampStatus > (
+            message, application_manager));
+      else
+        command.reset(new commands::VIUnsubscribeVehicleDataRequestTemplate<
+          hmi_apis::FunctionID::VehicleInfo_UnsubscribeHeadLampStatus > (
+            message, application_manager));
       break;
     }
     case hmi_apis::FunctionID::VehicleInfo_UnsubscribeEngineTorque: {
       if (is_response)
         command.reset(new commands::VIUnsubscribeVehicleDataResponseTemplate<
-            hmi_apis::FunctionID::VehicleInfo_UnsubscribeEngineTorque>(
-<<<<<<< HEAD
-            message, application_manager));
-      else
-        command.reset(new commands::VIUnsubscribeVehicleDataRequestTemplate<
-            hmi_apis::FunctionID::VehicleInfo_UnsubscribeEngineTorque>(
-            message, application_manager));
-=======
-            message));
-      else
-        command.reset(new commands::VIUnsubscribeVehicleDataRequestTemplate<
-            hmi_apis::FunctionID::VehicleInfo_UnsubscribeEngineTorque>(
-            message));
->>>>>>> 64ac11d0
+          hmi_apis::FunctionID::VehicleInfo_UnsubscribeEngineTorque > (
+            message, application_manager));
+      else
+        command.reset(new commands::VIUnsubscribeVehicleDataRequestTemplate<
+          hmi_apis::FunctionID::VehicleInfo_UnsubscribeEngineTorque > (
+            message, application_manager));
       break;
     }
     case hmi_apis::FunctionID::VehicleInfo_UnsubscribeAccPedalPosition: {
       if (is_response)
         command.reset(new commands::VIUnsubscribeVehicleDataResponseTemplate<
-            hmi_apis::FunctionID::VehicleInfo_UnsubscribeAccPedalPosition>(
-<<<<<<< HEAD
-            message, application_manager));
-      else
-        command.reset(new commands::VIUnsubscribeVehicleDataRequestTemplate<
-            hmi_apis::FunctionID::VehicleInfo_UnsubscribeAccPedalPosition>(
-            message, application_manager));
-=======
-            message));
-      else
-        command.reset(new commands::VIUnsubscribeVehicleDataRequestTemplate<
-            hmi_apis::FunctionID::VehicleInfo_UnsubscribeAccPedalPosition>(
-            message));
->>>>>>> 64ac11d0
+          hmi_apis::FunctionID::VehicleInfo_UnsubscribeAccPedalPosition > (
+            message, application_manager));
+      else
+        command.reset(new commands::VIUnsubscribeVehicleDataRequestTemplate<
+          hmi_apis::FunctionID::VehicleInfo_UnsubscribeAccPedalPosition > (
+            message, application_manager));
       break;
     }
     case hmi_apis::FunctionID::VehicleInfo_UnsubscribeSteeringWheelAngle: {
       if (is_response)
         command.reset(new commands::VIUnsubscribeVehicleDataResponseTemplate<
-            hmi_apis::FunctionID::VehicleInfo_UnsubscribeSteeringWheelAngle>(
-<<<<<<< HEAD
-            message, application_manager));
-      else
-        command.reset(new commands::VIUnsubscribeVehicleDataRequestTemplate<
-            hmi_apis::FunctionID::VehicleInfo_UnsubscribeSteeringWheelAngle>(
-            message, application_manager));
-=======
-            message));
-      else
-        command.reset(new commands::VIUnsubscribeVehicleDataRequestTemplate<
-            hmi_apis::FunctionID::VehicleInfo_UnsubscribeSteeringWheelAngle>(
-            message));
->>>>>>> 64ac11d0
+          hmi_apis::FunctionID::VehicleInfo_UnsubscribeSteeringWheelAngle > (
+            message, application_manager));
+      else
+        command.reset(new commands::VIUnsubscribeVehicleDataRequestTemplate<
+          hmi_apis::FunctionID::VehicleInfo_UnsubscribeSteeringWheelAngle > (
+            message, application_manager));
       break;
     }
     case hmi_apis::FunctionID::VehicleInfo_UnsubscribeECallInfo: {
       if (is_response)
         command.reset(new commands::VIUnsubscribeVehicleDataResponseTemplate<
-<<<<<<< HEAD
             hmi_apis::FunctionID::VehicleInfo_UnsubscribeECallInfo>(
             message, application_manager));
       else
         command.reset(new commands::VIUnsubscribeVehicleDataRequestTemplate<
             hmi_apis::FunctionID::VehicleInfo_UnsubscribeECallInfo>(
             message, application_manager));
-=======
-            hmi_apis::FunctionID::VehicleInfo_UnsubscribeECallInfo>(message));
-      else
-        command.reset(new commands::VIUnsubscribeVehicleDataRequestTemplate<
-            hmi_apis::FunctionID::VehicleInfo_UnsubscribeECallInfo>(message));
->>>>>>> 64ac11d0
       break;
     }
     case hmi_apis::FunctionID::VehicleInfo_UnsubscribeAirbagStatus: {
       if (is_response)
         command.reset(new commands::VIUnsubscribeVehicleDataResponseTemplate<
-            hmi_apis::FunctionID::VehicleInfo_UnsubscribeAirbagStatus>(
-<<<<<<< HEAD
-            message, application_manager));
-      else
-        command.reset(new commands::VIUnsubscribeVehicleDataRequestTemplate<
-            hmi_apis::FunctionID::VehicleInfo_UnsubscribeAirbagStatus>(
-            message, application_manager));
-=======
-            message));
-      else
-        command.reset(new commands::VIUnsubscribeVehicleDataRequestTemplate<
-            hmi_apis::FunctionID::VehicleInfo_UnsubscribeAirbagStatus>(
-            message));
->>>>>>> 64ac11d0
+          hmi_apis::FunctionID::VehicleInfo_UnsubscribeAirbagStatus > (
+            message, application_manager));
+      else
+        command.reset(new commands::VIUnsubscribeVehicleDataRequestTemplate<
+          hmi_apis::FunctionID::VehicleInfo_UnsubscribeAirbagStatus > (
+            message, application_manager));
       break;
     }
     case hmi_apis::FunctionID::VehicleInfo_UnsubscribeEmergencyEvent: {
       if (is_response)
         command.reset(new commands::VIUnsubscribeVehicleDataResponseTemplate<
-            hmi_apis::FunctionID::VehicleInfo_UnsubscribeEmergencyEvent>(
-<<<<<<< HEAD
-            message, application_manager));
-      else
-        command.reset(new commands::VIUnsubscribeVehicleDataRequestTemplate<
-            hmi_apis::FunctionID::VehicleInfo_UnsubscribeEmergencyEvent>(
-            message, application_manager));
-=======
-            message));
-      else
-        command.reset(new commands::VIUnsubscribeVehicleDataRequestTemplate<
-            hmi_apis::FunctionID::VehicleInfo_UnsubscribeEmergencyEvent>(
-            message));
->>>>>>> 64ac11d0
+          hmi_apis::FunctionID::VehicleInfo_UnsubscribeEmergencyEvent > (
+            message, application_manager));
+      else
+        command.reset(new commands::VIUnsubscribeVehicleDataRequestTemplate<
+          hmi_apis::FunctionID::VehicleInfo_UnsubscribeEmergencyEvent > (
+            message, application_manager));
       break;
     }
     case hmi_apis::FunctionID::VehicleInfo_UnsubscribeClusterModeStatus: {
       if (is_response)
         command.reset(new commands::VIUnsubscribeVehicleDataResponseTemplate<
-            hmi_apis::FunctionID::VehicleInfo_UnsubscribeClusterModeStatus>(
-<<<<<<< HEAD
-            message, application_manager));
-      else
-        command.reset(new commands::VIUnsubscribeVehicleDataRequestTemplate<
-            hmi_apis::FunctionID::VehicleInfo_UnsubscribeClusterModeStatus>(
-            message, application_manager));
-=======
-            message));
-      else
-        command.reset(new commands::VIUnsubscribeVehicleDataRequestTemplate<
-            hmi_apis::FunctionID::VehicleInfo_UnsubscribeClusterModeStatus>(
-            message));
->>>>>>> 64ac11d0
+          hmi_apis::FunctionID::VehicleInfo_UnsubscribeClusterModeStatus > (
+            message, application_manager));
+      else
+        command.reset(new commands::VIUnsubscribeVehicleDataRequestTemplate<
+          hmi_apis::FunctionID::VehicleInfo_UnsubscribeClusterModeStatus > (
+            message, application_manager));
       break;
     }
     case hmi_apis::FunctionID::VehicleInfo_UnsubscribeMyKey: {
       if (is_response)
         command.reset(new commands::VIUnsubscribeVehicleDataResponseTemplate<
-<<<<<<< HEAD
             hmi_apis::FunctionID::VehicleInfo_UnsubscribeMyKey>(
             message, application_manager));
       else
         command.reset(new commands::VIUnsubscribeVehicleDataRequestTemplate<
             hmi_apis::FunctionID::VehicleInfo_UnsubscribeMyKey>(
             message, application_manager));
-=======
-            hmi_apis::FunctionID::VehicleInfo_UnsubscribeMyKey>(message));
-      else
-        command.reset(new commands::VIUnsubscribeVehicleDataRequestTemplate<
-            hmi_apis::FunctionID::VehicleInfo_UnsubscribeMyKey>(message));
->>>>>>> 64ac11d0
       break;
     }
 #else
@@ -2485,7 +1928,7 @@
       }
       break;
     }
-#endif  // #ifdef HMI_DBUS_API
+#endif // #ifdef HMI_DBUS_API
 #ifdef HMI_DBUS_API
     case hmi_apis::FunctionID::VehicleInfo_OnGpsData: {
       command.reset(
@@ -2598,7 +2041,7 @@
           message, application_manager));
       break;
     }
-#endif  // #ifdef HMI_DBUS_API
+#endif // #ifdef HMI_DBUS_API
     case hmi_apis::FunctionID::Navigation_OnTBTClientState: {
       command.reset(new commands::OnNaviTBTClientStateNotification(
           message, application_manager));
@@ -2710,13 +2153,8 @@
       break;
     }
     case hmi_apis::FunctionID::BasicCommunication_OnSDLPersistenceComplete: {
-<<<<<<< HEAD
       command.reset(new commands::OnSDLPersistenceCompleteNotification(
           message, application_manager));
-=======
-      command.reset(
-          new commands::OnSDLPersistenceCompleteNotification(message));
->>>>>>> 64ac11d0
       break;
     }
     case hmi_apis::FunctionID::BasicCommunication_OnFileRemoved: {
@@ -2799,6 +2237,7 @@
       break;
     }
   }
+
   return command;
 }
 
