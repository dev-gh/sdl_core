--- conflicted
+++ resolved
@@ -60,11 +60,7 @@
       has_been_activated_(false),
       tts_speak_state_(false),
       device_(0) {
-<<<<<<< HEAD
-    srand(time(NULL));
-=======
   srand(time(NULL));
->>>>>>> 8ec855a6
 }
 
 ApplicationImpl::~ApplicationImpl() {
