--- conflicted
+++ resolved
@@ -470,11 +470,7 @@
   std::multiset<application_timestamp, TimeStampComparator>::iterator it=
       waiting_for_timer_.begin();
 
-<<<<<<< HEAD
-  for (;it != waiting_for_timer_.end(); ++it) {
-=======
   for (; it != waiting_for_timer_.end(); ++it) {
->>>>>>> 8ec855a6
     ApplicationSharedPtr app =
         ApplicationManagerImpl::instance()->application((*it).first);
     if (!app.get()) {
