/*
 * Copyright (c) 2016, Ford Motor Company
 * All rights reserved.
 *
 * Redistribution and use in source and binary forms, with or without
 * modification, are permitted provided that the following conditions are met:
 *
 * Redistributions of source code must retain the above copyright notice, this
 * list of conditions and the following disclaimer.
 *
 * Redistributions in binary form must reproduce the above copyright notice,
 * this list of conditions and the following
 * disclaimer in the documentation and/or other materials provided with the
 * distribution.
 *
 * Neither the name of the Ford Motor Company nor the names of its contributors
 * may be used to endorse or promote products derived from this software
 * without specific prior written permission.
 *
 * THIS SOFTWARE IS PROVIDED BY THE COPYRIGHT HOLDERS AND CONTRIBUTORS "AS IS"
 * AND ANY EXPRESS OR IMPLIED WARRANTIES, INCLUDING, BUT NOT LIMITED TO, THE
 * IMPLIED WARRANTIES OF MERCHANTABILITY AND FITNESS FOR A PARTICULAR PURPOSE
 * ARE DISCLAIMED. IN NO EVENT SHALL THE COPYRIGHT HOLDER OR CONTRIBUTORS BE
 * LIABLE FOR ANY DIRECT, INDIRECT, INCIDENTAL, SPECIAL, EXEMPLARY, OR
 * CONSEQUENTIAL DAMAGES (INCLUDING, BUT NOT LIMITED TO, PROCUREMENT OF
 * SUBSTITUTE GOODS OR SERVICES; LOSS OF USE, DATA, OR PROFITS; OR BUSINESS
 * INTERRUPTION) HOWEVER CAUSED AND ON ANY THEORY OF LIABILITY, WHETHER IN
 * CONTRACT, STRICT LIABILITY, OR TORT (INCLUDING NEGLIGENCE OR OTHERWISE)
 * ARISING IN ANY WAY OUT OF THE USE OF THIS SOFTWARE, EVEN IF ADVISED OF THE
 * POSSIBILITY OF SUCH DAMAGE.
 */

#include <string>
#include <algorithm>
#include "gtest/gtest.h"

#include "application_manager/usage_statistics.h"
#include "application_manager/mock_application.h"
#include "application_manager/mock_resumption_data.h"
#include "interfaces/MOBILE_API.h"
#include "resumption/last_state.h"

#include "application_manager/resumption_data_test.h"
#include "formatters/CFormatterJsonBase.h"

#include "utils/file_system.h"

#include "application_manager/resumption/resumption_data_json.h"
namespace test {
namespace components {
namespace resumption_test {

using ::testing::_;
using ::testing::Return;
using ::testing::NiceMock;

namespace am = application_manager;
using namespace Json;
using namespace file_system;

using namespace resumption;
using namespace mobile_apis;
namespace Formatters = NsSmartDeviceLink::NsJSONHandler::Formatters;

class ResumptionDataJsonTest : public ResumptionDataTest {
 protected:
  ResumptionDataJsonTest()
      : last_state_("app_storage_folder", "app_info_storage")
      , res_json(last_state_, mock_application_manager_) {}
  virtual void SetUp() {
    app_mock = new NiceMock<application_manager_test::MockApplication>();

    policy_app_id_ = "test_policy_app_id";
    app_id_ = 10;
    is_audio_ = true;
    grammar_id_ = 20;
    hash_ = "saved_hash";
    hmi_level_ = HMILevel::eType::HMI_FULL;
    hmi_app_id_ = 8;
    ign_off_count_ = 0;
  }

  void CheckSavedJson() {
    Value& dictionary = last_state_.dictionary;
    ASSERT_TRUE(dictionary[am::strings::resumption].isObject());
    ASSERT_TRUE(
        dictionary[am::strings::resumption][am::strings::resume_app_list]
            .isArray());
    Value& resume_app_list =
        dictionary[am::strings::resumption][am::strings::resume_app_list];
    sm::SmartObject res_app_list;
    for (uint32_t i = 0; i < resume_app_list.size(); i++) {
      Formatters::CFormatterJsonBase::jsonValueToObj(resume_app_list[i],
                                                     res_app_list);
      CheckSavedApp(res_app_list);
    }
  }

  void SetZeroIgnOff() {
    Value& dictionary = last_state_.dictionary;
    Value& res = dictionary[am::strings::resumption];
    res[am::strings::last_ign_off_time] = 0;
    last_state_.SaveToFileSystem();
  }

  resumption::LastState last_state_;
  ResumptionDataJson res_json;
<<<<<<< HEAD
=======

  application_manager_test::MockApplicationManagerSettings
      mock_application_manager_settings_;
  std::string policy_app_id_;
>>>>>>> 4858e2dc
};

TEST_F(ResumptionDataJsonTest, SaveApplication) {
  PrepareData();
  res_json.SaveApplication(app_mock);
  CheckSavedJson();
}

TEST_F(ResumptionDataJsonTest, SavedApplicationTwice) {
  PrepareData();
  res_json.SaveApplication(app_mock);
  CheckSavedJson();
  res_json.SaveApplication(app_mock);
  CheckSavedJson();
}

TEST_F(ResumptionDataJsonTest, SavedApplicationTwice_UpdateApp) {
  PrepareData();
  res_json.SaveApplication(app_mock);
  CheckSavedJson();
  (*vr_help_)[0][am::strings::position] = 2;

  res_json.SaveApplication(app_mock);
  CheckSavedJson();
}

TEST_F(ResumptionDataJsonTest, RemoveApplicationFromSaved) {
  PrepareData();
  res_json.SaveApplication(app_mock);
  EXPECT_TRUE(
      res_json.RemoveApplicationFromSaved(policy_app_id_, kMacAddress_));

  // Check that application was deleted
  smart_objects::SmartObject remove_app;
  EXPECT_FALSE(
      res_json.GetSavedApplication(policy_app_id_, kMacAddress_, remove_app));
  EXPECT_TRUE(remove_app.empty());
}

TEST_F(ResumptionDataJsonTest, RemoveApplicationFromSaved_AppNotSaved) {
  EXPECT_FALSE(res_json.RemoveApplicationFromSaved(policy_app_id_, "54321"));
}

TEST_F(ResumptionDataJsonTest, IsApplicationSaved_ApplicationSaved) {
  PrepareData();
  res_json.SaveApplication(app_mock);
  CheckSavedJson();
  ssize_t result = res_json.IsApplicationSaved(policy_app_id_, kMacAddress_);
  EXPECT_EQ(0, result);
}

TEST_F(ResumptionDataJsonTest, IsApplicationSaved_ApplicationRemoved) {
  PrepareData();
  res_json.SaveApplication(app_mock);
  CheckSavedJson();
  EXPECT_TRUE(
      res_json.RemoveApplicationFromSaved(policy_app_id_, kMacAddress_));
  ssize_t result = res_json.IsApplicationSaved(policy_app_id_, kMacAddress_);
  EXPECT_EQ(-1, result);
}

TEST_F(ResumptionDataJsonTest, GetSavedApplication) {
  PrepareData();
  res_json.SaveApplication(app_mock);
  smart_objects::SmartObject saved_app;
  EXPECT_TRUE(
      res_json.GetSavedApplication(policy_app_id_, kMacAddress_, saved_app));
  CheckSavedApp(saved_app);
}

TEST_F(ResumptionDataJsonTest, GetSavedApplication_AppNotSaved) {
  smart_objects::SmartObject saved_app;
  EXPECT_FALSE(
      res_json.GetSavedApplication(policy_app_id_, "54321", saved_app));
  EXPECT_TRUE(saved_app.empty());
}

TEST_F(ResumptionDataJsonTest, GetDataForLoadResumeData) {
  PrepareData();
  res_json.SaveApplication(app_mock);
  CheckSavedJson();
  smart_objects::SmartObject saved_app;
  res_json.GetDataForLoadResumeData(saved_app);

  EXPECT_EQ(policy_app_id_, saved_app[0][am::strings::app_id].asString());
  EXPECT_EQ(kMacAddress_, saved_app[0][am::strings::device_id].asString());
  EXPECT_EQ(hmi_level_,
            static_cast<HMILevel::eType>(
                saved_app[0][am::strings::hmi_level].asInt()));
  EXPECT_EQ(ign_off_count_, saved_app[0][am::strings::ign_off_count].asUInt());
}

TEST_F(ResumptionDataJsonTest, GetDataForLoadResumeData_AppRemove) {
  smart_objects::SmartObject saved_app;

  PrepareData();
  res_json.SaveApplication(app_mock);
  CheckSavedJson();
  EXPECT_TRUE(
      res_json.RemoveApplicationFromSaved(policy_app_id_, kMacAddress_));
  res_json.GetDataForLoadResumeData(saved_app);
  EXPECT_TRUE(saved_app.empty());
}

TEST_F(ResumptionDataJsonTest, UpdateHmiLevel) {
  PrepareData();
  res_json.SaveApplication(app_mock);
  CheckSavedJson();
  HMILevel::eType new_hmi_level = HMILevel::HMI_LIMITED;
  res_json.UpdateHmiLevel(policy_app_id_, kMacAddress_, new_hmi_level);
  hmi_level_ = new_hmi_level;

  CheckSavedJson();
}

TEST_F(ResumptionDataJsonTest, IsHMIApplicationIdExist_AppIsSaved) {
  PrepareData();
  res_json.SaveApplication(app_mock);
  CheckSavedJson();
  EXPECT_TRUE(res_json.IsHMIApplicationIdExist(hmi_app_id_));
}

TEST_F(ResumptionDataJsonTest, IsHMIApplicationIdExist_AppNotSaved) {
  PrepareData();
  res_json.SaveApplication(app_mock);

  CheckSavedJson();
  uint32_t new_hmi_app_id_ = hmi_app_id_ + 10;
  EXPECT_FALSE(res_json.IsHMIApplicationIdExist(new_hmi_app_id_));
}

TEST_F(ResumptionDataJsonTest, GetHMIApplicationID) {
  PrepareData();
  res_json.SaveApplication(app_mock);
  CheckSavedJson();
  EXPECT_EQ(hmi_app_id_,
            res_json.GetHMIApplicationID(policy_app_id_, kMacAddress_));
}

TEST_F(ResumptionDataJsonTest, GetHMIApplicationID_AppNotSaved) {
  PrepareData();
  res_json.SaveApplication(app_mock);
  EXPECT_EQ(0u, res_json.GetHMIApplicationID(policy_app_id_, "other_dev_id"));
}

TEST_F(ResumptionDataJsonTest, OnSuspend) {
  SetZeroIgnOff();
  PrepareData();

  res_json.SaveApplication(app_mock);
  CheckSavedJson();

  res_json.OnSuspend();
  ign_off_count_++;
  CheckSavedJson();
}

TEST_F(ResumptionDataJsonTest, OnSuspendFourTimes) {
  PrepareData();
  SetZeroIgnOff();
  res_json.SaveApplication(app_mock);
  CheckSavedJson();

  res_json.OnSuspend();
  ign_off_count_++;
  CheckSavedJson();

  res_json.OnSuspend();
  res_json.OnSuspend();
  res_json.OnSuspend();

  EXPECT_TRUE(-1 != res_json.IsApplicationSaved(policy_app_id_, kMacAddress_));
}

TEST_F(ResumptionDataJsonTest, OnSuspendOnAwake) {
  PrepareData();
  SetZeroIgnOff();
  res_json.SaveApplication(app_mock);
  CheckSavedJson();

  res_json.OnSuspend();
  ign_off_count_++;
  CheckSavedJson();

  res_json.OnAwake();
  ign_off_count_ = 0;
  CheckSavedJson();
}

TEST_F(ResumptionDataJsonTest, Awake_AppNotSuspended) {
  SetZeroIgnOff();
  PrepareData();
  res_json.SaveApplication(app_mock);
  CheckSavedJson();

  res_json.OnAwake();
  ign_off_count_ = 0;
  CheckSavedJson();
}

TEST_F(ResumptionDataJsonTest, TwiceAwake_AppNotSuspended) {
  SetZeroIgnOff();
  PrepareData();
  res_json.SaveApplication(app_mock);
  CheckSavedJson();

  res_json.OnSuspend();
  res_json.OnAwake();
  ign_off_count_ = 0;
  CheckSavedJson();

  res_json.OnAwake();
  CheckSavedJson();
}

TEST_F(ResumptionDataJsonTest, GetHashId) {
  PrepareData();
  res_json.SaveApplication(app_mock);
  CheckSavedJson();

  std::string test_hash;
  EXPECT_TRUE(res_json.GetHashId(policy_app_id_, kMacAddress_, test_hash));
  EXPECT_EQ(hash_, test_hash);
}

TEST_F(ResumptionDataJsonTest, GetIgnOffTime_AfterSuspendAndAwake) {
  uint32_t last_ign_off_time;
  PrepareData();
  SetZeroIgnOff();
  res_json.SaveApplication(app_mock);
  CheckSavedJson();
  last_ign_off_time = res_json.GetIgnOffTime();
  EXPECT_EQ(0u, last_ign_off_time);

  res_json.OnSuspend();

  uint32_t after_suspend;
  after_suspend = res_json.GetIgnOffTime();
  EXPECT_LE(last_ign_off_time, after_suspend);

  uint32_t after_awake;
  res_json.OnAwake();

  after_awake = res_json.GetIgnOffTime();
  EXPECT_LE(after_suspend, after_awake);
}

TEST_F(ResumptionDataJsonTest, DropAppDataResumption) {
  PrepareData();
  SetZeroIgnOff();
  res_json.SaveApplication(app_mock);
  CheckSavedJson();

  EXPECT_TRUE(res_json.DropAppDataResumption(kMacAddress_, policy_app_id_));

  smart_objects::SmartObject app;
  EXPECT_TRUE(res_json.GetSavedApplication(policy_app_id_, kMacAddress_, app));

  EXPECT_TRUE(app.keyExists(am::strings::application_commands) &&
              app[am::strings::application_commands].empty());

  EXPECT_TRUE(app.keyExists(am::strings::application_submenus) &&
              app[am::strings::application_submenus].empty());

  EXPECT_TRUE(app.keyExists(am::strings::application_choice_sets) &&
              app[am::strings::application_choice_sets].empty());

  EXPECT_TRUE(app.keyExists(am::strings::application_global_properties) &&
              app[am::strings::application_global_properties].empty());

  EXPECT_TRUE(app.keyExists(am::strings::application_subscribtions) &&
              app[am::strings::application_subscribtions].empty());

  EXPECT_TRUE(app.keyExists(am::strings::application_files) &&
              app[am::strings::application_files].empty());

  EXPECT_FALSE(app.keyExists(am::strings::grammar_id));
}

}  // namespace resumption_test
}  // namespace components
}  // namespace test<|MERGE_RESOLUTION|>--- conflicted
+++ resolved
@@ -105,13 +105,10 @@
 
   resumption::LastState last_state_;
   ResumptionDataJson res_json;
-<<<<<<< HEAD
-=======
 
   application_manager_test::MockApplicationManagerSettings
       mock_application_manager_settings_;
   std::string policy_app_id_;
->>>>>>> 4858e2dc
 };
 
 TEST_F(ResumptionDataJsonTest, SaveApplication) {
