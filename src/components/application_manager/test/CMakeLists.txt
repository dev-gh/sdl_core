--- conflicted
+++ resolved
@@ -34,7 +34,6 @@
 # TODO{ALeshin}: APPLINK-10792. Do not write tests which use
 # application manager(AM) singleton while refactoring of AM is finished.
 
-<<<<<<< HEAD
 include_directories(
   ${GMOCK_INCLUDE_DIRECTORY}
   ${CMAKE_BINARY_DIR}/src/components/
@@ -42,7 +41,9 @@
   ${COMPONENTS_DIR}/utils/include/
   ${COMPONENTS_DIR}/resumption/include/
   ${COMPONENTS_DIR}/utils/include/
-  ${COMPONENTS_DIR}/policy/include/
+  ${POLICY_PATH}/include/
+  ${POLICY_PATH}/policy/test/include/
+  ${POLICY_MOCK_INCLUDE_PATH}/
   ${COMPONENTS_DIR}/media_manager/include/
   ${COMPONENTS_DIR}/security_manager/include/
   ${COMPONENTS_DIR}/policy/test/include/
@@ -67,43 +68,6 @@
 set(request_controller_SOURCES
  ${AM_TEST_DIR}/request_controller/request_controller_test.cc
 )
-=======
-if (BUILD_TESTS)
-
-  include_directories(
-    ${GMOCK_INCLUDE_DIRECTORY}
-    ${CMAKE_BINARY_DIR}/src/components/
-    ${COMPONENTS_DIR}/application_manager/include/
-    ${COMPONENTS_DIR}/utils/include/
-    ${COMPONENTS_DIR}/resumption/include/
-    ${COMPONENTS_DIR}/utils/include/
-    ${POLICY_PATH}/include/
-    ${COMPONENTS_DIR}/media_manager/include/
-    ${COMPONENTS_DIR}/security_manager/include/
-    ${POLICY_PATH}/policy/test/include/
-    ${POLICY_MOCK_INCLUDE_PATH}/
-    ${COMPONENTS_DIR}/application_manager/test/include/
-    )
-
-  set(testSources
-    ${AM_TEST_DIR}/mobile_message_handler_test.cc
-    ${AM_TEST_DIR}/mobile_message_handler_v1_test.cc
-    ${AM_TEST_DIR}/request_info_test.cc
-    ${AM_TEST_DIR}/request_tracker_test.cc
-    ${AM_TEST_DIR}/resumption_sql_queries_test.cc
-    ${AM_TEST_DIR}/event_engine_test.cc
-    ${AM_TEST_DIR}/policy_event_observer_test.cc
-    ${AM_TEST_DIR}/application_impl_test.cc
-    ${AM_TEST_DIR}/hmi_capabilities_test.cc
-    ${AM_TEST_DIR}/application_state_test.cc
-    ${AM_TEST_DIR}/usage_statistics_test.cc
-    ${AM_TEST_DIR}/policy_handler_test.cc
-    ${AM_TEST_DIR}/mock_message_helper.cc
-  )
-  set (request_controller_SOURCES
-    ${AM_TEST_DIR}/request_controller/request_controller_test.cc
-  )
->>>>>>> e325c8bc
 
 set(testLibraries
   ApplicationManager
@@ -186,24 +150,15 @@
 file(COPY sdl_pt_update.json DESTINATION ${CMAKE_CURRENT_BINARY_DIR})
 
 add_custom_command(
-<<<<<<< HEAD
   OUTPUT ${CMAKE_CURRENT_BINARY_DIR}/libPolicy.so
   COMMAND ${CMAKE_COMMAND} -E
-  copy  ${COMPONENTS_DIR}/policy/libPolicy.so ${CMAKE_CURRENT_BINARY_DIR}
+  copy  ${POLICY_PATH}/libPolicy.so ${CMAKE_CURRENT_BINARY_DIR}
 )
 set(CMAKE_EXE_LINKER_FLAGS
   "${CMAKE_EXE_LINKER_FLAGS} -Wl,-rpath=${CMAKE_CURRENT_BINARY_DIR}"
 )
 create_test("application_manager_test" "${testSources}" "${testLibraries}")
 
-=======
-OUTPUT ${CMAKE_CURRENT_BINARY_DIR}/libPolicy.so
-                     COMMAND ${CMAKE_COMMAND} -E
-                     copy  ${POLICY_PATH}/libPolicy.so ${CMAKE_CURRENT_BINARY_DIR})
-  set(CMAKE_EXE_LINKER_FLAGS
-    "${CMAKE_EXE_LINKER_FLAGS} -Wl,-rpath=${CMAKE_CURRENT_BINARY_DIR}")
-  create_test("application_manager_test" "${testSources}" "${testLibraries}" )
->>>>>>> e325c8bc
 # TODO [AKozoriz] : Fix not buildable tests
 set(ResumptionData_SOURCES
   ${AM_TEST_DIR}/resumption/resumption_data_test.cc
