{
<<<<<<< HEAD
    "UI":
    {
        "language":"EN_US",
        "languages":[
          "EN_US","ES_MX","FR_CA","DE_DE","ES_ES","EN_GB","RU_RU","TR_TR","PL_PL","FR_FR","IT_IT","SV_SE","PT_PT","NL_NL","ZH_TW",
"JA_JP","AR_SA","KO_KR","PT_BR","CS_CZ","DA_DK","NO_NO","NL_BE","EL_GR","HU_HU","FI_FI","SK_SK","EN_IN","TH_TH","EN_SA","HE_IL",
"RO_RO","UK_UA","ID_ID","VI_VN","MS_MY","HI_IN"
=======
    "UI": {
        "language": "EN_US",
        "languages": [
            "EN_US", "ES_MX", "FR_CA", "DE_DE", "ES_ES", "EN_GB", "RU_RU", "TR_TR", "PL_PL", "FR_FR", "IT_IT", "SV_SE", "PT_PT", "NL_NL", "ZH_TW",
            "JA_JP", "AR_SA", "KO_KR", "PT_BR", "CS_CZ", "DA_DK", "NO_NO"
>>>>>>> 2b99ec42
        ],
        "displayCapabilities": {
            "displayType": "GEN2_8_DMA",
            "textFields": [{
                    "name": "mainField1",
                    "characterSet": "TYPE2SET",
                    "width": 500,
                    "rows": 1
                },
                {
                    "name": "mainField2",
                    "characterSet": "TYPE2SET",
                    "width": 500,
                    "rows": 1
                },
                {
                    "name": "mainField3",
                    "characterSet": "TYPE2SET",
                    "width": 500,
                    "rows": 1
                },
                {
                    "name": "mainField4",
                    "characterSet": "TYPE2SET",
                    "width": 500,
                    "rows": 1
                },
                {
                    "name": "statusBar",
                    "characterSet": "TYPE2SET",
                    "width": 500,
                    "rows": 1
                },
                {
                    "name": "mediaClock",
                    "characterSet": "TYPE2SET",
                    "width": 500,
                    "rows": 1
                },
                {
                    "name": "mediaTrack",
                    "characterSet": "TYPE2SET",
                    "width": 500,
                    "rows": 1
                },
                {
                    "name": "alertText1",
                    "characterSet": "TYPE2SET",
                    "width": 500,
                    "rows": 1
                },
                {
                    "name": "alertText2",
                    "characterSet": "TYPE2SET",
                    "width": 500,
                    "rows": 1
                },
                {
                    "name": "alertText3",
                    "characterSet": "TYPE2SET",
                    "width": 500,
                    "rows": 1
                },
                {
                    "name": "scrollableMessageBody",
                    "characterSet": "TYPE2SET",
                    "width": 500,
                    "rows": 1
                },
                {
                    "name": "initialInteractionText",
                    "characterSet": "TYPE2SET",
                    "width": 500,
                    "rows": 1
                },
                {
                    "name": "navigationText1",
                    "characterSet": "TYPE2SET",
                    "width": 500,
                    "rows": 1
                },
                {
                    "name": "navigationText2",
                    "characterSet": "TYPE2SET",
                    "width": 500,
                    "rows": 1
                },
                {
                    "name": "ETA",
                    "characterSet": "TYPE2SET",
                    "width": 500,
                    "rows": 1
                },
                {
                    "name": "totalDistance",
                    "characterSet": "TYPE2SET",
                    "width": 500,
                    "rows": 1
                },
                {
                    "name": "navigationText",
                    "characterSet": "TYPE2SET",
                    "width": 500,
                    "rows": 1
                },
                {
                    "name": "audioPassThruDisplayText1",
                    "characterSet": "TYPE2SET",
                    "width": 500,
                    "rows": 1
                },
                {
                    "name": "audioPassThruDisplayText2",
                    "characterSet": "TYPE2SET",
                    "width": 500,
                    "rows": 1
                },
                {
                    "name": "sliderHeader",
                    "characterSet": "TYPE2SET",
                    "width": 500,
                    "rows": 1
                },
                {
                    "name": "sliderFooter",
                    "characterSet": "TYPE2SET",
                    "width": 500,
                    "rows": 1
                },
                {
                    "name": "notificationText",
                    "characterSet": "TYPE2SET",
                    "width": 500,
                    "rows": 1
                },
                {
                    "name": "menuName",
                    "characterSet": "TYPE2SET",
                    "width": 500,
                    "rows": 1
                },
                {
                    "name": "secondaryText",
                    "characterSet": "TYPE2SET",
                    "width": 500,
                    "rows": 1
                },
                {
                    "name": "tertiaryText",
                    "characterSet": "TYPE2SET",
                    "width": 500,
                    "rows": 1
                },
                {
                    "name": "timeToDestination",
                    "characterSet": "TYPE2SET",
                    "width": 500,
                    "rows": 1
                },
                {
                    "name": "turnText",
                    "characterSet": "TYPE2SET",
                    "width": 500,
                    "rows": 1
                },
                {
                    "name": "menuTitle",
                    "characterSet": "TYPE2SET",
                    "width": 500,
                    "rows": 1
                }
            ],
            "imageFields": [{
                    "name": "softButtonImage",
                    "imageTypeSupported": [],
                    "imageResolution": {
                        "resolutionWidth": 35,
                        "resolutionHeight": 35
                    }
                },
                {
                    "name": "choiceImage",
                    "imageTypeSupported": [],
                    "imageResolution": {
                        "resolutionWidth": 35,
                        "resolutionHeight": 35
                    }
                },
                {
                    "name": "choiceSecondaryImage",
                    "imageTypeSupported": [],
                    "imageResolution": {
                        "resolutionWidth": 35,
                        "resolutionHeight": 35
                    }
                },
                {
                    "name": "menuIcon",
                    "imageTypeSupported": [],
                    "imageResolution": {
                        "resolutionWidth": 35,
                        "resolutionHeight": 35
                    }
                },
                {
                    "name": "cmdIcon",
                    "imageTypeSupported": [],
                    "imageResolution": {
                        "resolutionWidth": 35,
                        "resolutionHeight": 35
                    }
                },
                {
                    "name": "appIcon",
                    "imageTypeSupported": [],
                    "imageResolution": {
                        "resolutionWidth": 35,
                        "resolutionHeight": 35
                    }
                },
                {
                    "name": "graphic",
                    "imageTypeSupported": [

                    ],
                    "imageResolution": {
                        "resolutionWidth": 35,
                        "resolutionHeight": 35
                    }
                },
                {
                    "name": "locationImage",
                    "imageTypeSupported": [
                        "GRAPHIC_PNG"
                    ],
                    "imageResolution": {
                        "resolutionWidth": 35,
                        "resolutionHeight": 35
                    }
                }

            ],
            "mediaClockFormats": [
                "CLOCK1", "CLOCK2", "CLOCK3", "CLOCKTEXT1", "CLOCKTEXT2", "CLOCKTEXT3", "CLOCKTEXT4"
            ],
            "graphicSupported": true,
            "templatesAvailable": [

                "DEFAULT", "MEDIA", "NON-MEDIA", "ONSCREEN_PRESETS", "NAV_FULLSCREEN_MAP", "NAV_KEYBOARD",
                "GRAPHIC_WITH_TEXT", "TEXT_WITH_GRAPHIC", "TILES_ONLY", "TEXTBUTTONS_ONLY",
                "GRAPHIC_WITH_TILES", "TILES_WITH_GRAPHIC", "GRAPHIC_WITH_TEXT_AND_SOFTBUTTONS",
                "TEXT_AND_SOFTBUTTONS_WITH_GRAPHIC", "GRAPHIC_WITH_TEXTBUTTONS",
                "TEXTBUTTONS_WITH_GRAPHIC", "LARGE_GRAPHIC_WITH_SOFTBUTTONS",
                "DOUBLE_GRAPHIC_WITH_SOFTBUTTONS", "LARGE_GRAPHIC_ONLY"
            ],
            "screenParams": {
                "resolution": {
                    "resolutionWidth": 800,
                    "resolutionHeight": 350
                },
                "touchEventAvailable": {
                    "pressAvailable": true,
                    "multiTouchAvailable": false,
                    "doublePressAvailable": false
                }
            },
            "numCustomPresetsAvailable": 8,
            "imageCapabilities": [
                "DYNAMIC",
                "STATIC"
            ]
        },
        "audioPassThruCapabilities": {
            "samplingRate": "44KHZ",
            "bitsPerSample": "RATE_8_BIT",
            "audioType": "PCM"
        },
        "pcmStreamCapabilities": {
            "samplingRate": "16KHZ",
            "bitsPerSample": "RATE_16_BIT",
            "audioType": "PCM"
        },
        "hmiZoneCapabilities": "FRONT",
        "softButtonCapabilities": [{
            "shortPressAvailable": true,
            "longPressAvailable": true,
            "upDownAvailable": true,
            "imageSupported": true
        }],
        "systemCapabilities": {
            "navigationCapability": {
                "sendLocationEnabled": true,
                "getWayPointsEnabled": true
            },
            "phoneCapability": {
                "dialNumberEnabled": true
            },
            "videoStreamingCapability": {
                "preferredResolution": {
                    "resolutionWidth": 800,
                    "resolutionHeight": 350
                },
                "maxBitrate": 10000,
                "supportedFormats": [{
                    "protocol": "RAW",
                    "codec": "H264"
                },
                {
                    "protocol": "RTP",
                    "codec": "Theora"
                }]
            }
        }
    },
    "VR": {
        "capabilities": ["TEXT"],
        "language": "ES_MX",
        "languages": [
            "AR_SA", "EN_US", "ES_MX", "FR_CA", "DE_DE", "ES_ES", "EN_GB", "RU_RU", "TR_TR", "PL_PL", "FR_FR", "IT_IT", "SV_SE", "PT_PT", "NL_NL", "ZH_TW",
            "JA_JP", "KO_KR", "PT_BR", "CS_CZ", "DA_DK", "NO_NO"
        ]
    },
    "TTS": {
        "capabilities": ["TEXT"],
        "language": "DE_DE",
        "languages": [
            "DA_DK", "CS_CZ", "KO_KR", "EN_US", "ES_MX", "FR_CA", "DE_DE", "ES_ES", "EN_GB", "RU_RU", "TR_TR", "PL_PL", "FR_FR", "IT_IT", "SV_SE", "PT_PT", "NL_NL", "ZH_TW",
            "JA_JP", "AR_SA", "PT_BR", "NO_NO"
        ]
    },
    "Buttons": {
        "capabilities": [{
                "name": "PRESET_0",
                "shortPressAvailable": true,
                "longPressAvailable": true,
                "upDownAvailable": true
            },
            {
                "name": "PRESET_1",
                "shortPressAvailable": true,
                "longPressAvailable": true,
                "upDownAvailable": true
            },
            {
                "name": "PRESET_2",
                "shortPressAvailable": true,
                "longPressAvailable": true,
                "upDownAvailable": true
            },
            {
                "name": "PRESET_3",
                "shortPressAvailable": true,
                "longPressAvailable": true,
                "upDownAvailable": true
            },
            {
                "name": "PRESET_4",
                "shortPressAvailable": true,
                "longPressAvailable": true,
                "upDownAvailable": true
            },
            {
                "name": "PRESET_5",
                "shortPressAvailable": true,
                "longPressAvailable": true,
                "upDownAvailable": true
            },
            {
                "name": "PRESET_6",
                "shortPressAvailable": true,
                "longPressAvailable": true,
                "upDownAvailable": true
            },
            {
                "name": "PRESET_7",
                "shortPressAvailable": true,
                "longPressAvailable": true,
                "upDownAvailable": true
            },
            {
                "name": "PRESET_8",
                "shortPressAvailable": true,
                "longPressAvailable": true,
                "upDownAvailable": true
            },
            {
                "name": "PRESET_9",
                "shortPressAvailable": true,
                "longPressAvailable": true,
                "upDownAvailable": true
            },
            {
                "name": "OK",
                "shortPressAvailable": true,
                "longPressAvailable": true,
                "upDownAvailable": true
            },
            {
                "name": "SEEKLEFT",
                "shortPressAvailable": true,
                "longPressAvailable": true,
                "upDownAvailable": true
            },
            {
                "name": "SEEKRIGHT",
                "shortPressAvailable": true,
                "longPressAvailable": true,
                "upDownAvailable": true
            },
            {
                "name": "TUNEUP",
                "shortPressAvailable": true,
                "longPressAvailable": true,
                "upDownAvailable": true
            },
            {
                "name": "TUNEDOWN",
                "shortPressAvailable": true,
                "longPressAvailable": true,
                "upDownAvailable": true
            }
        ],
        "presetBankCapabilities": {
            "onScreenPresetsAvailable": true
        }
    },
    "VehicleInfo": {
        "make": "Ford",
        "model": "Fiesta",
        "modelYear": "2013",
        "trim": "SE"
    },
    "SyncMessageVersion": {
        "majorVersion": 3,
        "minorVersion": 0
    }
}<|MERGE_RESOLUTION|>--- conflicted
+++ resolved
@@ -1,5 +1,4 @@
 {
-<<<<<<< HEAD
     "UI":
     {
         "language":"EN_US",
@@ -7,13 +6,6 @@
           "EN_US","ES_MX","FR_CA","DE_DE","ES_ES","EN_GB","RU_RU","TR_TR","PL_PL","FR_FR","IT_IT","SV_SE","PT_PT","NL_NL","ZH_TW",
 "JA_JP","AR_SA","KO_KR","PT_BR","CS_CZ","DA_DK","NO_NO","NL_BE","EL_GR","HU_HU","FI_FI","SK_SK","EN_IN","TH_TH","EN_SA","HE_IL",
 "RO_RO","UK_UA","ID_ID","VI_VN","MS_MY","HI_IN"
-=======
-    "UI": {
-        "language": "EN_US",
-        "languages": [
-            "EN_US", "ES_MX", "FR_CA", "DE_DE", "ES_ES", "EN_GB", "RU_RU", "TR_TR", "PL_PL", "FR_FR", "IT_IT", "SV_SE", "PT_PT", "NL_NL", "ZH_TW",
-            "JA_JP", "AR_SA", "KO_KR", "PT_BR", "CS_CZ", "DA_DK", "NO_NO"
->>>>>>> 2b99ec42
         ],
         "displayCapabilities": {
             "displayType": "GEN2_8_DMA",
