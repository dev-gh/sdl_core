/*
 * Copyright (c) 2015, Ford Motor Company
 * All rights reserved.
 *
 * Redistribution and use in source and binary forms, with or without
 * modification, are permitted provided that the following conditions are met:
 *
 * Redistributions of source code must retain the above copyright notice, this
 * list of conditions and the following disclaimer.
 *
 * Redistributions in binary form must reproduce the above copyright notice,
 * this list of conditions and the following
 * disclaimer in the documentation and/or other materials provided with the
 * distribution.
 *
 * Neither the name of the Ford Motor Company nor the names of its contributors
 * may be used to endorse or promote products derived from this software
 * without specific prior written permission.
 *
 * THIS SOFTWARE IS PROVIDED BY THE COPYRIGHT HOLDERS AND CONTRIBUTORS "AS IS"
 * AND ANY EXPRESS OR IMPLIED WARRANTIES, INCLUDING, BUT NOT LIMITED TO, THE
 * IMPLIED WARRANTIES OF MERCHANTABILITY AND FITNESS FOR A PARTICULAR PURPOSE
 * ARE DISCLAIMED. IN NO EVENT SHALL THE COPYRIGHT HOLDER OR CONTRIBUTORS BE
 * LIABLE FOR ANY DIRECT, INDIRECT, INCIDENTAL, SPECIAL, EXEMPLARY, OR
 * CONSEQUENTIAL DAMAGES (INCLUDING, BUT NOT LIMITED TO, PROCUREMENT OF
 * SUBSTITUTE GOODS OR SERVICES; LOSS OF USE, DATA, OR PROFITS; OR BUSINESS
 * INTERRUPTION) HOWEVER CAUSED AND ON ANY THEORY OF LIABILITY, WHETHER IN
 * CONTRACT, STRICT LIABILITY, OR TORT (INCLUDING NEGLIGENCE OR OTHERWISE)
 * ARISING IN ANY WAY OUT OF THE USE OF THIS SOFTWARE, EVEN IF ADVISED OF THE
 * POSSIBILITY OF SUCH DAMAGE.
 */

#include <string>
#include <vector>

#include "gmock/gmock.h"
#include "utils/macro.h"
#include "utils/make_shared.h"
#include "application_manager/policies/policy_handler.h"
#include "application_manager/mock_application.h"
#include "utils/custom_string.h"
#include "policy/mock_policy_settings.h"
#include "application_manager/policies/policy_handler.h"
#include "application_manager/mock_application_manager.h"
#include "application_manager/event_engine/event_dispatcher.h"
#include "application_manager/state_controller.h"
#include "application_manager/resumption/resume_ctrl.h"

#ifdef EXTERNAL_PROPRIETARY_MODE
#include "policy/policy_external/include/policy/policy_types.h"
#endif

namespace test {
namespace components {
namespace application_manager_test {

namespace HmiLanguage = hmi_apis::Common_Language;
namespace HmiResults = hmi_apis::Common_Result;
namespace MobileResults = mobile_apis::Result;

using namespace application_manager;

typedef utils::SharedPtr<MockApplication> MockApplicationSharedPtr;
typedef std::vector<std::string> StringArray;
typedef utils::SharedPtr<application_manager::Application> ApplicationSharedPtr;

using testing::AtLeast;
using testing::ReturnRefOfCopy;
using testing::ReturnRef;
using testing::Return;
using testing::SaveArg;
using testing::_;

TEST(MessageHelperTestCreate,
     CreateBlockedByPoliciesResponse_SmartObject_Equal) {
  mobile_apis::FunctionID::eType function_id =
      mobile_apis::FunctionID::eType::AddCommandID;
  mobile_apis::Result::eType result = mobile_apis::Result::eType::ABORTED;
  uint32_t correlation_id = 0;
  uint32_t connection_key = 0;
  bool success = false;

  smart_objects::SmartObjectSPtr ptr =
      application_manager::MessageHelper::CreateBlockedByPoliciesResponse(
          function_id, result, correlation_id, connection_key);

  EXPECT_TRUE(ptr);

  smart_objects::SmartObject& obj = *ptr;

  EXPECT_EQ(function_id, obj[strings::params][strings::function_id].asInt());
  EXPECT_EQ(kResponse, obj[strings::params][strings::message_type].asInt());
  EXPECT_EQ(success, obj[strings::msg_params][strings::success].asBool());
  EXPECT_EQ(result, obj[strings::msg_params][strings::result_code].asInt());
  EXPECT_EQ(correlation_id,
            obj[strings::params][strings::correlation_id].asUInt());
  EXPECT_EQ(connection_key,
            obj[strings::params][strings::connection_key].asUInt());
  EXPECT_EQ(kV2, obj[strings::params][strings::protocol_version].asInt());
}

TEST(MessageHelperTestCreate, CreateSetAppIcon_SendNullPathImagetype_Equal) {
  std::string path_to_icon = "";
  uint32_t app_id = 0;
  smart_objects::SmartObjectSPtr ptr =
      MessageHelper::CreateSetAppIcon(path_to_icon, app_id);

  EXPECT_TRUE(ptr);

  smart_objects::SmartObject& obj = *ptr;

  int image_type = static_cast<int>(mobile_api::ImageType::DYNAMIC);

  EXPECT_EQ(path_to_icon,
            obj[strings::sync_file_name][strings::value].asString());
  EXPECT_EQ(image_type,
            obj[strings::sync_file_name][strings::image_type].asInt());
  EXPECT_EQ(app_id, obj[strings::app_id].asUInt());
}

TEST(MessageHelperTestCreate, CreateSetAppIcon_SendPathImagetype_Equal) {
  std::string path_to_icon = "/qwe/qwe/";
  uint32_t app_id = 10;
  smart_objects::SmartObjectSPtr ptr =
      MessageHelper::CreateSetAppIcon(path_to_icon, app_id);

  EXPECT_TRUE(ptr);

  smart_objects::SmartObject& obj = *ptr;

  int image_type = static_cast<int>(mobile_api::ImageType::DYNAMIC);

  EXPECT_EQ(path_to_icon,
            obj[strings::sync_file_name][strings::value].asString());
  EXPECT_EQ(image_type,
            obj[strings::sync_file_name][strings::image_type].asInt());
  EXPECT_EQ(app_id, obj[strings::app_id].asUInt());
}

TEST(MessageHelperTestCreate,
     CreateGlobalPropertiesRequestsToHMI_SmartObject_EmptyList) {
  MockApplicationSharedPtr appSharedMock = utils::MakeShared<MockApplication>();
  EXPECT_CALL(*appSharedMock, vr_help_title()).Times(AtLeast(1));
  EXPECT_CALL(*appSharedMock, vr_help()).Times(AtLeast(1));
  EXPECT_CALL(*appSharedMock, help_prompt()).Times(AtLeast(1));
  EXPECT_CALL(*appSharedMock, timeout_prompt()).Times(AtLeast(1));

  smart_objects::SmartObjectList ptr =
      MessageHelper::CreateGlobalPropertiesRequestsToHMI(appSharedMock, 0u);

  EXPECT_TRUE(ptr.empty());
}

TEST(MessageHelperTestCreate,
     CreateGlobalPropertiesRequestsToHMI_SmartObject_NotEmpty) {
  MockApplicationSharedPtr appSharedMock = utils::MakeShared<MockApplication>();
  smart_objects::SmartObjectSPtr objPtr =
      MakeShared<smart_objects::SmartObject>();

  (*objPtr)[0][strings::vr_help_title] = "111";
  (*objPtr)[1][strings::vr_help] = "222";
  (*objPtr)[2][strings::keyboard_properties] = "333";
  (*objPtr)[3][strings::menu_title] = "444";
  (*objPtr)[4][strings::menu_icon] = "555";
  (*objPtr)[5][strings::help_prompt] = "666";
  (*objPtr)[6][strings::timeout_prompt] = "777";

  EXPECT_CALL(*appSharedMock, vr_help_title())
      .Times(AtLeast(3))
      .WillRepeatedly(Return(&(*objPtr)[0]));
  EXPECT_CALL(*appSharedMock, vr_help())
      .Times(AtLeast(2))
      .WillRepeatedly(Return(&(*objPtr)[1]));
  EXPECT_CALL(*appSharedMock, help_prompt())
      .Times(AtLeast(3))
      .WillRepeatedly(Return(&(*objPtr)[5]));
  EXPECT_CALL(*appSharedMock, timeout_prompt())
      .Times(AtLeast(2))
      .WillRepeatedly(Return(&(*objPtr)[6]));
  EXPECT_CALL(*appSharedMock, keyboard_props())
      .Times(AtLeast(2))
      .WillRepeatedly(Return(&(*objPtr)[2]));
  EXPECT_CALL(*appSharedMock, menu_title())
      .Times(AtLeast(2))
      .WillRepeatedly(Return(&(*objPtr)[3]));
  EXPECT_CALL(*appSharedMock, menu_icon())
      .Times(AtLeast(2))
      .WillRepeatedly(Return(&(*objPtr)[4]));
  EXPECT_CALL(*appSharedMock, app_id()).WillRepeatedly(Return(0));

  smart_objects::SmartObjectList ptr =
      MessageHelper::CreateGlobalPropertiesRequestsToHMI(appSharedMock, 0u);

  EXPECT_FALSE(ptr.empty());

  smart_objects::SmartObject& first = *ptr[0];
  smart_objects::SmartObject& second = *ptr[1];

  EXPECT_EQ((*objPtr)[0], first[strings::msg_params][strings::vr_help_title]);
  EXPECT_EQ((*objPtr)[1], first[strings::msg_params][strings::vr_help]);
  EXPECT_EQ((*objPtr)[2],
            first[strings::msg_params][strings::keyboard_properties]);
  EXPECT_EQ((*objPtr)[3], first[strings::msg_params][strings::menu_title]);
  EXPECT_EQ((*objPtr)[4], first[strings::msg_params][strings::menu_icon]);
  EXPECT_EQ((*objPtr)[5], second[strings::msg_params][strings::help_prompt]);
  EXPECT_EQ((*objPtr)[6], second[strings::msg_params][strings::timeout_prompt]);
}

TEST(MessageHelperTestCreate, CreateShowRequestToHMI_SendSmartObject_Equal) {
  MockApplicationSharedPtr appSharedMock = utils::MakeShared<MockApplication>();

  smart_objects::SmartObjectSPtr smartObjectPtr =
      utils::MakeShared<smart_objects::SmartObject>();

  const smart_objects::SmartObject& object = *smartObjectPtr;

  EXPECT_CALL(*appSharedMock, show_command())
      .Times(AtLeast(2))
      .WillRepeatedly(Return(&object));

  smart_objects::SmartObjectList ptr =
      MessageHelper::CreateShowRequestToHMI(appSharedMock, 0u);

  EXPECT_FALSE(ptr.empty());

  smart_objects::SmartObject& obj = *ptr[0];

  int function_id = static_cast<int>(hmi_apis::FunctionID::UI_Show);

  EXPECT_EQ(function_id, obj[strings::params][strings::function_id].asInt());
  EXPECT_EQ(*smartObjectPtr, obj[strings::msg_params]);
}

TEST(MessageHelperTestCreate,
     CreateAddCommandRequestToHMI_SendSmartObject_Empty) {
  MockApplicationSharedPtr appSharedMock = utils::MakeShared<MockApplication>();
  ::application_manager::CommandsMap vis;
  DataAccessor<application_manager::CommandsMap> data_accessor(vis, true);

  EXPECT_CALL(*appSharedMock, commands_map()).WillOnce(Return(data_accessor));
  application_manager_test::MockApplicationManager mock_application_manager;
  smart_objects::SmartObjectList ptr =
      MessageHelper::CreateAddCommandRequestToHMI(appSharedMock,
                                                  mock_application_manager);

  EXPECT_TRUE(ptr.empty());
}

TEST(MessageHelperTestCreate,
     CreateAddCommandRequestToHMI_SendSmartObject_Equal) {
  MockApplicationSharedPtr appSharedMock = utils::MakeShared<MockApplication>();
  CommandsMap vis;
  DataAccessor<CommandsMap> data_accessor(vis, true);
  smart_objects::SmartObjectSPtr smartObjectPtr =
      utils::MakeShared<smart_objects::SmartObject>();

  smart_objects::SmartObject& object = *smartObjectPtr;

  object[strings::menu_params] = 1;
  object[strings::cmd_icon] = 1;
  object[strings::cmd_icon][strings::value] = "10";

  vis.insert(std::pair<uint32_t, smart_objects::SmartObject*>(5, &object));

  EXPECT_CALL(*appSharedMock, commands_map()).WillOnce(Return(data_accessor));
  EXPECT_CALL(*appSharedMock, app_id()).WillOnce(Return(1u));
  application_manager_test::MockApplicationManager mock_application_manager;
  smart_objects::SmartObjectList ptr =
      MessageHelper::CreateAddCommandRequestToHMI(appSharedMock,
                                                  mock_application_manager);

  EXPECT_FALSE(ptr.empty());

  smart_objects::SmartObject& obj = *ptr[0];

  int function_id = static_cast<int>(hmi_apis::FunctionID::UI_AddCommand);

  EXPECT_EQ(function_id, obj[strings::params][strings::function_id].asInt());
  EXPECT_EQ(1u, obj[strings::msg_params][strings::app_id].asUInt());
  EXPECT_EQ(5, obj[strings::msg_params][strings::cmd_id].asInt());
  EXPECT_EQ(object[strings::menu_params],
            obj[strings::msg_params][strings::menu_params]);
  EXPECT_EQ(object[strings::cmd_icon],
            obj[strings::msg_params][strings::cmd_icon]);
  EXPECT_EQ(
      "10",
      obj[strings::msg_params][strings::cmd_icon][strings::value].asString());
}

TEST(MessageHelperTestCreate,
     CreateAddVRCommandRequestFromChoiceToHMI_SendEmptyData_EmptyList) {
  MockApplicationSharedPtr appSharedMock = utils::MakeShared<MockApplication>();
  application_manager::ChoiceSetMap vis;
  DataAccessor< ::application_manager::ChoiceSetMap> data_accessor(vis, true);

  EXPECT_CALL(*appSharedMock, choice_set_map()).WillOnce(Return(data_accessor));
  application_manager_test::MockApplicationManager mock_application_manager;
  smart_objects::SmartObjectList ptr =
      MessageHelper::CreateAddVRCommandRequestFromChoiceToHMI(
          appSharedMock, mock_application_manager);

  EXPECT_TRUE(ptr.empty());
}

TEST(MessageHelperTestCreate,
     CreateAddVRCommandRequestFromChoiceToHMI_SendObject_EqualList) {
  MockApplicationSharedPtr appSharedMock = utils::MakeShared<MockApplication>();
  application_manager::ChoiceSetMap vis;
  DataAccessor< ::application_manager::ChoiceSetMap> data_accessor(vis, true);
  smart_objects::SmartObjectSPtr smartObjectPtr =
      utils::MakeShared<smart_objects::SmartObject>();

  smart_objects::SmartObject& object = *smartObjectPtr;

  object[strings::choice_set] = "10";
  object[strings::grammar_id] = 111;
  object[strings::choice_set][0][strings::choice_id] = 1;
  object[strings::choice_set][0][strings::vr_commands] = 2;

  vis.insert(std::pair<uint32_t, smart_objects::SmartObject*>(5, &object));
  vis.insert(std::pair<uint32_t, smart_objects::SmartObject*>(6, &object));
  vis.insert(std::pair<uint32_t, smart_objects::SmartObject*>(7, &object));
  vis.insert(std::pair<uint32_t, smart_objects::SmartObject*>(8, &object));
  vis.insert(std::pair<uint32_t, smart_objects::SmartObject*>(9, &object));

  EXPECT_CALL(*appSharedMock, choice_set_map()).WillOnce(Return(data_accessor));
  EXPECT_CALL(*appSharedMock, app_id())
      .Times(AtLeast(5))
      .WillRepeatedly(Return(1u));
  application_manager_test::MockApplicationManager mock_application_manager;
  smart_objects::SmartObjectList ptr =
      MessageHelper::CreateAddVRCommandRequestFromChoiceToHMI(
          appSharedMock, mock_application_manager);

  EXPECT_FALSE(ptr.empty());

  int function_id = static_cast<int>(hmi_apis::FunctionID::VR_AddCommand);
  int type = static_cast<int>(hmi_apis::Common_VRCommandType::Choice);

  smart_objects::SmartObject& obj = *ptr[0];

  EXPECT_EQ(function_id, obj[strings::params][strings::function_id].asInt());
  EXPECT_EQ(1u, obj[strings::msg_params][strings::app_id].asUInt());
  EXPECT_EQ(111u, obj[strings::msg_params][strings::grammar_id].asUInt());
  EXPECT_EQ(object[strings::choice_set][0][strings::choice_id],
            obj[strings::msg_params][strings::cmd_id]);
  EXPECT_EQ(object[strings::choice_set][0][strings::vr_commands],
            obj[strings::msg_params][strings::vr_commands]);
  EXPECT_EQ(type, obj[strings::msg_params][strings::type].asInt());
}

TEST(MessageHelperTestCreate, CreateAddSubMenuRequestToHMI_SendObject_Equal) {
  MockApplicationSharedPtr appSharedMock = utils::MakeShared<MockApplication>();
  application_manager::SubMenuMap vis;
  DataAccessor< ::application_manager::SubMenuMap> data_accessor(vis, true);
  smart_objects::SmartObjectSPtr smartObjectPtr =
      utils::MakeShared<smart_objects::SmartObject>();

  smart_objects::SmartObject& object = *smartObjectPtr;

  object[strings::position] = 1;
  object[strings::menu_name] = 1;

  vis.insert(std::pair<uint32_t, smart_objects::SmartObject*>(5, &object));

  EXPECT_CALL(*appSharedMock, sub_menu_map()).WillOnce(Return(data_accessor));
  EXPECT_CALL(*appSharedMock, app_id()).Times(AtLeast(1)).WillOnce(Return(1u));

  const uint32_t cor_id = 0u;
  smart_objects::SmartObjectList ptr =
      MessageHelper::CreateAddSubMenuRequestToHMI(appSharedMock, cor_id);

  EXPECT_FALSE(ptr.empty());

  smart_objects::SmartObject& obj = *ptr[0];

  int function_id = static_cast<int>(hmi_apis::FunctionID::UI_AddSubMenu);

  EXPECT_EQ(function_id, obj[strings::params][strings::function_id].asInt());
  EXPECT_EQ(5, obj[strings::msg_params][strings::menu_id].asInt());
  EXPECT_EQ(1,
            obj[strings::msg_params][strings::menu_params][strings::position]
                .asInt());
  EXPECT_EQ(1,
            obj[strings::msg_params][strings::menu_params][strings::menu_name]
                .asInt());
  EXPECT_EQ(1u, obj[strings::msg_params][strings::app_id].asUInt());
}

TEST(MessageHelperTestCreate,
     CreateAddSubMenuRequestToHMI_SendEmptyMap_EmptySmartObjectList) {
  MockApplicationSharedPtr appSharedMock = utils::MakeShared<MockApplication>();
  application_manager::SubMenuMap vis;
  DataAccessor< ::application_manager::SubMenuMap> data_accessor(vis, true);

  EXPECT_CALL(*appSharedMock, sub_menu_map()).WillOnce(Return(data_accessor));

  const uint32_t cor_id = 0u;
  smart_objects::SmartObjectList ptr =
      MessageHelper::CreateAddSubMenuRequestToHMI(appSharedMock, cor_id);

  EXPECT_TRUE(ptr.empty());
}

TEST(MessageHelperTestCreate, CreateNegativeResponse_SendSmartObject_Equal) {
  uint32_t connection_key = 111;
  int32_t function_id = 222;
  uint32_t correlation_id = 333u;
  int32_t result_code = 0;

  smart_objects::SmartObjectSPtr ptr = MessageHelper::CreateNegativeResponse(
      connection_key, function_id, correlation_id, result_code);

  EXPECT_TRUE(ptr);

  smart_objects::SmartObject& obj = *ptr;

  int objFunction_id = obj[strings::params][strings::function_id].asInt();
  uint32_t objCorrelation_id =
      obj[strings::params][strings::correlation_id].asUInt();
  int objResult_code = obj[strings::msg_params][strings::result_code].asInt();
  uint32_t objConnection_key =
      obj[strings::params][strings::connection_key].asUInt();

  int message_type = static_cast<int>(mobile_apis::messageType::response);
  int protocol_type =
      static_cast<int>(commands::CommandImpl::mobile_protocol_type_);
  int protocol_version =
      static_cast<int>(commands::CommandImpl::protocol_version_);
  bool success = false;

  EXPECT_EQ(function_id, objFunction_id);
  EXPECT_EQ(message_type, obj[strings::params][strings::message_type].asInt());
  EXPECT_EQ(protocol_type,
            obj[strings::params][strings::protocol_type].asInt());
  EXPECT_EQ(protocol_version,
            obj[strings::params][strings::protocol_version].asInt());
  EXPECT_EQ(correlation_id, objCorrelation_id);
  EXPECT_EQ(result_code, objResult_code);
  EXPECT_EQ(success, obj[strings::msg_params][strings::success].asBool());
  EXPECT_EQ(connection_key, objConnection_key);
}

class MessageHelperTest : public ::testing::Test {
 public:
  MessageHelperTest()
      : language_strings{"EN-US", "ES-MX", "FR-CA", "DE-DE", "ES-ES", "EN-GB",
                         "RU-RU", "TR-TR", "PL-PL", "FR-FR", "IT-IT", "SV-SE",
                         "PT-PT", "NL-NL", "EN-AU", "ZH-CN", "ZH-TW", "JA-JP",
                         "AR-SA", "KO-KR", "PT-BR", "CS-CZ", "DA-DK", "NO-NO",
                         "NL-BE", "EL-GR", "HU-HU", "FI-FI", "SK-SK"}
      , hmi_result_strings{"SUCCESS",
                           "UNSUPPORTED_REQUEST",
                           "UNSUPPORTED_RESOURCE",
                           "DISALLOWED",
                           "REJECTED",
                           "ABORTED",
                           "IGNORED",
                           "RETRY",
                           "IN_USE",
                           "DATA_NOT_AVAILABLE",
                           "TIMED_OUT",
                           "INVALID_DATA",
                           "CHAR_LIMIT_EXCEEDED",
                           "INVALID_ID",
                           "DUPLICATE_NAME",
                           "APPLICATION_NOT_REGISTERED",
                           "WRONG_LANGUAGE",
                           "OUT_OF_MEMORY",
                           "TOO_MANY_PENDING_REQUESTS",
                           "NO_APPS_REGISTERED",
                           "NO_DEVICES_CONNECTED",
                           "WARNINGS",
                           "GENERIC_ERROR",
                           "USER_DISALLOWED",
                           "TRUNCATED_DATA"}
      , mobile_result_strings{"SUCCESS",
                              "UNSUPPORTED_REQUEST",
                              "UNSUPPORTED_RESOURCE",
                              "DISALLOWED",
                              "REJECTED",
                              "ABORTED",
                              "IGNORED",
                              "RETRY",
                              "IN_USE",
                              "VEHICLE_DATA_NOT_AVAILABLE",
                              "TIMED_OUT",
                              "INVALID_DATA",
                              "CHAR_LIMIT_EXCEEDED",
                              "INVALID_ID",
                              "DUPLICATE_NAME",
                              "APPLICATION_NOT_REGISTERED",
                              "WRONG_LANGUAGE",
                              "OUT_OF_MEMORY",
                              "TOO_MANY_PENDING_REQUESTS",
                              "TOO_MANY_APPLICATIONS",
                              "APPLICATION_REGISTERED_ALREADY",
                              "WARNINGS",
                              "GENERIC_ERROR",
                              "USER_DISALLOWED",
                              "UNSUPPORTED_VERSION",
                              "VEHICLE_DATA_NOT_ALLOWED",
                              "FILE_NOT_FOUND",
                              "CANCEL_ROUTE",
                              "TRUNCATED_DATA",
                              "SAVED",
                              "INVALID_CERT",
                              "EXPIRED_CERT",
                              "RESUME_FAILED"}
      , function_id_strings{"RESERVED",
                            "RegisterAppInterface",
                            "UnregisterAppInterface",
                            "SetGlobalProperties",
                            "ResetGlobalProperties",
                            "AddCommand",
                            "DeleteCommand",
                            "AddSubMenu",
                            "DeleteSubMenu",
                            "CreateInteractionChoiceSet",
                            "PerformInteraction",
                            "DeleteInteractionChoiceSet",
                            "Alert",
                            "Show",
                            "Speak",
                            "SetMediaClockTimer",
                            "PerformAudioPassThru",
                            "EndAudioPassThru",
                            "SubscribeButton",
                            "UnsubscribeButton",
                            "SubscribeVehicleData",
                            "UnsubscribeVehicleData",
                            "GetVehicleData",
                            "ReadDID",
                            "GetDTCs",
                            "ScrollableMessage",
                            "Slider",
                            "ShowConstantTBT",
                            "AlertManeuver",
                            "UpdateTurnList",
                            "ChangeRegistration",
                            "GenericResponse",
                            "PutFile",
                            "DeleteFile",
                            "ListFiles",
                            "SetAppIcon",
                            "SetDisplayLayout",
                            "DiagnosticMessage",
                            "SystemRequest",
                            "SendLocation",
                            "DialNumber"}
      , events_id_strings{"OnHMIStatus",
                          "OnAppInterfaceUnregistered",
                          "OnButtonEvent",
                          "OnButtonPress",
                          "OnVehicleData",
                          "OnCommand",
                          "OnTBTClientState",
                          "OnDriverDistraction",
                          "OnPermissionsChange",
                          "OnAudioPassThru",
                          "OnLanguageChange",
                          "OnKeyboardInput",
                          "OnTouchEvent",
                          "OnSystemRequest",
                          "OnHashChange"}
      , hmi_level_strings{"FULL", "LIMITED", "BACKGROUND", "NONE"}
      , delta_from_functions_id(32768) {}

 protected:
  application_manager_test::MockApplicationManager mock_application_manager;
  const StringArray language_strings;
  const StringArray hmi_result_strings;
  const StringArray mobile_result_strings;
  const StringArray function_id_strings;
  const StringArray events_id_strings;
  const StringArray hmi_level_strings;

  const size_t delta_from_functions_id;
};

TEST_F(MessageHelperTest,
       CommonLanguageFromString_StringValueOfEnum_CorrectEType) {
  HmiLanguage::eType enum_value;
  HmiLanguage::eType enum_from_string_value;
  // Check all languages >= 0
  for (size_t array_index = 0; array_index < language_strings.size();
       ++array_index) {
    enum_value = static_cast<HmiLanguage::eType>(array_index);
    enum_from_string_value =
        MessageHelper::CommonLanguageFromString(language_strings[array_index]);
    EXPECT_EQ(enum_value, enum_from_string_value);
  }
  // Check InvalidEnum == -1
  enum_value = HmiLanguage::INVALID_ENUM;
  enum_from_string_value = MessageHelper::CommonLanguageFromString("");
  EXPECT_EQ(enum_value, enum_from_string_value);
}

TEST_F(MessageHelperTest,
       CommonLanguageToString_ETypeValueOfEnum_CorrectString) {
  std::string string_from_enum;
  HmiLanguage::eType casted_enum;
  // Check all languages >=0
  for (size_t array_index = 0; array_index < language_strings.size();
       ++array_index) {
    casted_enum = static_cast<HmiLanguage::eType>(array_index);
    string_from_enum = MessageHelper::CommonLanguageToString(casted_enum);
    EXPECT_EQ(language_strings[array_index], string_from_enum);
  }
  // Check InvalidEnum == -1
  string_from_enum =
      MessageHelper::CommonLanguageToString(HmiLanguage::INVALID_ENUM);
  EXPECT_EQ("", string_from_enum);
}

TEST_F(MessageHelperTest, ConvertEnumAPINoCheck_AnyEnumType_AnotherEnumType) {
  hmi_apis::Common_LayoutMode::eType tested_enum_value =
      hmi_apis::Common_LayoutMode::ICON_ONLY;
  hmi_apis::Common_AppHMIType::eType converted =
      MessageHelper::ConvertEnumAPINoCheck<hmi_apis::Common_LayoutMode::eType,
                                           hmi_apis::Common_AppHMIType::eType>(
          tested_enum_value);
  EXPECT_EQ(hmi_apis::Common_AppHMIType::DEFAULT, converted);
}

TEST_F(MessageHelperTest, HMIResultFromString_StringValueOfEnum_CorrectEType) {
  HmiResults::eType enum_value;
  HmiResults::eType enum_from_string_value;
  // Check all results >= 0
  for (size_t array_index = 0; array_index < hmi_result_strings.size();
       ++array_index) {
    enum_value = static_cast<HmiResults::eType>(array_index);
    enum_from_string_value =
        MessageHelper::HMIResultFromString(hmi_result_strings[array_index]);
    EXPECT_EQ(enum_value, enum_from_string_value);
  }
  // Check InvalidEnum == -1
  enum_value = HmiResults::INVALID_ENUM;
  enum_from_string_value = MessageHelper::HMIResultFromString("");
  EXPECT_EQ(enum_value, enum_from_string_value);
}

TEST_F(MessageHelperTest, HMIResultToString_ETypeValueOfEnum_CorrectString) {
  std::string string_from_enum;
  HmiResults::eType casted_enum;
  // Check all results >=0
  for (size_t array_index = 0; array_index < hmi_result_strings.size();
       ++array_index) {
    casted_enum = static_cast<HmiResults::eType>(array_index);
    string_from_enum = MessageHelper::HMIResultToString(casted_enum);
    EXPECT_EQ(hmi_result_strings[array_index], string_from_enum);
  }
  // Check InvalidEnum == -1
  string_from_enum = MessageHelper::HMIResultToString(HmiResults::INVALID_ENUM);
  EXPECT_EQ("", string_from_enum);
}

TEST_F(MessageHelperTest,
       HMIToMobileResult_HmiResultEType_GetCorrectMobileResultEType) {
  MobileResults::eType tested_enum;
  HmiResults::eType casted_hmi_enum;
  MobileResults::eType converted_enum;
  // Check enums >=0
  for (size_t enum_index = 0; enum_index < hmi_result_strings.size();
       ++enum_index) {
    tested_enum =
        MessageHelper::MobileResultFromString(hmi_result_strings[enum_index]);
    casted_hmi_enum = static_cast<HmiResults::eType>(enum_index);
    converted_enum = MessageHelper::HMIToMobileResult(casted_hmi_enum);
    EXPECT_EQ(tested_enum, converted_enum);
  }
  // Check invalid enums == -1
  tested_enum = MobileResults::INVALID_ENUM;
  converted_enum = MessageHelper::HMIToMobileResult(HmiResults::INVALID_ENUM);
  EXPECT_EQ(tested_enum, converted_enum);
  // Check when out of range (true == result.empty())
  casted_hmi_enum = static_cast<HmiResults::eType>(INT_MAX);
  converted_enum = MessageHelper::HMIToMobileResult(casted_hmi_enum);
  EXPECT_EQ(tested_enum, converted_enum);
}

TEST_F(MessageHelperTest, VerifySoftButtonString_WrongStrings_False) {
  const StringArray wrong_strings{"soft_button1\t\ntext",
                                  "soft_button1\\ntext",
                                  "soft_button1\\ttext",
                                  " ",
                                  "soft_button1\t\n",
                                  "soft_button1\\n",
                                  "soft_button1\\t"};
  for (size_t i = 0; i < wrong_strings.size(); ++i) {
    EXPECT_FALSE(MessageHelper::VerifySoftButtonString(wrong_strings[i]));
  }
}

TEST_F(MessageHelperTest, VerifySoftButtonString_CorrectStrings_True) {
  const StringArray wrong_strings{"soft_button1.text",
                                  "soft_button1?text",
                                  " asd asdasd    .././/",
                                  "soft_button1??....asd",
                                  "soft_button12313fcvzxc./.,"};
  for (size_t i = 0; i < wrong_strings.size(); ++i) {
    EXPECT_TRUE(MessageHelper::VerifySoftButtonString(wrong_strings[i]));
  }
}

TEST_F(MessageHelperTest,
       GetIVISubscriptionRequests_ValidApplication_HmiRequestNotEmpty) {
  // Creating sharedPtr to MockApplication
  MockApplicationSharedPtr appSharedMock = utils::MakeShared<MockApplication>();
  // Creating data acessor
  application_manager::VehicleInfoSubscriptions vis;
  DataAccessor<application_manager::VehicleInfoSubscriptions> data_accessor(
      vis, true);
  // Calls for ApplicationManager
  EXPECT_CALL(*appSharedMock, app_id()).WillOnce(Return(1u));
  EXPECT_CALL(*appSharedMock, SubscribedIVI()).WillOnce(Return(data_accessor));

  smart_objects::SmartObjectList outList =
      MessageHelper::GetIVISubscriptionRequests(appSharedMock,
                                                mock_application_manager);
  // Expect not empty request
  EXPECT_FALSE(outList.empty());
}

TEST_F(MessageHelperTest,
       ProcessSoftButtons_SmartObjectWithoutButtonsKey_Success) {
  // Creating sharedPtr to MockApplication
  MockApplicationSharedPtr appSharedMock = utils::MakeShared<MockApplication>();
  // Creating input data for method
  smart_objects::SmartObject object;
  policy_handler_test::MockPolicySettings policy_settings_;
  const policy::PolicyHandler policy_handler(policy_settings_,
                                             mock_application_manager);
  // Method call
  mobile_apis::Result::eType result = MessageHelper::ProcessSoftButtons(
      object, appSharedMock, policy_handler, mock_application_manager);
  // Expect
  EXPECT_EQ(mobile_apis::Result::SUCCESS, result);
}

TEST_F(MessageHelperTest,
       ProcessSoftButtons_IncorectSoftButonValue_InvalidData) {
  // Creating sharedPtr to MockApplication
  MockApplicationSharedPtr appSharedMock = utils::MakeShared<MockApplication>();
  // Creating input data for method
  smart_objects::SmartObject object;
  smart_objects::SmartObject& buttons = object[strings::soft_buttons];
  // Setting invalid image string to button
  buttons[0][strings::image][strings::value] = "invalid\\nvalue";
  policy_handler_test::MockPolicySettings policy_settings_;
  const policy::PolicyHandler policy_handler(policy_settings_,
                                             mock_application_manager);
  // Method call
  mobile_apis::Result::eType result = MessageHelper::ProcessSoftButtons(
      object, appSharedMock, policy_handler, mock_application_manager);
  // Expect
  EXPECT_EQ(mobile_apis::Result::INVALID_DATA, result);
}

TEST_F(MessageHelperTest, VerifyImage_ImageTypeIsStatic_Success) {
  // Creating sharedPtr to MockApplication
  MockApplicationSharedPtr appSharedMock = utils::MakeShared<MockApplication>();
  // Creating input data for method
  smart_objects::SmartObject image;
  image[strings::image_type] = mobile_apis::ImageType::STATIC;
  // Method call
  mobile_apis::Result::eType result = MessageHelper::VerifyImage(
      image, appSharedMock, mock_application_manager);
  // EXPECT
  EXPECT_EQ(mobile_apis::Result::SUCCESS, result);
}

TEST_F(MessageHelperTest, VerifyImage_ImageValueNotValid_InvalidData) {
  // Creating sharedPtr to MockApplication
  MockApplicationSharedPtr appSharedMock = utils::MakeShared<MockApplication>();
  // Creating input data for method
  smart_objects::SmartObject image;
  image[strings::image_type] = mobile_apis::ImageType::DYNAMIC;
  // Invalid value
  image[strings::value] = "   ";
  // Method call
  mobile_apis::Result::eType result = MessageHelper::VerifyImage(
      image, appSharedMock, mock_application_manager);
  // EXPECT
  EXPECT_EQ(mobile_apis::Result::INVALID_DATA, result);
}

TEST_F(MessageHelperTest, VerifyImageApplyPath_ImageTypeIsStatic_Success) {
  // Creating sharedPtr to MockApplication
  MockApplicationSharedPtr appSharedMock = utils::MakeShared<MockApplication>();
  // Creating input data for method
  smart_objects::SmartObject image;
  image[strings::image_type] = mobile_apis::ImageType::STATIC;
  image[strings::value] = "icon.png";
  // Method call
  mobile_apis::Result::eType result = MessageHelper::VerifyImageApplyPath(
      image, appSharedMock, mock_application_manager);
  // EXPECT
  EXPECT_EQ(mobile_apis::Result::SUCCESS, result);
<<<<<<< HEAD
  EXPECT_EQ("icon.png", image[strings::value].asString());
=======
  EXPECT_EQ("icon.png", image[strings::value]);
>>>>>>> 9550d93c
}

TEST_F(MessageHelperTest, VerifyImageApplyPath_ImageValueNotValid_InvalidData) {
  // Creating sharedPtr to MockApplication
  MockApplicationSharedPtr appSharedMock = utils::MakeShared<MockApplication>();
  // Creating input data for method
  smart_objects::SmartObject image;
  image[strings::image_type] = mobile_apis::ImageType::DYNAMIC;
  // Invalid value
  image[strings::value] = "   ";
  // Method call
  mobile_apis::Result::eType result = MessageHelper::VerifyImageApplyPath(
      image, appSharedMock, mock_application_manager);
  // EXPECT
  EXPECT_EQ(mobile_apis::Result::INVALID_DATA, result);
}

TEST_F(MessageHelperTest, VerifyImageFiles_SmartObjectWithValidData_Success) {
  // Creating sharedPtr to MockApplication
  MockApplicationSharedPtr appSharedMock = utils::MakeShared<MockApplication>();
  // Creating input data for method
  smart_objects::SmartObject images;
  images[0][strings::image_type] = mobile_apis::ImageType::STATIC;
  images[1][strings::image_type] = mobile_apis::ImageType::STATIC;
  // Method call
  mobile_apis::Result::eType result = MessageHelper::VerifyImageFiles(
      images, appSharedMock, mock_application_manager);
  // EXPECT
  EXPECT_EQ(mobile_apis::Result::SUCCESS, result);
}

TEST_F(MessageHelperTest,
       VerifyImageFiles_SmartObjectWithInvalidData_NotSuccsess) {
  // Creating sharedPtr to MockApplication
  MockApplicationSharedPtr appSharedMock = utils::MakeShared<MockApplication>();
  // Creating input data for method
  smart_objects::SmartObject images;
  images[0][strings::image_type] = mobile_apis::ImageType::DYNAMIC;
  images[1][strings::image_type] = mobile_apis::ImageType::DYNAMIC;
  // Invalid values
  images[0][strings::value] = "   ";
  images[1][strings::value] = "image\\n";
  // Method call
  mobile_apis::Result::eType result = MessageHelper::VerifyImageFiles(
      images, appSharedMock, mock_application_manager);
  // EXPECT
  EXPECT_EQ(mobile_apis::Result::INVALID_DATA, result);
}

TEST_F(MessageHelperTest,
       VerifyImageVrHelpItems_SmartObjectWithSeveralValidImages_Succsess) {
  // Creating sharedPtr to MockApplication
  MockApplicationSharedPtr appSharedMock = utils::MakeShared<MockApplication>();
  // Creating input data for method
  smart_objects::SmartObject message;
  message[0][strings::image][strings::image_type] =
      mobile_apis::ImageType::STATIC;
  message[1][strings::image][strings::image_type] =
      mobile_apis::ImageType::STATIC;
  // Method call
  mobile_apis::Result::eType result = MessageHelper::VerifyImageVrHelpItems(
      message, appSharedMock, mock_application_manager);
  // EXPECT
  EXPECT_EQ(mobile_apis::Result::SUCCESS, result);
}

TEST_F(MessageHelperTest,
       VerifyImageVrHelpItems_SmartObjWithSeveralInvalidImages_NotSuccsess) {
  // Creating sharedPtr to MockApplication
  MockApplicationSharedPtr appSharedMock = utils::MakeShared<MockApplication>();
  // Creating input data for method
  smart_objects::SmartObject message;
  message[0][strings::image][strings::image_type] =
      mobile_apis::ImageType::DYNAMIC;
  message[1][strings::image][strings::image_type] =
      mobile_apis::ImageType::DYNAMIC;
  // Invalid values
  message[0][strings::image][strings::value] = "   ";
  message[1][strings::image][strings::value] = "image\\n";
  // Method call
  mobile_apis::Result::eType result = MessageHelper::VerifyImageVrHelpItems(
      message, appSharedMock, mock_application_manager);
  // EXPECT
  EXPECT_EQ(mobile_apis::Result::INVALID_DATA, result);
}

TEST_F(MessageHelperTest,
       StringifiedFunctionID_FinctionId_EqualsWithStringsInArray) {
  // Start from 1 because 1 == RESERVED and haven`t ID in last 2 characters
  // if FUNCTION ID == 1 inner DCHECK is false
  mobile_apis::FunctionID::eType casted_enum;
  std::string converted;
  for (size_t i = 1; i < function_id_strings.size(); ++i) {
    casted_enum = static_cast<mobile_apis::FunctionID::eType>(i);
    converted = MessageHelper::StringifiedFunctionID(casted_enum);
    EXPECT_EQ(function_id_strings[i], converted);
  }
  // EventIDs emum strarts from delta_from_functions_id = 32768
  for (size_t i = delta_from_functions_id;
       i < events_id_strings.size() + delta_from_functions_id;
       ++i) {
    casted_enum = static_cast<mobile_apis::FunctionID::eType>(i);
    converted = MessageHelper::StringifiedFunctionID(casted_enum);
    EXPECT_EQ(events_id_strings[i - delta_from_functions_id], converted);
  }
}

TEST_F(MessageHelperTest,
       StringifiedHmiLevel_LevelEnum_EqualsWithStringsInArray) {
  mobile_apis::HMILevel::eType casted_enum;
  std::string converted_value;
  for (size_t i = 0; i < hmi_level_strings.size(); ++i) {
    casted_enum = static_cast<mobile_apis::HMILevel::eType>(i);
    converted_value = MessageHelper::StringifiedHMILevel(casted_enum);
    EXPECT_EQ(hmi_level_strings[i], converted_value);
  }
}

TEST_F(MessageHelperTest, StringToHmiLevel_LevelString_EqEType) {
  mobile_apis::HMILevel::eType tested_enum;
  mobile_apis::HMILevel::eType converted_enum;
  for (size_t i = 0; i < hmi_level_strings.size(); ++i) {
    tested_enum = static_cast<mobile_apis::HMILevel::eType>(i);
    converted_enum = MessageHelper::StringToHMILevel(hmi_level_strings[i]);
    EXPECT_EQ(tested_enum, converted_enum);
  }
}

TEST_F(MessageHelperTest, SubscribeApplicationToSoftButton_CallFromApp) {
  // Create application mock
  MockApplicationSharedPtr appSharedPtr = utils::MakeShared<MockApplication>();
  // Prepare data for method
  smart_objects::SmartObject message_params;
  size_t function_id = 1;
  //
  EXPECT_CALL(*appSharedPtr,
              SubscribeToSoftButtons(function_id, SoftButtonID())).Times(1);
  MessageHelper::SubscribeApplicationToSoftButton(
      message_params, appSharedPtr, function_id);
}
#ifdef EXTERNAL_PROPRIETARY_MODE
TEST_F(MessageHelperTest, SendGetListOfPermissionsResponse_SUCCESS) {
  std::vector<policy::FunctionalGroupPermission> permissions;
  policy::ExternalConsentStatus external_consent_status;
  policy::FunctionalGroupPermission permission;
  permission.state = policy::GroupConsent::kGroupAllowed;
  permissions.push_back(permission);

  smart_objects::SmartObjectSPtr result;
  EXPECT_CALL(mock_application_manager, ManageHMICommand(_))
      .WillOnce(DoAll(SaveArg<0>(&result), Return(true)));

  const uint32_t correlation_id = 0u;
  MessageHelper::SendGetListOfPermissionsResponse(permissions,
                                                  external_consent_status,
                                                  correlation_id,
                                                  mock_application_manager);

  ASSERT_TRUE(result);

  EXPECT_EQ(hmi_apis::FunctionID::SDL_GetListOfPermissions,
            (*result)[strings::params][strings::function_id].asInt());

  smart_objects::SmartObject& msg_params = (*result)[strings::msg_params];
  const std::string external_consent_status_key = "externalConsentStatus";
  EXPECT_TRUE(msg_params.keyExists(external_consent_status_key));
  EXPECT_TRUE(msg_params[external_consent_status_key].empty());
}

TEST_F(MessageHelperTest,
       SendGetListOfPermissionsResponse_ExternalConsentStatusNonEmpty_SUCCESS) {
  std::vector<policy::FunctionalGroupPermission> permissions;

  policy::ExternalConsentStatus external_consent_status;
  const int32_t entity_type_1 = 1;
  const int32_t entity_id_1 = 2;
  const policy::EntityStatus entity_status_1 = policy::kStatusOn;
  const policy::EntityStatus entity_status_2 = policy::kStatusOff;
  const int32_t entity_type_2 = 3;
  const int32_t entity_id_2 = 4;
  external_consent_status.insert(policy::ExternalConsentStatusItem(
      entity_type_1, entity_id_1, entity_status_1));
  external_consent_status.insert(policy::ExternalConsentStatusItem(
      entity_type_2, entity_id_2, entity_status_2));

  smart_objects::SmartObjectSPtr result;
  EXPECT_CALL(mock_application_manager, ManageHMICommand(_))
      .WillOnce(DoAll(SaveArg<0>(&result), Return(true)));

  const uint32_t correlation_id = 0u;
  MessageHelper::SendGetListOfPermissionsResponse(permissions,
                                                  external_consent_status,
                                                  correlation_id,
                                                  mock_application_manager);

  ASSERT_TRUE(result);

  smart_objects::SmartObject& msg_params = (*result)[strings::msg_params];
  const std::string external_consent_status_key = "externalConsentStatus";
  EXPECT_TRUE(msg_params.keyExists(external_consent_status_key));

  smart_objects::SmartArray* status_array =
      msg_params[external_consent_status_key].asArray();
  EXPECT_TRUE(external_consent_status.size() == status_array->size());

  const std::string entityType = "entityType";
  const std::string entityID = "entityID";
  const std::string status = "status";

  smart_objects::SmartObject item_1_so =
      smart_objects::SmartObject(smart_objects::SmartType_Map);
  item_1_so[entityType] = entity_type_1;
  item_1_so[entityID] = entity_id_1;
  item_1_so[status] = hmi_apis::Common_EntityStatus::ON;

  smart_objects::SmartObject item_2_so =
      smart_objects::SmartObject(smart_objects::SmartType_Map);
  item_2_so[entityType] = entity_type_2;
  item_2_so[entityID] = entity_id_2;
  item_2_so[status] = hmi_apis::Common_EntityStatus::OFF;

  EXPECT_TRUE(status_array->end() !=
              std::find(status_array->begin(), status_array->end(), item_1_so));
  EXPECT_TRUE(status_array->end() !=
              std::find(status_array->begin(), status_array->end(), item_2_so));
}
#endif
}  // namespace application_manager_test
}  // namespace components
}  // namespace test<|MERGE_RESOLUTION|>--- conflicted
+++ resolved
@@ -547,7 +547,10 @@
                             "DiagnosticMessage",
                             "SystemRequest",
                             "SendLocation",
-                            "DialNumber"}
+                            "DialNumber",
+                            "GetWayPoints",
+                            "SubscribeWayPoints",
+                            "UnsubscribeWayPoints"}
       , events_id_strings{"OnHMIStatus",
                           "OnAppInterfaceUnregistered",
                           "OnButtonEvent",
@@ -797,11 +800,7 @@
       image, appSharedMock, mock_application_manager);
   // EXPECT
   EXPECT_EQ(mobile_apis::Result::SUCCESS, result);
-<<<<<<< HEAD
   EXPECT_EQ("icon.png", image[strings::value].asString());
-=======
-  EXPECT_EQ("icon.png", image[strings::value]);
->>>>>>> 9550d93c
 }
 
 TEST_F(MessageHelperTest, VerifyImageApplyPath_ImageValueNotValid_InvalidData) {
