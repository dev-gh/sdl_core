/*
 * Copyright (c) 2016, Ford Motor Company
 * All rights reserved.
 *
 * Redistribution and use in source and binary forms, with or without
 * modification, are permitted provided that the following conditions are met:
 *
 * Redistributions of source code must retain the above copyright notice, this
 * list of conditions and the following disclaimer.
 *
 * Redistributions in binary form must reproduce the above copyright notice,
 * this list of conditions and the following
 * disclaimer in the documentation and/or other materials provided with the
 * distribution.
 *
 * Neither the name of the Ford Motor Company nor the names of its contributors
 * may be used to endorse or promote products derived from this software
 * without specific prior written permission.
 *
 * THIS SOFTWARE IS PROVIDED BY THE COPYRIGHT HOLDERS AND CONTRIBUTORS "AS IS"
 * AND ANY EXPRESS OR IMPLIED WARRANTIES, INCLUDING, BUT NOT LIMITED TO, THE
 * IMPLIED WARRANTIES OF MERCHANTABILITY AND FITNESS FOR A PARTICULAR PURPOSE
 * ARE DISCLAIMED. IN NO EVENT SHALL THE COPYRIGHT HOLDER OR CONTRIBUTORS BE
 * LIABLE FOR ANY DIRECT, INDIRECT, INCIDENTAL, SPECIAL, EXEMPLARY, OR
 * CONSEQUENTIAL DAMAGES (INCLUDING, BUT NOT LIMITED TO, PROCUREMENT OF
 * SUBSTITUTE GOODS OR SERVICES; LOSS OF USE, DATA, OR PROFITS; OR BUSINESS
 * INTERRUPTION) HOWEVER CAUSED AND ON ANY THEORY OF LIABILITY, WHETHER IN
 * CONTRACT, STRICT LIABILITY, OR TORT (INCLUDING NEGLIGENCE OR OTHERWISE)
 * ARISING IN ANY WAY OUT OF THE USE OF THIS SOFTWARE, EVEN IF ADVISED OF THE
 * POSSIBILITY OF SUCH DAMAGE.
 */

#include "application_manager/event_engine/event_observer.h"
#include "application_manager/event_engine/event.h"
#include "application_manager/event_engine/event_dispatcher_impl.h"
#include "interfaces/HMI_API.h"
#include "mock/event_observer_mock.h"
#include "application_manager/mock_event_dispatcher.h"
#include "smart_objects/smart_object.h"
#include "gmock/gmock.h"
#include "utils/make_shared.h"

namespace test {
namespace components {
namespace event_engine_test {

namespace smart_objects = NsSmartDeviceLink::NsSmartObjects;
using application_manager::event_engine::EventDispatcherImpl;
using application_manager::event_engine::Event;
using application_manager::event_engine::EventObserver;
using testing::_;

class EventEngineTest : public testing::Test {
 public:
  EventEngineTest()
      : event_id(Event::EventID::BasicCommunication_ActivateApp)
      , event_id2(Event::EventID::BasicCommunication_OnAppActivated)
<<<<<<< HEAD
      , event_id3(Event::EventID::VR_IsReady)
      , event_observer_mock_(mock_event_dispatcher_) {}
=======
      , event_id3(Event::EventID::VR_IsReady) {}
>>>>>>> 64ac11d0

 protected:
  EventDispatcherImpl* event_dispatcher_instance_;
  Event* event_;
  const application_manager::event_engine::Event::EventID event_id;
  const application_manager::event_engine::Event::EventID event_id2;
  const application_manager::event_engine::Event::EventID event_id3;
  MockEventDispatcher mock_event_dispatcher_;
  MockEventObserver event_observer_mock_;
  const int32_t correlation_id = 1121;
  smart_objects::SmartObject smart_object_with_type_notification;
  smart_objects::SmartObject smart_object_with_type_response;
  smart_objects::SmartObject smart_object_with_type_error_response;
  smart_objects::SmartObject smart_object_with_type_request;
  smart_objects::SmartObject smart_object_with_invalid_type;

  virtual void SetUp() OVERRIDE {
    event_dispatcher_instance_ = new EventDispatcherImpl();
    event_ = new Event(hmi_apis::FunctionID::eType::VR_IsReady);
    smart_object_with_type_notification["params"]["message_type"] =
        hmi_apis::messageType::notification;
    smart_object_with_type_notification["params"]["correlation_id"] =
        correlation_id;
    smart_object_with_type_notification["params"]["function_id"] =
        hmi_apis::FunctionID::eType::VR_IsReady;

    smart_object_with_type_response["params"]["message_type"] =
        hmi_apis::messageType::response;
    smart_object_with_type_response["params"]["correlation_id"] =
        correlation_id;
    smart_object_with_type_response["params"]["function_id"] =
        hmi_apis::FunctionID::eType::VR_IsReady;

    smart_object_with_type_error_response["params"]["message_type"] =
        hmi_apis::messageType::error_response;
    smart_object_with_type_error_response["params"]["correlation_id"] =
        correlation_id;
    smart_object_with_type_error_response["params"]["function_id"] =
        hmi_apis::FunctionID::eType::VR_IsReady;

    smart_object_with_type_request["params"]["message_type"] =
        hmi_apis::messageType::request;
    smart_object_with_type_request["params"]["correlation_id"] = correlation_id;
    smart_object_with_type_request["params"]["function_id"] =
        hmi_apis::FunctionID::eType::VR_IsReady;

    smart_object_with_invalid_type["params"]["message_type"] =
        hmi_apis::messageType::INVALID_ENUM;
    smart_object_with_invalid_type["params"]["correlation_id"] = correlation_id;
    smart_object_with_invalid_type["params"]["function_id"] =
        hmi_apis::FunctionID::eType::VR_IsReady;
  }

  void TearDown() OVERRIDE {
    delete event_dispatcher_instance_;
    delete event_;
  }

  void CheckRaiseEvent(const Event::EventID& event_id,
                       const uint32_t calls_number,
                       const smart_objects::SmartObject& so) {
    // Arrange
    event_dispatcher_instance_->add_observer(
<<<<<<< HEAD
        event_id, correlation_id, event_observer_mock_);
=======
        event_id, correlation_id, &event_observer_mock_);
>>>>>>> 64ac11d0
    event_->set_smart_object(so);
    EXPECT_CALL(event_observer_mock_, on_event(_)).Times(calls_number);
    event_dispatcher_instance_->raise_event(*event_);
  }
};

TEST_F(EventEngineTest, EventObserverTest_ExpectObserversEmpty) {
  // Arrange
  EventObserver* event_observer_ptr =
      static_cast<EventObserver*>(&event_observer_mock_);
  // Check
  EXPECT_EQ(reinterpret_cast<unsigned long>(event_observer_ptr),
            event_observer_mock_.id());
}

TEST_F(EventEngineTest,
       EventDispatcherImpl_RaiseEvent_EventSOTypeResponse_ExpectEventRaised) {
  CheckRaiseEvent(event_id3, 1u, smart_object_with_type_response);
}

TEST_F(
    EventEngineTest,
    EventDispatcherImpl_RaiseEvent_EventSOTypeErrorResponse_ExpectEventRaised) {
  CheckRaiseEvent(event_id3, 1u, smart_object_with_type_error_response);
}

TEST_F(EventEngineTest,
       EventDispatcherImpl_RaiseEvent_EventSOTypeInvalid_ExpectEventNotRaised) {
  CheckRaiseEvent(event_id3, 0u, smart_object_with_invalid_type);
}

TEST_F(EventEngineTest,
       EventDispatcherImpl_RaiseEvent_EventSOTypeRequest_ExpectEventNotRaised) {
  CheckRaiseEvent(event_id3, 0u, smart_object_with_type_request);
}

TEST_F(
    EventEngineTest,
    EventDispatcherImpl_RaiseEvent_EventSOTypeNotification_ExpectEventNotRaised) {
  CheckRaiseEvent(event_id3, 0u, smart_object_with_type_notification);
}

TEST_F(EventEngineTest, Event_set_smart_object_ExpectObjectSet) {
  // Act
  event_->set_smart_object(smart_object_with_type_notification);
  const int32_t obj_type =
      static_cast<int32_t>(hmi_apis::messageType::notification);
  const int32_t function_id =
      static_cast<int32_t>(hmi_apis::FunctionID::eType::VR_IsReady);
  // Checks
  EXPECT_EQ(obj_type, event_->smart_object_type());
  EXPECT_EQ(function_id, event_->smart_object_function_id());
  EXPECT_EQ(correlation_id, event_->smart_object_correlation_id());
  EXPECT_EQ(smart_object_with_type_notification, event_->smart_object());
}

}  // namespace event_engine
}  // namespace components
}  // namespace test<|MERGE_RESOLUTION|>--- conflicted
+++ resolved
@@ -55,12 +55,8 @@
   EventEngineTest()
       : event_id(Event::EventID::BasicCommunication_ActivateApp)
       , event_id2(Event::EventID::BasicCommunication_OnAppActivated)
-<<<<<<< HEAD
       , event_id3(Event::EventID::VR_IsReady)
       , event_observer_mock_(mock_event_dispatcher_) {}
-=======
-      , event_id3(Event::EventID::VR_IsReady) {}
->>>>>>> 64ac11d0
 
  protected:
   EventDispatcherImpl* event_dispatcher_instance_;
@@ -124,11 +120,7 @@
                        const smart_objects::SmartObject& so) {
     // Arrange
     event_dispatcher_instance_->add_observer(
-<<<<<<< HEAD
         event_id, correlation_id, event_observer_mock_);
-=======
-        event_id, correlation_id, &event_observer_mock_);
->>>>>>> 64ac11d0
     event_->set_smart_object(so);
     EXPECT_CALL(event_observer_mock_, on_event(_)).Times(calls_number);
     event_dispatcher_instance_->raise_event(*event_);
@@ -151,7 +143,7 @@
 
 TEST_F(
     EventEngineTest,
-    EventDispatcherImpl_RaiseEvent_EventSOTypeErrorResponse_ExpectEventRaised) {
+       EventDispatcherImpl_RaiseEvent_EventSOTypeErrorResponse_ExpectEventRaised) {
   CheckRaiseEvent(event_id3, 1u, smart_object_with_type_error_response);
 }
 
