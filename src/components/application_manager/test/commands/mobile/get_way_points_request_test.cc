--- conflicted
+++ resolved
@@ -73,16 +73,13 @@
     : public CommandRequestTest<CommandsTestMocks::kIsNice> {
  public:
   GetWayPointsRequestTest()
-<<<<<<< HEAD
       : message_helper_mock_(*am::MockMessageHelper::message_helper_mock()) {
     Mock::VerifyAndClearExpectations(&message_helper_mock_);
   }
+
   ~GetWayPointsRequestTest() {
     Mock::VerifyAndClearExpectations(&message_helper_mock_);
   }
-=======
-      : message_helper_mock_(*am::MockMessageHelper::message_helper_mock()) {}
->>>>>>> 9550d93c
 
   void SetUp() OVERRIDE {
     message_ = utils::MakeShared<SmartObject>(::smart_objects::SmartType_Map);
