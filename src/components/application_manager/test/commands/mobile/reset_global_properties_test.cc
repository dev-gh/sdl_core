/*
 * Copyright (c) 2016, Ford Motor Company
 * All rights reserved.
 *
 * Redistribution and use in source and binary forms, with or without
 * modification, are permitted provided that the following conditions are met:
 *
 * Redistributions of source code must retain the above copyright notice, this
 * list of conditions and the following disclaimer.
 *
 * Redistributions in binary form must reproduce the above copyright notice,
 * this list of conditions and the following
 * disclaimer in the documentation and/or other materials provided with the
 * distribution.
 *
 * Neither the name of the Ford Motor Company nor the names of its contributors
 * may be used to endorse or promote products derived from this software
 * without specific prior written permission.
 *
 * THIS SOFTWARE IS PROVIDED BY THE COPYRIGHT HOLDERS AND CONTRIBUTORS "AS IS"
 * AND ANY EXPRESS OR IMPLIED WARRANTIES, INCLUDING, BUT NOT LIMITED TO, THE
 * IMPLIED WARRANTIES OF MERCHANTABILITY AND FITNESS FOR A PARTICULAR PURPOSE
 * ARE DISCLAIMED. IN NO EVENT SHALL THE COPYRIGHT HOLDER OR CONTRIBUTORS BE
 * LIABLE FOR ANY DIRECT, INDIRECT, INCIDENTAL, SPECIAL, EXEMPLARY, OR
 * CONSEQUENTIAL DAMAGES (INCLUDING, BUT NOT LIMITED TO, PROCUREMENT OF
 * SUBSTITUTE GOODS OR SERVICES; LOSS OF USE, DATA, OR PROFITS; OR BUSINESS
 * INTERRUPTION) HOWEVER CAUSED AND ON ANY THEORY OF LIABILITY, WHETHER IN
 * CONTRACT, STRICT LIABILITY, OR TORT (INCLUDING NEGLIGENCE OR OTHERWISE)
 * ARISING IN ANY WAY OUT OF THE USE OF THIS SOFTWARE, EVEN IF ADVISED OF THE
 * POSSIBILITY OF SUCH DAMAGE.
 */

#include <stdint.h>
#include <string>
#include <vector>

#include "mobile/reset_global_properties_request.h"
#include "mobile/reset_global_properties_response.h"

#include "gtest/gtest.h"
#include "utils/shared_ptr.h"
#include "utils/make_shared.h"
#include "smart_objects/smart_object.h"
#include "interfaces/HMI_API.h"
#include "interfaces/MOBILE_API.h"
#include "application_manager/smart_object_keys.h"
#include "application_manager/commands/commands_test.h"
#include "application_manager/commands/command_request_test.h"
#include "application_manager/mock_application_manager.h"
#include "application_manager/mock_application.h"
#include "application_manager/mock_message_helper.h"
#include "application_manager/event_engine/event.h"

namespace test {
namespace components {
namespace commands_test {
namespace mobile_commands_test {
namespace reset_global_properties {

using ::testing::_;
using ::testing::Mock;
using ::testing::Return;
using ::testing::ReturnRef;

namespace am = ::application_manager;

using am::commands::ResetGlobalPropertiesRequest;
using am::commands::ResetGlobalPropertiesResponse;
using am::commands::MessageSharedPtr;
using am::event_engine::Event;
using am::MockMessageHelper;

typedef SharedPtr<ResetGlobalPropertiesRequest> ResetGlobalPropertiesRequestPtr;
typedef SharedPtr<ResetGlobalPropertiesResponse>
    ResetGlobalPropertiesResponsePtr;

namespace {
const uint32_t kConnectionKey = 2u;
const uint32_t kCorrelationId = 10u;
}  // namespace

class ResetGlobalPropertiesRequestTest
    : public CommandRequestTest<CommandsTestMocks::kIsNice> {
 protected:
  ResetGlobalPropertiesRequestTest()
      : mock_message_helper_(am::MockMessageHelper::message_helper_mock())
      , msg_(CreateMessage())
      , mock_app_(CreateMockApp()) {
    Mock::VerifyAndClearExpectations(mock_message_helper_);
  }

  void SetUp() OVERRIDE {
    (*msg_)[am::strings::params][am::strings::connection_key] = kConnectionKey;
    (*msg_)[am::strings::params][am::strings::correlation_id] = kCorrelationId;

    command_ = CreateCommand<ResetGlobalPropertiesRequest>(msg_);

    ON_CALL(*mock_app_, app_id()).WillByDefault(Return(kConnectionKey));
    ON_CALL(app_mngr_, application(kConnectionKey))
        .WillByDefault(Return(mock_app_));
    ON_CALL(app_mngr_, GetNextHMICorrelationID())
        .WillByDefault(Return(kCorrelationId));
  }

  void TearDown() OVERRIDE {
    Mock::VerifyAndClearExpectations(mock_message_helper_);
  }
  am::MockMessageHelper* mock_message_helper_;
  MessageSharedPtr msg_;
  MockAppPtr mock_app_;
  ResetGlobalPropertiesRequestPtr command_;
};

class ResetGlobalPropertiesResponseTest
    : public CommandsTest<CommandsTestMocks::kIsNice> {};

TEST_F(ResetGlobalPropertiesRequestTest, Run_InvalidApp_UNSUCCESS) {
  MockAppPtr invalid_app;
  EXPECT_CALL(app_mngr_, application(_)).WillOnce(Return(invalid_app));

  MessageSharedPtr command_result;
  EXPECT_CALL(
      app_mngr_,
      ManageMobileCommand(_, am::commands::Command::CommandOrigin::ORIGIN_SDL))
      .WillOnce(DoAll(SaveArg<0>(&command_result), Return(true)));

  command_->Run();
  EXPECT_EQ(
      (*command_result)[am::strings::msg_params][am::strings::success].asBool(),
      false);
  EXPECT_EQ(
      (*command_result)[am::strings::msg_params][am::strings::result_code]
          .asInt(),
      static_cast<int32_t>(mobile_apis::Result::APPLICATION_NOT_REGISTERED));
}

TEST_F(ResetGlobalPropertiesRequestTest, Run_InvalidVrHelp_UNSUCCESS) {
  (*msg_)[am::strings::msg_params][am::strings::properties][0] =
      mobile_apis::GlobalProperty::HELPPROMPT;
  (*msg_)[am::strings::msg_params][am::strings::properties][1] =
      mobile_apis::GlobalProperty::TIMEOUTPROMPT;
  (*msg_)[am::strings::msg_params][am::strings::properties][2] =
      mobile_apis::GlobalProperty::VRHELPTITLE;
  (*msg_)[am::strings::msg_params][am::strings::properties][3] =
      mobile_apis::GlobalProperty::MENUNAME;
  (*msg_)[am::strings::msg_params][am::strings::properties][4] =
      mobile_apis::GlobalProperty::MENUICON;
  (*msg_)[am::strings::msg_params][am::strings::properties][5] =
      mobile_apis::GlobalProperty::KEYBOARDPROPERTIES;

  EXPECT_CALL(app_mngr_, RemoveAppFromTTSGlobalPropertiesList(kConnectionKey));
  smart_objects::SmartObject so_prompt =
      smart_objects::SmartObject(smart_objects::SmartType_Array);
  EXPECT_CALL(*mock_app_, set_help_prompt(so_prompt));

  std::vector<std::string> time_out_prompt;
  time_out_prompt.push_back("time_out");
  EXPECT_CALL(app_mngr_settings_, time_out_promt())
      .WillOnce(ReturnRef(time_out_prompt));

  smart_objects::SmartObject timeout_prompt =
      smart_objects::SmartObject(smart_objects::SmartType_Map);
  timeout_prompt[am::strings::text] = time_out_prompt[0];
  timeout_prompt[am::strings::type] =
      hmi_apis::Common_SpeechCapabilities::SC_TEXT;

  smart_objects::SmartObject so_time_out_prompt =
      smart_objects::SmartObject(smart_objects::SmartType_Array);

  so_time_out_prompt[0] = timeout_prompt;

  EXPECT_CALL(*mock_app_, set_timeout_prompt(so_time_out_prompt));

  EXPECT_CALL(*mock_app_, reset_vr_help_title());
  EXPECT_CALL(*mock_app_, reset_vr_help());

  EXPECT_CALL(*mock_app_, set_reset_global_properties_active(true));

  smart_objects::SmartObjectSPtr vr_help;  // = NULL;
  EXPECT_CALL(*mock_message_helper_, CreateAppVrHelp(_))
      .WillOnce(Return(vr_help));

  EXPECT_CALL(app_mngr_, ManageHMICommand(_)).Times(0);

  command_->Run();
}

TEST_F(ResetGlobalPropertiesRequestTest, Run_SUCCESS) {
  (*msg_)[am::strings::msg_params][am::strings::properties][0] =
      mobile_apis::GlobalProperty::HELPPROMPT;
  (*msg_)[am::strings::msg_params][am::strings::properties][1] =
      mobile_apis::GlobalProperty::TIMEOUTPROMPT;
  (*msg_)[am::strings::msg_params][am::strings::properties][2] =
      mobile_apis::GlobalProperty::VRHELPTITLE;
  (*msg_)[am::strings::msg_params][am::strings::properties][3] =
      mobile_apis::GlobalProperty::MENUNAME;
  (*msg_)[am::strings::msg_params][am::strings::properties][4] =
      mobile_apis::GlobalProperty::MENUICON;
  (*msg_)[am::strings::msg_params][am::strings::properties][5] =
      mobile_apis::GlobalProperty::KEYBOARDPROPERTIES;

  EXPECT_CALL(app_mngr_, RemoveAppFromTTSGlobalPropertiesList(kConnectionKey));
  smart_objects::SmartObject so_prompt =
      smart_objects::SmartObject(smart_objects::SmartType_Array);
  EXPECT_CALL(*mock_app_, set_help_prompt(so_prompt));

  std::vector<std::string> time_out_prompt;
  time_out_prompt.push_back("time_out");
  EXPECT_CALL(app_mngr_settings_, time_out_promt())
      .WillOnce(ReturnRef(time_out_prompt));

  smart_objects::SmartObject timeout_prompt =
      smart_objects::SmartObject(smart_objects::SmartType_Map);
  timeout_prompt[am::strings::text] = time_out_prompt[0];
  timeout_prompt[am::strings::type] =
      hmi_apis::Common_SpeechCapabilities::SC_TEXT;

  smart_objects::SmartObject so_time_out_prompt =
      smart_objects::SmartObject(smart_objects::SmartType_Array);

  so_time_out_prompt[0] = timeout_prompt;

  EXPECT_CALL(*mock_app_, set_timeout_prompt(so_time_out_prompt));

  EXPECT_CALL(*mock_app_, reset_vr_help_title());
  EXPECT_CALL(*mock_app_, reset_vr_help());

  EXPECT_CALL(*mock_app_, set_reset_global_properties_active(true));

  smart_objects::SmartObjectSPtr vr_help =
      ::utils::MakeShared<smart_objects::SmartObject>(
          smart_objects::SmartType_Map);
  EXPECT_CALL(*mock_message_helper_, CreateAppVrHelp(_))
      .WillOnce(Return(vr_help));

  smart_objects::SmartObject msg_params =
      smart_objects::SmartObject(smart_objects::SmartType_Map);
  msg_params[am::hmi_request::menu_title] = "";

  EXPECT_CALL(*mock_app_,
              set_menu_title(msg_params[am::hmi_request::menu_title]));

  const smart_objects::SmartObjectSPtr so_help_prompt =
      ::utils::MakeShared<smart_objects::SmartObject>(
          smart_objects::SmartType_Map);
  EXPECT_CALL(*mock_app_, help_prompt()).WillOnce(Return(so_help_prompt.get()));
  EXPECT_CALL(*mock_app_, timeout_prompt())
      .WillOnce(Return(so_help_prompt.get()));

  EXPECT_CALL(app_mngr_,
              ManageHMICommand(HMIResultCodeIs(
                  hmi_apis::FunctionID::UI_SetGlobalProperties)))
      .WillOnce(Return(true));
  EXPECT_CALL(app_mngr_,
              ManageHMICommand(HMIResultCodeIs(
                  hmi_apis::FunctionID::TTS_SetGlobalProperties)))
      .WillOnce(Return(true));

  command_->Run();
}

TEST_F(ResetGlobalPropertiesRequestTest, OnEvent_InvalidEventId_UNSUCCESS) {
  Event event(hmi_apis::FunctionID::INVALID_ENUM);

  EXPECT_CALL(app_mngr_, ManageMobileCommand(_, _)).Times(0);
  command_->on_event(event);
}

TEST_F(ResetGlobalPropertiesRequestTest,
       OnEvent_UI_SetGlobalProperties_SUCCESS) {
  Event event(hmi_apis::FunctionID::UI_SetGlobalProperties);
  const hmi_apis::Common_Result::eType result_code =
      hmi_apis::Common_Result::SUCCESS;
  (*msg_)[am::strings::params][am::hmi_response::code] = result_code;
  ON_CALL(*mock_message_helper_, HMIToMobileResult(result_code))
      .WillByDefault(Return(am::mobile_api::Result::SUCCESS));

  (*msg_)[am::strings::msg_params][am::strings::properties][0] =
      mobile_apis::GlobalProperty::VRHELPTITLE;

  EXPECT_CALL(*mock_app_, reset_vr_help_title());
  EXPECT_CALL(*mock_app_, reset_vr_help());
  EXPECT_CALL(*mock_app_, set_reset_global_properties_active(true));

  smart_objects::SmartObjectSPtr vr_help =
      ::utils::MakeShared<smart_objects::SmartObject>(
          smart_objects::SmartType_Map);
  EXPECT_CALL(*mock_message_helper_, CreateAppVrHelp(_))
      .WillOnce(Return(vr_help));

  command_->Run();

  event.set_smart_object(*msg_);

  ON_CALL(*mock_message_helper_, HMIToMobileResult(result_code))
      .WillByDefault(Return(am::mobile_api::Result::SUCCESS));
  EXPECT_CALL(app_mngr_,
              ManageMobileCommand(
                  MobileResultCodeIs(mobile_apis::Result::eType::SUCCESS),
                  am::commands::Command::ORIGIN_SDL));

  command_->on_event(event);
}

TEST_F(ResetGlobalPropertiesRequestTest,
       OnEvent_TTS_SetGlobalProperties_SUCCESS) {
  Event event(hmi_apis::FunctionID::TTS_SetGlobalProperties);
  (*msg_)[am::strings::params][am::hmi_response::code] =
      hmi_apis::Common_Result::eType::UNSUPPORTED_RESOURCE;

  (*msg_)[am::strings::msg_params][am::strings::properties][0] =
      mobile_apis::GlobalProperty::TIMEOUTPROMPT;
  (*msg_)[am::strings::msg_params][am::strings::properties][1] =
      mobile_apis::GlobalProperty::MENUICON;

  std::vector<std::string> time_out_prompt;
  time_out_prompt.push_back("time_out");
  EXPECT_CALL(app_mngr_settings_, time_out_promt())
      .WillOnce(ReturnRef(time_out_prompt));

  EXPECT_CALL(*mock_app_, set_timeout_prompt(_));

  smart_objects::SmartObjectSPtr prompt =
      utils::MakeShared<smart_objects::SmartObject>();
  *prompt = "prompt";

  EXPECT_CALL(*mock_app_, timeout_prompt()).WillOnce(Return(prompt.get()));

  EXPECT_CALL(*mock_app_, set_reset_global_properties_active(true));

  MessageSharedPtr ui_msg = CreateMessage();
  (*ui_msg)[am::strings::params][am::strings::correlation_id] = kCorrelationId;
  (*ui_msg)[am::strings::params][am::hmi_response::code] =
      hmi_apis::Common_Result::eType::SUCCESS;

  Event ui_event(hmi_apis::FunctionID::UI_SetGlobalProperties);
  ui_event.set_smart_object(*ui_msg);

  command_->Run();
  command_->on_event(ui_event);
  event.set_smart_object(*msg_);

  EXPECT_CALL(
      app_mngr_,
      ManageMobileCommand(MobileResultCodeIs(mobile_apis::Result::WARNINGS),
                          am::commands::Command::ORIGIN_SDL));

  command_->on_event(event);
}

TEST_F(ResetGlobalPropertiesRequestTest, OnEvent_PendingRequest_UNSUCCESS) {
  Event event(hmi_apis::FunctionID::UI_SetGlobalProperties);
  event.set_smart_object(*msg_);

  EXPECT_CALL(app_mngr_, ManageMobileCommand(_, _)).Times(0);
  EXPECT_CALL(*mock_app_, UpdateHash()).Times(0);

  command_->on_event(event);
}

TEST_F(ResetGlobalPropertiesResponseTest, Run_Sendmsg_SUCCESS) {
  MessageSharedPtr message(CreateMessage());
  ResetGlobalPropertiesResponsePtr command(
      CreateCommand<ResetGlobalPropertiesResponse>(message));

  EXPECT_CALL(app_mngr_, SendMessageToMobile(message, _));
  command->Run();
}

TEST_F(ResetGlobalPropertiesRequestTest, OnEvent_InvalidApp_NoHashUpdate) {
  (*msg_)[am::strings::params][am::hmi_response::code] =
      hmi_apis::Common_Result::eType::SUCCESS;

  (*msg_)[am::strings::msg_params][am::strings::properties][0] =
      mobile_apis::GlobalProperty::VRHELPTITLE;

  EXPECT_CALL(*mock_app_, reset_vr_help_title());
  EXPECT_CALL(*mock_app_, reset_vr_help());

  EXPECT_CALL(*mock_app_, set_reset_global_properties_active(true));

  smart_objects::SmartObjectSPtr vr_help =
      ::utils::MakeShared<smart_objects::SmartObject>(
          smart_objects::SmartType_Map);
  EXPECT_CALL(*mock_message_helper_, CreateAppVrHelp(_))
      .WillOnce(Return(vr_help));

  MockAppPtr invalid_app;
  EXPECT_CALL(app_mngr_, application(kConnectionKey))
      .WillOnce(Return(mock_app_))
      .WillOnce(Return(invalid_app));

<<<<<<< HEAD
  event.set_smart_object(*msg_);
  ON_CALL(*mock_message_helper_,
          HMIToMobileResult(hmi_apis::Common_Result::eType::SUCCESS))
      .WillByDefault(Return(am::mobile_api::Result::SUCCESS));
=======
  EXPECT_CALL(*mock_app_, UpdateHash()).Times(0);

  ResetGlobalPropertiesRequestPtr command =
      CreateCommand<ResetGlobalPropertiesRequest>(msg_);
  command->Run();

  EXPECT_CALL(*mock_message_helper_, HMIToMobileResult(_))
      .WillRepeatedly(Return(mobile_apis::Result::SUCCESS));

>>>>>>> f78d4122
  EXPECT_CALL(app_mngr_,
              ManageMobileCommand(
                  MobileResultCodeIs(mobile_apis::Result::eType::SUCCESS),
                  am::commands::Command::ORIGIN_SDL));

  Event event(hmi_apis::FunctionID::UI_SetGlobalProperties);
  event.set_smart_object(*msg_);
  command->on_event(event);
}

}  // namespace reset_global_properties
}  // namespace mobile_commands_test
}  // namespace commands_test
}  // namespace components
}  // namespace test<|MERGE_RESOLUTION|>--- conflicted
+++ resolved
@@ -292,8 +292,6 @@
 
   event.set_smart_object(*msg_);
 
-  ON_CALL(*mock_message_helper_, HMIToMobileResult(result_code))
-      .WillByDefault(Return(am::mobile_api::Result::SUCCESS));
   EXPECT_CALL(app_mngr_,
               ManageMobileCommand(
                   MobileResultCodeIs(mobile_apis::Result::eType::SUCCESS),
@@ -390,12 +388,6 @@
       .WillOnce(Return(mock_app_))
       .WillOnce(Return(invalid_app));
 
-<<<<<<< HEAD
-  event.set_smart_object(*msg_);
-  ON_CALL(*mock_message_helper_,
-          HMIToMobileResult(hmi_apis::Common_Result::eType::SUCCESS))
-      .WillByDefault(Return(am::mobile_api::Result::SUCCESS));
-=======
   EXPECT_CALL(*mock_app_, UpdateHash()).Times(0);
 
   ResetGlobalPropertiesRequestPtr command =
@@ -405,7 +397,6 @@
   EXPECT_CALL(*mock_message_helper_, HMIToMobileResult(_))
       .WillRepeatedly(Return(mobile_apis::Result::SUCCESS));
 
->>>>>>> f78d4122
   EXPECT_CALL(app_mngr_,
               ManageMobileCommand(
                   MobileResultCodeIs(mobile_apis::Result::eType::SUCCESS),
