--- conflicted
+++ resolved
@@ -41,6 +41,7 @@
   MockMessageHelper::message_helper_mock()->SendHashUpdateNotification(
       app_id, app_mngr);
 }
+
 void MessageHelper::SendNaviStartStream(int32_t connection_key,
                                         ApplicationManager& app_mngr) {
   MockMessageHelper::message_helper_mock()->SendNaviStartStream(connection_key,
@@ -207,58 +208,19 @@
                                           uint32_t correlation_id,
                                           ApplicationManager& app_mngr) {
   MockMessageHelper::message_helper_mock()->SendUpdateSDLResponse(
-<<<<<<< HEAD
       result, correlation_id, app_mngr);
-=======
-      result, correlation_id);
-}
-
-void MessageHelper::SendOnLanguageChangeToMobile(uint32_t connection_key) {
-  MockMessageHelper::message_helper_mock()->SendOnLanguageChangeToMobile(
-      connection_key);
-}
-
-void MessageHelper::SendDecryptCertificateToHMI(const std::string& file_name) {
-  MockMessageHelper::message_helper_mock()->SendDecryptCertificateToHMI(
-      file_name);
->>>>>>> 64ac11d0
 }
 
 hmi_apis::Common_Language::eType MessageHelper::CommonLanguageFromString(
     const std::string& language) {
-  return MockMessageHelper::message_helper_mock()->CommonLanguageFromString(
-      language);
-}
-
-<<<<<<< HEAD
+   return MockMessageHelper::message_helper_mock()->CommonLanguageFromString(
+        language);
+}
+
 smart_objects::SmartObjectSPtr MessageHelper::CreateModuleInfoSO(
     uint32_t function_id, ApplicationManager& app_mngr) {
-  return MockMessageHelper::message_helper_mock()->CreateModuleInfoSO(
+    return  MockMessageHelper::message_helper_mock()->CreateModuleInfoSO(
       function_id, app_mngr);
-=======
-mobile_apis::Language::eType MessageHelper::MobileLanguageFromString(
-    const std::string& language) {
-  return MockMessageHelper::message_helper_mock()->MobileLanguageFromString(
-      language);
-}
-
-hmi_apis::Common_Language::eType MessageHelper::MobileToCommonLanguage(
-    const mobile_apis::Language::eType language) {
-  return MockMessageHelper::message_helper_mock()->MobileToCommonLanguage(
-      language);
-}
-
-mobile_apis::Language::eType MessageHelper::CommonToMobileLanguage(
-    const hmi_apis::Common_Language::eType language) {
-  return MockMessageHelper::message_helper_mock()->CommonToMobileLanguage(
-      language);
-}
-
-smart_objects::SmartObjectSPtr MessageHelper::CreateModuleInfoSO(
-    uint32_t function_id) {
-  return MockMessageHelper::message_helper_mock()->CreateModuleInfoSO(
-      function_id);
->>>>>>> 64ac11d0
 }
 
 MockMessageHelper* MockMessageHelper::message_helper_mock() {
@@ -323,7 +285,7 @@
 smart_objects::SmartObjectSPtr MessageHelper::GetBCActivateAppRequestToHMI(
     ApplicationConstSharedPtr app,
     const protocol_handler::SessionObserver& session_observer,
-    const policy::PolicyHandlerInterface& policy_handler,
+    const policy::PolicyHandlerInterface &policy_handler,
     hmi_apis::Common_HMILevel::eType level,
     bool send_policy_priority,
     ApplicationManager& app_mngr) {
