/*
 * Copyright (c) 2015, Ford Motor Company
 * All rights reserved.
 *
 * Redistribution and use in source and binary forms, with or without
 * modification, are permitted provided that the following conditions are met:
 *
 * Redistributions of source code must retain the above copyright notice, this
 * list of conditions and the following disclaimer.
 *
 * Redistributions in binary form must reproduce the above copyright notice,
 * this list of conditions and the following
 * disclaimer in the documentation and/or other materials provided with the
 * distribution.
 *
 * Neither the name of the Ford Motor Company nor the names of its contributors
 * may be used to endorse or promote products derived from this software
 * without specific prior written permission.
 *
 * THIS SOFTWARE IS PROVIDED BY THE COPYRIGHT HOLDERS AND CONTRIBUTORS "AS IS"
 * AND ANY EXPRESS OR IMPLIED WARRANTIES, INCLUDING, BUT NOT LIMITED TO, THE
 * IMPLIED WARRANTIES OF MERCHANTABILITY AND FITNESS FOR A PARTICULAR PURPOSE
 * ARE DISCLAIMED. IN NO EVENT SHALL THE COPYRIGHT HOLDER OR CONTRIBUTORS BE
 * LIABLE FOR ANY DIRECT, INDIRECT, INCIDENTAL, SPECIAL, EXEMPLARY, OR
 * CONSEQUENTIAL DAMAGES (INCLUDING, BUT NOT LIMITED TO, PROCUREMENT OF
 * SUBSTITUTE GOODS OR SERVICES; LOSS OF USE, DATA, OR PROFITS; OR BUSINESS
 * INTERRUPTION) HOWEVER CAUSED AND ON ANY THEORY OF LIABILITY, WHETHER IN
 * CONTRACT, STRICT LIABILITY, OR TORT (INCLUDING NEGLIGENCE OR OTHERWISE)
 * ARISING IN ANY WAY OUT OF THE USE OF THIS SOFTWARE, EVEN IF ADVISED OF THE
 * POSSIBILITY OF SUCH DAMAGE.
 */

#include "application_manager/hmi_capabilities.h"
#include "gtest/gtest.h"
#include "smart_objects/smart_object.h"
#include "application_manager/mock_message_helper.h"
#include "smart_objects/enum_schema_item.h"
#include "interfaces/HMI_API.h"
#include "utils/make_shared.h"
#include "application_manager/hmi_capabilities_for_testing.h"
#include "utils/file_system.h"
#include "application_manager/mock_application_manager.h"
#include "application_manager/mock_application_manager_settings.h"
#include "application_manager/mock_event_dispatcher.h"
#include "application_manager/state_controller.h"
#include "resumption/last_state.h"
#include "application_manager/resumption/resume_ctrl.h"

namespace test {
namespace components {
namespace application_manager_test {

using ::testing::_;
using ::testing::Return;
using ::testing::ReturnRef;
using ::testing::AtLeast;
using ::testing::Invoke;
using ::testing::InSequence;

namespace smart_objects = NsSmartDeviceLink::NsSmartObjects;
using namespace application_manager;

class HMICapabilitiesTest : public ::testing::Test {
 protected:
  HMICapabilitiesTest() : last_state_("app_storage_folder", "app_info_data") {}
  virtual void SetUp() OVERRIDE {
<<<<<<< HEAD
    ON_CALL(app_mngr_, event_dispatcher())
        .WillByDefault(ReturnRef(mock_event_dispatcher));
    ON_CALL(app_mngr_, get_settings())
        .WillByDefault(ReturnRef(mock_application_manager_settings_));
    ON_CALL(mock_application_manager_settings_, hmi_capabilities_file_name())
        .WillByDefault(ReturnRef(kFileName));
=======
    app_mngr_ = ApplicationManagerImpl::instance();
>>>>>>> 37ff416f
    hmi_capabilities_test =
        utils::MakeShared<HMICapabilitiesForTesting>(app_mngr_);
    hmi_capabilities_test->Init(&last_state_);
  }

  void TearDown() OVERRIDE {
    hmi_capabilities_test.reset();
  }
  static void TearDownTestCase() {
    if (file_system::FileExists("./app_info_data")) {
      EXPECT_TRUE(::file_system::DeleteFile("./app_info_data"));
    }
  }

  void SetCooperating();
  MockApplicationManager app_mngr_;
  event_engine_test::MockEventDispatcher mock_event_dispatcher;
  resumption::LastState last_state_;
<<<<<<< HEAD
  MockApplicationManagerSettings mock_application_manager_settings_;
  utils::SharedPtr<HMICapabilitiesForTesting> hmi_capabilities_test;
  const std::string kFileName = "hmi_capabilities.json";
=======
>>>>>>> 37ff416f
};

const char* const cstring_values_[] = {
    "EN_US", "ES_MX", "FR_CA", "DE_DE", "ES_ES", "EN_GB", "RU_RU", "TR_TR",
    "PL_PL", "FR_FR", "IT_IT", "SV_SE", "PT_PT", "NL_NL", "EN_AU", "ZH_CN",
    "ZH_TW", "JA_JP", "AR_SA", "KO_KR", "PT_BR", "CS_CZ", "DA_DK", "NO_NO",
    "NL_BE", "EL_GR", "HU_HU", "FI_FI", "SK_SK"};

const hmi_apis::Common_Language::eType enum_values_[] = {
    hmi_apis::Common_Language::EN_US, hmi_apis::Common_Language::ES_MX,
    hmi_apis::Common_Language::FR_CA, hmi_apis::Common_Language::DE_DE,
    hmi_apis::Common_Language::ES_ES, hmi_apis::Common_Language::EN_GB,
    hmi_apis::Common_Language::RU_RU, hmi_apis::Common_Language::TR_TR,
    hmi_apis::Common_Language::PL_PL, hmi_apis::Common_Language::FR_FR,
    hmi_apis::Common_Language::IT_IT, hmi_apis::Common_Language::SV_SE,
    hmi_apis::Common_Language::PT_PT, hmi_apis::Common_Language::NL_NL,
    hmi_apis::Common_Language::EN_AU, hmi_apis::Common_Language::ZH_CN,
    hmi_apis::Common_Language::ZH_TW, hmi_apis::Common_Language::JA_JP,
    hmi_apis::Common_Language::AR_SA, hmi_apis::Common_Language::KO_KR,
    hmi_apis::Common_Language::PT_BR, hmi_apis::Common_Language::CS_CZ,
    hmi_apis::Common_Language::DA_DK, hmi_apis::Common_Language::NO_NO,
    hmi_apis::Common_Language::NL_BE, hmi_apis::Common_Language::EL_GR,
    hmi_apis::Common_Language::HU_HU, hmi_apis::Common_Language::FI_FI,
    hmi_apis::Common_Language::SK_SK};

struct CStringComparator {
  bool operator()(const char* a, const char* b) {
    return strcmp(a, b) < 0;
  }
};

typedef std::map<const char*,
                 hmi_apis::Common_Language::eType,
                 CStringComparator> CStringToEnumMap;

CStringToEnumMap InitCStringToEnumMap() {
  size_t value = sizeof(cstring_values_) / sizeof(cstring_values_[0]);
  CStringToEnumMap result;
  for (size_t i = 0; i < value; ++i) {
    result[cstring_values_[i]] = enum_values_[i];
  }
  return result;
}

bool StringToEnum(const char* str, hmi_apis::Common_Language::eType& value) {
  size_t count_value = sizeof(cstring_values_) / sizeof(cstring_values_[0]);
  CStringToEnumMap result;
  for (size_t i = 0; i < count_value; ++i) {
    result[cstring_values_[i]] = enum_values_[i];
  }

  CStringToEnumMap::const_iterator it = result.find(str);
  if (it == result.end()) {
    return false;
  }
  value = it->second;
  return true;
}

hmi_apis::Common_Language::eType TestCommonLanguageFromString(
    const std::string& language) {
  hmi_apis::Common_Language::eType value;
  if (StringToEnum(language.c_str(), value)) {
    return value;
  }
  return hmi_apis::Common_Language::INVALID_ENUM;
}

TEST_F(HMICapabilitiesTest, LoadCapabilitiesFromFile) {
  EXPECT_CALL(*(MockMessageHelper::message_helper_mock()),
              CommonLanguageFromString(_))
      .WillRepeatedly(Invoke(TestCommonLanguageFromString));

  if (file_system::FileExists("./app_info_data")) {
    EXPECT_TRUE(::file_system::DeleteFile("./app_info_data"));
  }
  EXPECT_TRUE(hmi_capabilities_test->LoadCapabilitiesFromFile());

  // Check active languages
  EXPECT_EQ(hmi_apis::Common_Language::EN_US,
            hmi_capabilities_test->active_ui_language());
  EXPECT_EQ(hmi_apis::Common_Language::ES_MX,
            hmi_capabilities_test->active_vr_language());
  EXPECT_EQ(hmi_apis::Common_Language::DE_DE,
            hmi_capabilities_test->active_tts_language());

  // Check UI languages
  const smart_objects::SmartObject ui_supported_languages =
      *(hmi_capabilities_test->ui_supported_languages());

  EXPECT_EQ(hmi_apis::Common_Language::EN_US,
            static_cast<hmi_apis::Common_Language::eType>(
                ui_supported_languages[0].asInt()));
  EXPECT_EQ(hmi_apis::Common_Language::ES_MX,
            static_cast<hmi_apis::Common_Language::eType>(
                ui_supported_languages[1].asInt()));
  EXPECT_EQ(hmi_apis::Common_Language::FR_CA,
            static_cast<hmi_apis::Common_Language::eType>(
                ui_supported_languages[2].asInt()));

  // Check VR languages
  const smart_objects::SmartObject vr_supported_languages =
      *(hmi_capabilities_test->vr_supported_languages());

  EXPECT_EQ(hmi_apis::Common_Language::AR_SA,
            static_cast<hmi_apis::Common_Language::eType>(
                vr_supported_languages[0].asInt()));
  EXPECT_EQ(hmi_apis::Common_Language::EN_US,
            static_cast<hmi_apis::Common_Language::eType>(
                vr_supported_languages[1].asInt()));
  EXPECT_EQ(hmi_apis::Common_Language::ES_MX,
            static_cast<hmi_apis::Common_Language::eType>(
                vr_supported_languages[2].asInt()));

  // Check TTS languages
  const smart_objects::SmartObject tts_supported_languages =
      *(hmi_capabilities_test->tts_supported_languages());

  EXPECT_EQ(hmi_apis::Common_Language::DA_DK,
            static_cast<hmi_apis::Common_Language::eType>(
                tts_supported_languages[0].asInt()));
  EXPECT_EQ(hmi_apis::Common_Language::CS_CZ,
            static_cast<hmi_apis::Common_Language::eType>(
                tts_supported_languages[1].asInt()));
  EXPECT_EQ(hmi_apis::Common_Language::KO_KR,
            static_cast<hmi_apis::Common_Language::eType>(
                tts_supported_languages[2].asInt()));

  // Check button capabilities
  const smart_objects::SmartObject buttons_capabilities_so =
      *(hmi_capabilities_test->button_capabilities());

  // Count of buttons in json file
  const uint32_t btn_length = buttons_capabilities_so.length();
  EXPECT_EQ(15u, btn_length);
  for (uint32_t i = 0; i < btn_length; ++i) {
    EXPECT_TRUE((buttons_capabilities_so[i]).keyExists(strings::name));
    EXPECT_TRUE((buttons_capabilities_so[i]).keyExists("shortPressAvailable"));
    EXPECT_TRUE((buttons_capabilities_so[i]).keyExists("longPressAvailable"));
    EXPECT_TRUE((buttons_capabilities_so[i]).keyExists("upDownAvailable"));
    EXPECT_TRUE(buttons_capabilities_so[i]["shortPressAvailable"].asBool());
    EXPECT_TRUE(buttons_capabilities_so[i]["longPressAvailable"].asBool());
    EXPECT_TRUE(buttons_capabilities_so[i]["upDownAvailable"].asBool());
  }
  const smart_objects::SmartObject display_capabilities_so =
      *(hmi_capabilities_test->display_capabilities());

  // Check display type
  EXPECT_EQ(hmi_apis::Common_DisplayType::GEN2_8_DMA,
            static_cast<hmi_apis::Common_DisplayType::eType>(
                display_capabilities_so[hmi_response::display_type].asInt()));

  EXPECT_TRUE(display_capabilities_so["graphicSupported"].asBool());

  // Check text fields
  const uint32_t text_len =
      display_capabilities_so[hmi_response::text_fields].length();
  EXPECT_NE(0u, text_len);
  for (uint32_t i = 0; i < text_len; ++i) {
    EXPECT_TRUE((display_capabilities_so[hmi_response::text_fields][i])
                    .keyExists(strings::name));
    EXPECT_TRUE((display_capabilities_so[hmi_response::text_fields][i])
                    .keyExists(strings::character_set));
  }

  // Check image fields
  EXPECT_TRUE((display_capabilities_so).keyExists(hmi_response::image_fields));
  const uint32_t img_len =
      display_capabilities_so[hmi_response::image_fields].length();
  EXPECT_NE(0u, img_len);
  for (uint32_t i = 0; i < img_len; ++i) {
    EXPECT_TRUE((display_capabilities_so[hmi_response::image_fields][i])
                    .keyExists(strings::name));
    EXPECT_TRUE((display_capabilities_so[hmi_response::image_fields][i])
                    .keyExists(strings::image_type_supported));
    if (display_capabilities_so[hmi_response::image_fields][i][strings::name] ==
        hmi_apis::Common_ImageFieldName::locationImage) {
      EXPECT_EQ(hmi_apis::Common_FileType::GRAPHIC_PNG,
                static_cast<hmi_apis::Common_FileType::eType>(
                    display_capabilities_so[hmi_response::image_fields][i]
                                           [strings::image_type_supported][0]
                                               .asInt()));
    }
  }

  // Check media clock formats
  EXPECT_TRUE(
      (display_capabilities_so).keyExists(hmi_response::media_clock_formats));
  const uint32_t media_length =
      display_capabilities_so[hmi_response::media_clock_formats].length();
  EXPECT_NE(0u, media_length);
  for (uint32_t i = 0; i < media_length; ++i) {
    EXPECT_EQ(
        i,
        display_capabilities_so[hmi_response::media_clock_formats][i].asUInt());
  }

  EXPECT_TRUE(
      (display_capabilities_so).keyExists(hmi_response::image_capabilities));
  EXPECT_EQ(hmi_apis::Common_ImageType::DYNAMIC,
            static_cast<hmi_apis::Common_ImageType::eType>(
                display_capabilities_so[hmi_response::image_capabilities][0]
                    .asInt()));
  EXPECT_EQ(hmi_apis::Common_ImageType::STATIC,
            static_cast<hmi_apis::Common_ImageType::eType>(
                display_capabilities_so[hmi_response::image_capabilities][1]
                    .asInt()));

  // Check audio pass thru
  const smart_objects::SmartObject audio_pass_thru_capabilities_so =
      *(hmi_capabilities_test->audio_pass_thru_capabilities());
  EXPECT_EQ(hmi_apis::Common_SamplingRate::RATE_44KHZ,
            static_cast<hmi_apis::Common_SamplingRate::eType>(
                audio_pass_thru_capabilities_so["samplingRate"].asInt()));
  EXPECT_EQ(hmi_apis::Common_BitsPerSample::RATE_8_BIT,
            static_cast<hmi_apis::Common_BitsPerSample::eType>(
                audio_pass_thru_capabilities_so["bitsPerSample"].asInt()));
  EXPECT_EQ(hmi_apis::Common_AudioType::PCM,
            static_cast<hmi_apis::Common_AudioType::eType>(
                audio_pass_thru_capabilities_so["audioType"].asInt()));

  // Check hmi zone capabilities
  const smart_objects::SmartObject hmi_zone_capabilities_so =
      *(hmi_capabilities_test->hmi_zone_capabilities());
  EXPECT_EQ(hmi_apis::Common_HmiZoneCapabilities::FRONT,
            static_cast<hmi_apis::Common_HmiZoneCapabilities::eType>(
                hmi_zone_capabilities_so.asInt()));

  const smart_objects::SmartObject soft_button_capabilities_so =
      *(hmi_capabilities_test->soft_button_capabilities());

  EXPECT_TRUE(soft_button_capabilities_so[0]["shortPressAvailable"].asBool());
  EXPECT_TRUE(soft_button_capabilities_so[0]["longPressAvailable"].asBool());
  EXPECT_TRUE(soft_button_capabilities_so[0]["upDownAvailable"].asBool());
  EXPECT_TRUE(soft_button_capabilities_so[0]["imageSupported"].asBool());

  const smart_objects::SmartObject preset_bank_so =
      *(hmi_capabilities_test->preset_bank_capabilities());
  EXPECT_TRUE(preset_bank_so["onScreenPresetsAvailable"].asBool());

  // Check vehicle type
  const smart_objects::SmartObject vehicle_type_so =
      *(hmi_capabilities_test->vehicle_type());
  EXPECT_TRUE(preset_bank_so["onScreenPresetsAvailable"].asBool());

  EXPECT_EQ("Ford", vehicle_type_so["make"].asString());
  EXPECT_EQ("Fiesta", vehicle_type_so["model"].asString());
  EXPECT_EQ("2013", vehicle_type_so["modelYear"].asString());
  EXPECT_EQ("SE", vehicle_type_so["trim"].asString());
}

TEST_F(HMICapabilitiesTest, ConvertJsonLanguagesToObj) {
  Json::Value json_languages(Json::arrayValue);
  json_languages[0] = "EN_US";
  json_languages[1] = "ES_MX";
  smart_objects::SmartObject sm_obj =
      smart_objects::SmartObject(smart_objects::SmartType_Array);

  EXPECT_CALL(*(MockMessageHelper::message_helper_mock()),
              CommonLanguageFromString(json_languages[0].asString()))
      .WillOnce(Return(hmi_apis::Common_Language::EN_US));

  EXPECT_CALL(*(MockMessageHelper::message_helper_mock()),
              CommonLanguageFromString(json_languages[1].asString()))
      .WillOnce(Return(hmi_apis::Common_Language::ES_MX));

  hmi_capabilities_test->ConvertJsonLanguagesToObj(json_languages, sm_obj);

  EXPECT_EQ(hmi_apis::Common_Language::EN_US,
            static_cast<hmi_apis::Common_Language::eType>(sm_obj[0].asInt()));
  EXPECT_EQ(hmi_apis::Common_Language::ES_MX,
            static_cast<hmi_apis::Common_Language::eType>(sm_obj[1].asInt()));
}

TEST_F(HMICapabilitiesTest,
       HmiCapabilitiesInitialized_UiVrTtsIviNotCooperating) {
  // Precondition
  hmi_capabilities_test->set_is_vr_cooperating(false);
  hmi_capabilities_test->set_is_tts_cooperating(false);

  hmi_capabilities_test->set_is_ui_cooperating(false);
  hmi_capabilities_test->set_is_navi_cooperating(false);
  hmi_capabilities_test->set_is_ivi_cooperating(false);
  EXPECT_TRUE(hmi_capabilities_test->is_hmi_capabilities_initialized());
}

TEST_F(HMICapabilitiesTest, HmiCapabilitiesInitialized) {
  // Precondition
  SetCooperating();
  smart_objects::SmartObjectSPtr language(
      new smart_objects::SmartObject(smart_objects::SmartType_Map));

  EXPECT_CALL(*(MockMessageHelper::message_helper_mock()),
              CreateModuleInfoSO(_, _)).WillRepeatedly(Return(language));

  hmi_capabilities_test->set_is_vr_cooperating(true);
  smart_objects::SmartObject supported_languages;
  supported_languages[0] = "EN_US";
  hmi_capabilities_test->set_vr_supported_languages(supported_languages);
  hmi_capabilities_test->set_tts_supported_languages(supported_languages);
  hmi_capabilities_test->set_ui_supported_languages(supported_languages);
  hmi_capabilities_test->set_vehicle_type(supported_languages);

  hmi_capabilities_test->set_is_tts_cooperating(true);
  hmi_capabilities_test->set_is_ui_cooperating(true);
  hmi_capabilities_test->set_is_navi_cooperating(true);
  hmi_capabilities_test->set_is_ivi_cooperating(true);

  hmi_capabilities_test->set_active_vr_language(
      hmi_apis::Common_Language::EN_US);
  SetCooperating();
  hmi_capabilities_test->set_active_tts_language(
      hmi_apis::Common_Language::EN_US);
  SetCooperating();
  hmi_capabilities_test->set_active_ui_language(
      hmi_apis::Common_Language::EN_US);

  EXPECT_TRUE(hmi_capabilities_test->is_hmi_capabilities_initialized());
}

TEST_F(HMICapabilitiesTest, VerifyImageType) {
  const int32_t image_type = 1;
  smart_objects::SmartObject sm_obj;
  sm_obj[hmi_response::image_capabilities][0] = image_type;
  hmi_capabilities_test->set_display_capabilities(sm_obj);

  EXPECT_TRUE(hmi_capabilities_test->VerifyImageType(image_type));

  const int32_t new_image_type = 2;
  EXPECT_FALSE(hmi_capabilities_test->VerifyImageType(new_image_type));
}

void HMICapabilitiesTest::SetCooperating() {
  smart_objects::SmartObjectSPtr test_so;
  EXPECT_CALL(*(MockMessageHelper::message_helper_mock()),
              CreateModuleInfoSO(_, _)).WillRepeatedly(Return(test_so));
  EXPECT_CALL(app_mngr_, ManageHMICommand(_)).WillRepeatedly(Return(true));
}

TEST_F(HMICapabilitiesTest, SetVRCooperating) {
  // Without sequence it is impossible to check correct call of ManageHMICommand
  InSequence dummy;
  smart_objects::SmartObjectSPtr language(
      new smart_objects::SmartObject(smart_objects::SmartType_Map));
  EXPECT_CALL(*(MockMessageHelper::message_helper_mock()),
              CreateModuleInfoSO(hmi_apis::FunctionID::VR_GetLanguage, _))
      .WillOnce(Return(language));
  EXPECT_CALL(app_mngr_, ManageHMICommand(language));

  smart_objects::SmartObjectSPtr support_language;
  EXPECT_CALL(*(MockMessageHelper::message_helper_mock()),
              CreateModuleInfoSO(hmi_apis::FunctionID::VR_GetSupportedLanguages,
                                 _)).WillOnce(Return(support_language));
  EXPECT_CALL(app_mngr_, ManageHMICommand(support_language));

  smart_objects::SmartObjectSPtr capabilities;
  EXPECT_CALL(*(MockMessageHelper::message_helper_mock()),
              CreateModuleInfoSO(hmi_apis::FunctionID::VR_GetCapabilities, _))
      .WillOnce(Return(capabilities));
  EXPECT_CALL(app_mngr_, ManageHMICommand(capabilities));

  hmi_capabilities_test->set_is_vr_cooperating(true);
}

TEST_F(HMICapabilitiesTest, SetTTSCooperating) {
  smart_objects::SmartObjectSPtr language(
      new smart_objects::SmartObject(smart_objects::SmartType_Map));
  InSequence dummy;
  EXPECT_CALL(*(MockMessageHelper::message_helper_mock()),
              CreateModuleInfoSO(hmi_apis::FunctionID::TTS_GetLanguage, _))
      .WillOnce(Return(language));
  EXPECT_CALL(app_mngr_, ManageHMICommand(language));

  smart_objects::SmartObjectSPtr support_language;
  EXPECT_CALL(
      *(MockMessageHelper::message_helper_mock()),
      CreateModuleInfoSO(hmi_apis::FunctionID::TTS_GetSupportedLanguages, _))
      .WillOnce(Return(support_language));
  EXPECT_CALL(app_mngr_, ManageHMICommand(support_language));

  smart_objects::SmartObjectSPtr capabilities;
  EXPECT_CALL(*(MockMessageHelper::message_helper_mock()),
              CreateModuleInfoSO(hmi_apis::FunctionID::TTS_GetCapabilities, _))
      .WillOnce(Return(capabilities));
  EXPECT_CALL(app_mngr_, ManageHMICommand(capabilities));

  hmi_capabilities_test->set_is_tts_cooperating(true);
}

TEST_F(HMICapabilitiesTest, SetUICooperating) {
  InSequence dummy;
  smart_objects::SmartObjectSPtr language(
      new smart_objects::SmartObject(smart_objects::SmartType_Map));
  EXPECT_CALL(*(MockMessageHelper::message_helper_mock()),
              CreateModuleInfoSO(hmi_apis::FunctionID::UI_GetLanguage, _))
      .WillOnce(Return(language));
  EXPECT_CALL(app_mngr_, ManageHMICommand(language));

  smart_objects::SmartObjectSPtr support_language;
  EXPECT_CALL(*(MockMessageHelper::message_helper_mock()),
              CreateModuleInfoSO(hmi_apis::FunctionID::UI_GetSupportedLanguages,
                                 _)).WillOnce(Return(support_language));
  EXPECT_CALL(app_mngr_, ManageHMICommand(support_language));

  smart_objects::SmartObjectSPtr capabilities;
  EXPECT_CALL(*(MockMessageHelper::message_helper_mock()),
              CreateModuleInfoSO(hmi_apis::FunctionID::UI_GetCapabilities, _))
      .WillOnce(Return(capabilities));
  EXPECT_CALL(app_mngr_, ManageHMICommand(capabilities));

  hmi_capabilities_test->set_is_ui_cooperating(true);
}

TEST_F(HMICapabilitiesTest, SetIviCooperating) {
  smart_objects::SmartObjectSPtr ivi_type;
  EXPECT_CALL(
      *(MockMessageHelper::message_helper_mock()),
      CreateModuleInfoSO(hmi_apis::FunctionID::VehicleInfo_GetVehicleType, _))
      .WillOnce(Return(ivi_type));
  EXPECT_CALL(app_mngr_, ManageHMICommand(ivi_type));

  hmi_capabilities_test->set_is_ivi_cooperating(true);
}

}  // namespace application_manager_test
}  // namespace components
}  // namespace test<|MERGE_RESOLUTION|>--- conflicted
+++ resolved
@@ -64,16 +64,12 @@
  protected:
   HMICapabilitiesTest() : last_state_("app_storage_folder", "app_info_data") {}
   virtual void SetUp() OVERRIDE {
-<<<<<<< HEAD
     ON_CALL(app_mngr_, event_dispatcher())
         .WillByDefault(ReturnRef(mock_event_dispatcher));
     ON_CALL(app_mngr_, get_settings())
         .WillByDefault(ReturnRef(mock_application_manager_settings_));
     ON_CALL(mock_application_manager_settings_, hmi_capabilities_file_name())
         .WillByDefault(ReturnRef(kFileName));
-=======
-    app_mngr_ = ApplicationManagerImpl::instance();
->>>>>>> 37ff416f
     hmi_capabilities_test =
         utils::MakeShared<HMICapabilitiesForTesting>(app_mngr_);
     hmi_capabilities_test->Init(&last_state_);
@@ -92,12 +88,10 @@
   MockApplicationManager app_mngr_;
   event_engine_test::MockEventDispatcher mock_event_dispatcher;
   resumption::LastState last_state_;
-<<<<<<< HEAD
   MockApplicationManagerSettings mock_application_manager_settings_;
   utils::SharedPtr<HMICapabilitiesForTesting> hmi_capabilities_test;
   const std::string kFileName = "hmi_capabilities.json";
-=======
->>>>>>> 37ff416f
+
 };
 
 const char* const cstring_values_[] = {
@@ -172,9 +166,10 @@
       .WillRepeatedly(Invoke(TestCommonLanguageFromString));
 
   if (file_system::FileExists("./app_info_data")) {
-    EXPECT_TRUE(::file_system::DeleteFile("./app_info_data"));
-  }
+     EXPECT_TRUE(::file_system::DeleteFile("./app_info_data"));
+   }
   EXPECT_TRUE(hmi_capabilities_test->LoadCapabilitiesFromFile());
+
 
   // Check active languages
   EXPECT_EQ(hmi_apis::Common_Language::EN_US,
