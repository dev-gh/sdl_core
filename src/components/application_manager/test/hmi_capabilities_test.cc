--- conflicted
+++ resolved
@@ -63,8 +63,8 @@
 class HMICapabilitiesTest : public ::testing::Test {
  protected:
   HMICapabilitiesTest()
-      : last_state_("app_storage_folder", "app_info_data"),
-        kFileName("hmi_capabilities.json") {}
+      : last_state_("app_storage_folder", "app_info_data")
+      , kFileName("hmi_capabilities.json") {}
   virtual void SetUp() OVERRIDE {
     EXPECT_CALL(app_mngr_, event_dispatcher())
         .WillOnce(ReturnRef(mock_event_dispatcher));
@@ -165,14 +165,10 @@
   return hmi_apis::Common_Language::INVALID_ENUM;
 }
 
-<<<<<<< HEAD
-TEST_F(HMICapabilitiesTest, LoadCapabilitiesFromFile) {
+TEST_F(HMICapabilitiesTest, DISABLED_LoadCapabilitiesFromFile) {
   const std::string hmi_capabilities_file = "hmi_capabilities.json";
   EXPECT_CALL(mock_application_manager_settings_, hmi_capabilities_file_name())
       .WillOnce(ReturnRef(hmi_capabilities_file));
-=======
-TEST_F(HMICapabilitiesTest, DISABLED_LoadCapabilitiesFromFile) {
->>>>>>> 4858e2dc
   EXPECT_CALL(*(MockMessageHelper::message_helper_mock()),
               CommonLanguageFromString(_))
       .WillRepeatedly(Invoke(TestCommonLanguageFromString));
