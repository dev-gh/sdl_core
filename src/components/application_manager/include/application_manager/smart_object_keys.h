--- conflicted
+++ resolved
@@ -105,14 +105,10 @@
 const char language[] = "language";
 const char data[] = "data";
 const char trigger_source[] = "triggerSource";
-<<<<<<< HEAD
 const char prndl[] = "prndl";
-
-=======
 const char hmi_level[] = "hmiLevel";
 const char audio_streaming_state[] = "audioStreamingState";
 const char system_context[] = "systemContext";
->>>>>>> c7592606
 // PutFile
 const char sync_file_name[] = "syncFileName";
 const char file_type[] = "fileType";
