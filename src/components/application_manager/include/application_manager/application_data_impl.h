--- conflicted
+++ resolved
@@ -44,252 +44,245 @@
 namespace mobile_api = mobile_apis;
 
 class InitialApplicationDataImpl : public virtual Application {
- public:
-  InitialApplicationDataImpl();
-  ~InitialApplicationDataImpl();
-
-  const smart_objects::SmartObject* app_types() const;
-  const smart_objects::SmartObject* vr_synonyms() const;
-<<<<<<< HEAD
+  public:
+    InitialApplicationDataImpl();
+    ~InitialApplicationDataImpl();
+
+    const smart_objects::SmartObject* app_types() const;
+    const smart_objects::SmartObject* vr_synonyms() const;
   virtual std::string policy_app_id() const;
-=======
-  virtual std::string mobile_app_id() const;
->>>>>>> 37ff416f
-  const smart_objects::SmartObject* tts_name() const;
-  const smart_objects::SmartObject* ngn_media_screen_name() const;
-  const mobile_api::Language::eType& language() const;
-  const mobile_api::Language::eType& ui_language() const;
-  void set_app_types(const smart_objects::SmartObject& app_types);
-  void set_vr_synonyms(const smart_objects::SmartObject& vr_synonyms);
-<<<<<<< HEAD
+    const smart_objects::SmartObject* tts_name() const;
+    const smart_objects::SmartObject* ngn_media_screen_name() const;
+    const mobile_api::Language::eType& language() const;
+    const mobile_api::Language::eType& ui_language() const;
+    void set_app_types(const smart_objects::SmartObject& app_types);
+    void set_vr_synonyms(const smart_objects::SmartObject& vr_synonyms);
   void set_mobile_app_id(const std::string& policy_app_id);
-=======
-  void set_mobile_app_id(const std::string& mobile_app_id);
->>>>>>> 37ff416f
-  void set_tts_name(const smart_objects::SmartObject& tts_name);
-  void set_ngn_media_screen_name(const smart_objects::SmartObject& ngn_name);
-  void set_language(const mobile_api::Language::eType& language);
-  void set_ui_language(const mobile_api::Language::eType& ui_language);
-
-  void set_perform_interaction_layout(
-      mobile_api::LayoutMode::eType layout) OVERRIDE;
-  mobile_api::LayoutMode::eType perform_interaction_layout() const OVERRIDE;
-
- protected:
-  smart_objects::SmartObject* app_types_;
-  smart_objects::SmartObject* vr_synonyms_;
-  std::string mobile_app_id_;
-  smart_objects::SmartObject* tts_name_;
-  smart_objects::SmartObject* ngn_media_screen_name_;
-  mobile_api::Language::eType language_;
-  mobile_api::Language::eType ui_language_;
-  mobile_apis::LayoutMode::eType perform_interaction_layout_;
-
- private:
-  DISALLOW_COPY_AND_ASSIGN(InitialApplicationDataImpl);
+    void set_tts_name(const smart_objects::SmartObject& tts_name);
+    void set_ngn_media_screen_name(const smart_objects::SmartObject& ngn_name);
+    void set_language(const mobile_api::Language::eType& language);
+    void set_ui_language(const mobile_api::Language::eType& ui_language);
+
+    void set_perform_interaction_layout(
+        mobile_api::LayoutMode::eType layout) OVERRIDE;
+    mobile_api::LayoutMode::eType perform_interaction_layout() const OVERRIDE;
+
+
+  protected:
+    smart_objects::SmartObject* app_types_;
+    smart_objects::SmartObject* vr_synonyms_;
+    std::string mobile_app_id_;
+    smart_objects::SmartObject* tts_name_;
+    smart_objects::SmartObject* ngn_media_screen_name_;
+    mobile_api::Language::eType language_;
+    mobile_api::Language::eType ui_language_;
+    mobile_apis::LayoutMode::eType perform_interaction_layout_;
+  private:
+    DISALLOW_COPY_AND_ASSIGN(InitialApplicationDataImpl);
 };
 
 class DynamicApplicationDataImpl : public virtual Application {
- public:
-  DynamicApplicationDataImpl();
-  ~DynamicApplicationDataImpl();
-  const smart_objects::SmartObject* help_prompt() const;
-  const smart_objects::SmartObject* timeout_prompt() const;
-  const smart_objects::SmartObject* vr_help_title() const;
-  const smart_objects::SmartObject* vr_help() const;
-  const mobile_api::TBTState::eType& tbt_state() const;
-  const smart_objects::SmartObject* show_command() const;
-  const smart_objects::SmartObject* tbt_show_command() const;
-  const smart_objects::SmartObject* keyboard_props() const;
-  const smart_objects::SmartObject* menu_title() const;
-  const smart_objects::SmartObject* menu_icon() const;
-
-  void load_global_properties(const smart_objects::SmartObject& properties_so);
-  void set_help_prompt(const smart_objects::SmartObject& help_prompt);
-  void set_timeout_prompt(const smart_objects::SmartObject& timeout_prompt);
-  void set_vr_help_title(const smart_objects::SmartObject& vr_help_title);
-  void reset_vr_help_title();
-  void set_vr_help(const smart_objects::SmartObject& vr_help);
-  void reset_vr_help();
-  void set_tbt_state(const mobile_api::TBTState::eType& tbt_state);
-  void set_show_command(const smart_objects::SmartObject& show_command);
-  void set_tbt_show_command(const smart_objects::SmartObject& tbt_show);
-  void set_keyboard_props(const smart_objects::SmartObject& keyboard_props);
-  void set_menu_title(const smart_objects::SmartObject& menu_title);
-  void set_menu_icon(const smart_objects::SmartObject& menu_icon);
-  /*
-   * @brief Adds a command to the in application menu
-   */
+  public:
+    DynamicApplicationDataImpl();
+    ~DynamicApplicationDataImpl();
+    const smart_objects::SmartObject* help_prompt() const;
+    const smart_objects::SmartObject* timeout_prompt() const;
+    const smart_objects::SmartObject* vr_help_title() const;
+    const smart_objects::SmartObject* vr_help() const;
+    const mobile_api::TBTState::eType& tbt_state() const;
+    const smart_objects::SmartObject* show_command() const;
+    const smart_objects::SmartObject* tbt_show_command() const;
+    const smart_objects::SmartObject* keyboard_props() const;
+    const smart_objects::SmartObject* menu_title() const;
+    const smart_objects::SmartObject* menu_icon() const;
+
+    void load_global_properties(const smart_objects::SmartObject& properties_so);
+    void set_help_prompt(const smart_objects::SmartObject& help_prompt);
+    void set_timeout_prompt(const smart_objects::SmartObject& timeout_prompt);
+    void set_vr_help_title(const smart_objects::SmartObject& vr_help_title);
+    void reset_vr_help_title();
+    void set_vr_help(const smart_objects::SmartObject& vr_help);
+    void reset_vr_help();
+    void set_tbt_state(const mobile_api::TBTState::eType& tbt_state);
+    void set_show_command(const smart_objects::SmartObject& show_command);
+    void set_tbt_show_command(const smart_objects::SmartObject& tbt_show);
+    void set_keyboard_props(const smart_objects::SmartObject& keyboard_props);
+    void set_menu_title(const smart_objects::SmartObject& menu_title);
+    void set_menu_icon(const smart_objects::SmartObject& menu_icon);
+    /*
+     * @brief Adds a command to the in application menu
+     */
   void AddCommand(uint32_t cmd_id, const smart_objects::SmartObject& command);
 
-  /*
+    /*
    * @brief Deletes all commands from the application menu with the specified
    * command id
-   */
-  void RemoveCommand(uint32_t cmd_id);
-
-  /*
-   * @brief Finds command with the specified command id
-   */
-  smart_objects::SmartObject* FindCommand(uint32_t cmd_id);
-
-  /*
-   * @brief Adds a menu to the application
-   */
-  void AddSubMenu(uint32_t menu_id, const smart_objects::SmartObject& menu);
-
-  /*
-   * @brief Deletes menu from the application menu
-   */
-  void RemoveSubMenu(uint32_t menu_id);
-
-  /*
-   * @brief Finds menu with the specified id
-   */
-  smart_objects::SmartObject* FindSubMenu(uint32_t menu_id) const;
-
-  /*
-   * @brief Returns true if sub menu with such name already exist
-   */
-  bool IsSubMenuNameAlreadyExist(const std::string& name);
-
-  /*
-   * @brief Adds a interaction choice set to the application
-   *
-   * @param choice_set_id Unique ID used for this interaction choice set
-   * @param choice_set SmartObject that represent choice set
-   */
-  void AddChoiceSet(uint32_t choice_set_id,
-                    const smart_objects::SmartObject& choice_set);
-
-  /*
-   * @brief Deletes choice set from the application
-   *
-   * @param choice_set_id Unique ID of the interaction choice set
-   */
-  void RemoveChoiceSet(uint32_t choice_set_id);
-
-  /*
-   * @brief Finds choice set with the specified choice_set_id id
-   *
-   * @param choice_set_id Unique ID of the interaction choice set
-   */
-  smart_objects::SmartObject* FindChoiceSet(uint32_t choice_set_id);
-
-  /*
-   * @brief Adds perform interaction choice set to the application
-   *
-   * @param correlation_id Unique ID of the request that added this choice set
-   * @param choice_set_id Unique ID used for this interaction choice set
-   * @param choice_set SmartObject that represents choice set
-   */
+     */
+    void RemoveCommand(uint32_t cmd_id);
+
+    /*
+     * @brief Finds command with the specified command id
+     */
+    smart_objects::SmartObject* FindCommand(uint32_t cmd_id);
+
+    /*
+     * @brief Adds a menu to the application
+     */
+    void AddSubMenu(uint32_t menu_id, const smart_objects::SmartObject& menu);
+
+    /*
+     * @brief Deletes menu from the application menu
+     */
+    void RemoveSubMenu(uint32_t menu_id);
+
+    /*
+     * @brief Finds menu with the specified id
+     */
+    smart_objects::SmartObject* FindSubMenu(uint32_t menu_id) const;
+
+    /*
+     * @brief Returns true if sub menu with such name already exist
+     */
+    bool IsSubMenuNameAlreadyExist(const std::string& name);
+
+    /*
+     * @brief Adds a interaction choice set to the application
+     *
+     * @param choice_set_id Unique ID used for this interaction choice set
+     * @param choice_set SmartObject that represent choice set
+     */
+    void AddChoiceSet(uint32_t choice_set_id,
+                      const smart_objects::SmartObject& choice_set);
+
+    /*
+     * @brief Deletes choice set from the application
+     *
+     * @param choice_set_id Unique ID of the interaction choice set
+     */
+    void RemoveChoiceSet(uint32_t choice_set_id);
+
+    /*
+     * @brief Finds choice set with the specified choice_set_id id
+     *
+     * @param choice_set_id Unique ID of the interaction choice set
+     */
+    smart_objects::SmartObject* FindChoiceSet(uint32_t choice_set_id);
+
+    /*
+     * @brief Adds perform interaction choice set to the application
+     *
+     * @param correlation_id Unique ID of the request that added this choice set
+     * @param choice_set_id Unique ID used for this interaction choice set
+     * @param choice_set SmartObject that represents choice set
+     */
   void AddPerformInteractionChoiceSet(
       uint32_t correlation_id,
       uint32_t choice_set_id,
       const smart_objects::SmartObject& choice_set);
 
-  /*
-   * @brief Deletes entirely perform interaction choice set map
-   * @param correlation_id Unique ID of the request that added this choice set
-   *
-   */
-  void DeletePerformInteractionChoiceSet(uint32_t correlation_id);
-
-  /*
-   * @brief Retrieves entirely ChoiceSet - VR commands map
-   *
-   * @return ChoiceSet map that is currently in use
-   */
+    /*
+     * @brief Deletes entirely perform interaction choice set map
+     * @param correlation_id Unique ID of the request that added this choice set
+     *
+     */
+    void DeletePerformInteractionChoiceSet(uint32_t correlation_id);
+
+    /*
+     * @brief Retrieves entirely ChoiceSet - VR commands map
+     *
+     * @return ChoiceSet map that is currently in use
+     */
   inline DataAccessor<PerformChoiceSetMap> performinteraction_choice_set_map()
       const;
 
-  /*
-   * @brief Retrieve application commands
-   */
-  inline DataAccessor<CommandsMap> commands_map() const;
-
-  /*
-   * @brief Retrieve application sub menus
-   */
-  inline DataAccessor<SubMenuMap> sub_menu_map() const;
-
-  /*
-   * @brief Retrieve application choice set map
-   */
-  inline DataAccessor<ChoiceSetMap> choice_set_map() const;
-
-  /*
-   * @brief Sets perform interaction state
-   *
-   * @param active Current state of the perform interaction
-   */
-  void set_perform_interaction_active(uint32_t active);
-
-  /*
-   * @brief Retrieves perform interaction state
-   *
-   * @return TRUE if perform interaction active, otherwise FALSE
-   */
-  inline uint32_t is_perform_interaction_active() const;
-
-  /*
-   * @brief Sets the mode for perform interaction: UI/VR/BOTH
-   *
-   * @param mode Mode that was selected (MENU; VR; BOTH)
-   */
-  void set_perform_interaction_mode(int32_t mode);
-
-  /*
-   * @brief Retrieve the mode that was PerformInteraction sent in
-   *
-   * @return mode of PerformInteraction
-   */
-  inline int32_t perform_interaction_mode() const;
-
-  /*
-   * @brief Sets reset global properties state
-   *
-   * @param active Current state of the reset global properties
-   */
-  void set_reset_global_properties_active(bool active);
-
-  /*
-   * @brief Retrieves reset global properties state
-   *
-   * @return TRUE if perform interaction active, otherwise FALSE
-   */
-  inline bool is_reset_global_properties_active() const;
-
- protected:
-  smart_objects::SmartObject* help_prompt_;
-  smart_objects::SmartObject* timeout_prompt_;
-  smart_objects::SmartObject* vr_help_title_;
-  smart_objects::SmartObject* vr_help_;
-  mobile_api::TBTState::eType tbt_state_;
-  smart_objects::SmartObject* show_command_;
-  smart_objects::SmartObject* keyboard_props_;
-  smart_objects::SmartObject* menu_title_;
-  smart_objects::SmartObject* menu_icon_;
-  smart_objects::SmartObject* tbt_show_command_;
-
-  CommandsMap commands_;
-  mutable sync_primitives::Lock commands_lock_;
-  SubMenuMap sub_menu_;
-  mutable sync_primitives::Lock sub_menu_lock_;
-  ChoiceSetMap choice_set_map_;
-  mutable sync_primitives::Lock choice_set_map_lock_;
-  PerformChoiceSetMap performinteraction_choice_set_map_;
-  mutable sync_primitives::Lock performinteraction_choice_set_lock_;
-  uint32_t is_perform_interaction_active_;
-  bool is_reset_global_properties_active_;
-  int32_t perform_interaction_mode_;
-
- private:
+    /*
+     * @brief Retrieve application commands
+     */
+    inline DataAccessor<CommandsMap> commands_map() const;
+
+    /*
+     * @brief Retrieve application sub menus
+     */
+    inline DataAccessor<SubMenuMap> sub_menu_map() const;
+
+    /*
+     * @brief Retrieve application choice set map
+     */
+    inline DataAccessor<ChoiceSetMap> choice_set_map() const;
+
+    /*
+     * @brief Sets perform interaction state
+     *
+     * @param active Current state of the perform interaction
+     */
+    void set_perform_interaction_active(uint32_t active);
+
+    /*
+     * @brief Retrieves perform interaction state
+     *
+     * @return TRUE if perform interaction active, otherwise FALSE
+     */
+    inline uint32_t is_perform_interaction_active() const;
+
+    /*
+     * @brief Sets the mode for perform interaction: UI/VR/BOTH
+     *
+     * @param mode Mode that was selected (MENU; VR; BOTH)
+     */
+    void set_perform_interaction_mode(int32_t mode);
+
+    /*
+     * @brief Retrieve the mode that was PerformInteraction sent in
+     *
+     * @return mode of PerformInteraction
+     */
+    inline int32_t perform_interaction_mode() const;
+
+    /*
+     * @brief Sets reset global properties state
+     *
+     * @param active Current state of the reset global properties
+     */
+    void set_reset_global_properties_active(bool active);
+
+    /*
+     * @brief Retrieves reset global properties state
+     *
+     * @return TRUE if perform interaction active, otherwise FALSE
+     */
+    inline bool is_reset_global_properties_active() const;
+
+protected:
+    smart_objects::SmartObject* help_prompt_;
+    smart_objects::SmartObject* timeout_prompt_;
+    smart_objects::SmartObject* vr_help_title_;
+    smart_objects::SmartObject* vr_help_;
+    mobile_api::TBTState::eType tbt_state_;
+    smart_objects::SmartObject* show_command_;
+    smart_objects::SmartObject* keyboard_props_;
+    smart_objects::SmartObject* menu_title_;
+    smart_objects::SmartObject* menu_icon_;
+    smart_objects::SmartObject* tbt_show_command_;
+
+
+    CommandsMap commands_;
+    mutable sync_primitives::Lock commands_lock_;
+    SubMenuMap sub_menu_;
+    mutable sync_primitives::Lock sub_menu_lock_;
+    ChoiceSetMap choice_set_map_;
+    mutable sync_primitives::Lock choice_set_map_lock_;
+    PerformChoiceSetMap performinteraction_choice_set_map_;
+    mutable sync_primitives::Lock performinteraction_choice_set_lock_;
+    uint32_t is_perform_interaction_active_;
+    bool is_reset_global_properties_active_;
+    int32_t perform_interaction_mode_;
+
+private:
   void SetGlobalProperties(
       const smart_objects::SmartObject& param,
-      void (DynamicApplicationData::*callback)(
-          const NsSmartDeviceLink::NsSmartObjects::SmartObject&));
-  DISALLOW_COPY_AND_ASSIGN(DynamicApplicationDataImpl);
+                             void (DynamicApplicationData::*callback)(
+                               const NsSmartDeviceLink::NsSmartObjects::SmartObject&));
+    DISALLOW_COPY_AND_ASSIGN(DynamicApplicationDataImpl);
 };
 
 DataAccessor<CommandsMap> DynamicApplicationDataImpl::commands_map() const {
@@ -307,7 +300,7 @@
 DataAccessor<PerformChoiceSetMap>
 DynamicApplicationDataImpl::performinteraction_choice_set_map() const {
   return DataAccessor<PerformChoiceSetMap>(performinteraction_choice_set_map_,
-                                           performinteraction_choice_set_lock_);
+           performinteraction_choice_set_lock_);
 }
 
 uint32_t DynamicApplicationDataImpl::is_perform_interaction_active() const {
