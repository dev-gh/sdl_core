--- conflicted
+++ resolved
@@ -50,6 +50,7 @@
 namespace commands {
 
 namespace custom_str = utils::custom_string;
+
 /**
  * @brief Register app interface request  command class
  **/
@@ -117,12 +118,8 @@
   * return TRUE if there is coincidence of VR, otherwise FALSE
   */
   struct CoincidencePredicateVR {
-<<<<<<< HEAD
     CoincidencePredicateVR(const custom_str::CustomString& newItem)
-=======
-    explicit CoincidencePredicateVR(const custom_str::CustomString& newItem)
->>>>>>> 64ac11d0
-        : newItem_(newItem) {}
+        : newItem_(newItem){}
 
     bool operator()(const smart_objects::SmartObject& obj) {
       const custom_str::CustomString& vr_synonym = obj.asCustomString();
@@ -171,7 +168,7 @@
   std::string response_info_;
   mobile_apis::Result::eType result_checking_app_hmi_type_;
 
-  policy::PolicyHandlerInterface& GetPolicyHandler();
+  policy::PolicyHandlerInterface &GetPolicyHandler();
   DISALLOW_COPY_AND_ASSIGN(RegisterAppInterfaceRequest);
 };
 
