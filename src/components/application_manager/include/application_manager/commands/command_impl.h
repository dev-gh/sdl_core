﻿/*
 Copyright (c) 2014, Ford Motor Company
 All rights reserved.

 Redistribution and use in source and binary forms, with or without
 modification, are permitted provided that the following conditions are met:

 Redistributions of source code must retain the above copyright notice, this
 list of conditions and the following disclaimer.

 Redistributions in binary form must reproduce the above copyright notice,
 this list of conditions and the following
 disclaimer in the documentation and/or other materials provided with the
 distribution.

 Neither the name of the Ford Motor Company nor the names of its contributors
 may be used to endorse or promote products derived from this software
 without specific prior written permission.

 THIS SOFTWARE IS PROVIDED BY THE COPYRIGHT HOLDERS AND CONTRIBUTORS "AS IS"
 AND ANY EXPRESS OR IMPLIED WARRANTIES, INCLUDING, BUT NOT LIMITED TO, THE
 IMPLIED WARRANTIES OF MERCHANTABILITY AND FITNESS FOR A PARTICULAR PURPOSE
 ARE DISCLAIMED. IN NO EVENT SHALL THE COPYRIGHT HOLDER OR CONTRIBUTORS BE
 LIABLE FOR ANY DIRECT, INDIRECT, INCIDENTAL, SPECIAL, EXEMPLARY, OR
 CONSEQUENTIAL DAMAGES (INCLUDING, BUT NOT LIMITED TO, PROCUREMENT OF
 SUBSTITUTE GOODS OR SERVICES; LOSS OF USE, DATA, OR PROFITS; OR BUSINESS
 INTERRUPTION) HOWEVER CAUSED AND ON ANY THEORY OF LIABILITY, WHETHER IN
 CONTRACT, STRICT LIABILITY, OR TORT (INCLUDING NEGLIGENCE OR OTHERWISE)
 ARISING IN ANY WAY OUT OF THE USE OF THIS SOFTWARE, EVEN IF ADVISED OF THE
 POSSIBILITY OF SUCH DAMAGE.
 */

#ifndef SRC_COMPONENTS_APPLICATION_MANAGER_INCLUDE_APPLICATION_MANAGER_COMMANDS_COMMAND_IMPL_H_
#define SRC_COMPONENTS_APPLICATION_MANAGER_INCLUDE_APPLICATION_MANAGER_COMMANDS_COMMAND_IMPL_H_

#include "application_manager/commands/command.h"
#include "application_manager/event_engine/event_observer.h"
#include "application_manager/application_manager.h"
#include "application_manager/smart_object_keys.h"
#include "utils/logger.h"

namespace application_manager {

/**
 * @brief Contains command parameters permissions (if any) defined in policy
 * table
 */
struct CommandParametersPermissions {
  std::vector<std::string> allowed_params;
  std::vector<std::string> disallowed_params;
  std::vector<std::string> undefined_params;
};

namespace commands {
/**
 * @brief Class is intended to encapsulate RPC as an object
 **/
class CommandImpl : public Command {
 public:
  /**
   * @brief CommandImpl class constructor
   *
   * @param message Incoming SmartObject message
   **/
  CommandImpl(const MessageSharedPtr& message,
              ApplicationManager& application_manager);

  /**
   * @brief CommandImpl class destructor
   *
   **/
  virtual ~CommandImpl();

  /**
   * @brief Checks command permissions according to policy table
   */
  bool CheckPermissions() OVERRIDE;

  /**
   * @brief Init required by command resources
   **/
  bool Init() OVERRIDE;

  /**
   * @brief Cleanup all resources used by command
   **/
  bool CleanUp() OVERRIDE;

  /**
   * @brief Execute corresponding command by calling the action on reciever
   **/
  void Run() OVERRIDE;
  /**
   * @brief Retrieves request default timeout.
   * If request has a custom timeout, request_timeout_ should be reassign to it
   *
   * @return Request default timeout
   */
  uint32_t default_timeout() const OVERRIDE;

  /*
   * @brief Retrieves correlation ID
   */
  uint32_t correlation_id() const OVERRIDE;

  /*
   * @brief Retrieves connection key
   */
  uint32_t connection_key() const OVERRIDE;

  /*
   * @brief Retrieves request ID
   */
  int32_t function_id() const OVERRIDE;

  /*
   * @brief Function is called by RequestController when request execution time
   * has exceed it's limit
   *
   */
  void onTimeOut() OVERRIDE;

  /**
 * @brief AllowedToTerminate tells request Controller if it can terminate this
 * request by response.
 * By default, RequestCtrl should terminate all requests by their responses.
 *  If request need to terminate itself, it should override this function false
 * @return allowed_to_terminate_ value
 */
  bool AllowedToTerminate() OVERRIDE;

  /**
  * @brief SetAllowedToTerminate set up allowed to terminate flag.
  * If true, request controller will terminate request on response
  */
<<<<<<< HEAD
  void SetAllowedToTerminate(const bool allowed) OVERRIDE;
=======
  virtual void SetAllowedToTerminate(bool allowed) {
    allowed_to_terminate_ = allowed;
  }
>>>>>>> 64ac11d0

  // members
  static const int32_t hmi_protocol_type_;
  static const int32_t mobile_protocol_type_;
  static const int32_t protocol_version_;

 protected:
  /**
   * @brief Parse smartObject and replace mobile app Id by HMI app ID
   *
   * @param message Smartobject to be parsed
   */
  void ReplaceMobileByHMIAppId(smart_objects::SmartObject& message);

  /**
   * @brief Parse smartObject and replace HMI app ID by mobile app Id
   *
   * @param message Smartobject to be parsed
   */
  void ReplaceHMIByMobileAppId(smart_objects::SmartObject& message);

  MessageSharedPtr message_;
  uint32_t default_timeout_;
  bool allowed_to_terminate_;
  ApplicationManager& application_manager_;

#ifdef ENABLE_LOG
#if defined(OS_POSIX)
  static log4cxx::LoggerPtr logger_;
<<<<<<< HEAD
=======
#elif defined(OS_WINDOWS)
  static std::string logger_;
#endif
>>>>>>> 64ac11d0
#endif  // ENABLE_LOG

 private:
  DISALLOW_COPY_AND_ASSIGN(CommandImpl);
};

}  // namespace commands
}  // namespace application_manager
#endif  // SRC_COMPONENTS_APPLICATION_MANAGER_INCLUDE_APPLICATION_MANAGER_COMMANDS_COMMAND_IMPL_H_<|MERGE_RESOLUTION|>--- conflicted
+++ resolved
@@ -52,6 +52,7 @@
 };
 
 namespace commands {
+
 /**
  * @brief Class is intended to encapsulate RPC as an object
  **/
@@ -90,6 +91,7 @@
    * @brief Execute corresponding command by calling the action on reciever
    **/
   void Run() OVERRIDE;
+
   /**
    * @brief Retrieves request default timeout.
    * If request has a custom timeout, request_timeout_ should be reassign to it
@@ -133,18 +135,12 @@
   * @brief SetAllowedToTerminate set up allowed to terminate flag.
   * If true, request controller will terminate request on response
   */
-<<<<<<< HEAD
   void SetAllowedToTerminate(const bool allowed) OVERRIDE;
-=======
-  virtual void SetAllowedToTerminate(bool allowed) {
-    allowed_to_terminate_ = allowed;
-  }
->>>>>>> 64ac11d0
 
   // members
   static const int32_t hmi_protocol_type_;
   static const int32_t mobile_protocol_type_;
-  static const int32_t protocol_version_;
+  static const int32_t protocol_version_;  
 
  protected:
   /**
@@ -160,22 +156,17 @@
    * @param message Smartobject to be parsed
    */
   void ReplaceHMIByMobileAppId(smart_objects::SmartObject& message);
-
   MessageSharedPtr message_;
   uint32_t default_timeout_;
   bool allowed_to_terminate_;
   ApplicationManager& application_manager_;
-
 #ifdef ENABLE_LOG
 #if defined(OS_POSIX)
   static log4cxx::LoggerPtr logger_;
-<<<<<<< HEAD
-=======
 #elif defined(OS_WINDOWS)
   static std::string logger_;
 #endif
->>>>>>> 64ac11d0
-#endif  // ENABLE_LOG
+#endif // ENABLE_LOG
 
  private:
   DISALLOW_COPY_AND_ASSIGN(CommandImpl);
