--- conflicted
+++ resolved
@@ -44,31 +44,27 @@
  * @brief SDLGetUserFriendlyMessageRequest command class
  **/
 class SDLGetUserFriendlyMessageRequest : public RequestFromHMI {
- public:
-  /**
-   * @brief SDLGetUserFriendlyMessageRequest class constructor
-   *
-   * @param message Incoming SmartObject message
-   **/
-<<<<<<< HEAD
+  public:
+    /**
+     * @brief SDLGetUserFriendlyMessageRequest class constructor
+     *
+     * @param message Incoming SmartObject message
+     **/
   SDLGetUserFriendlyMessageRequest(const MessageSharedPtr& message,
                                    ApplicationManager& application_manager);
-=======
-  explicit SDLGetUserFriendlyMessageRequest(const MessageSharedPtr& message);
->>>>>>> 37ff416f
 
-  /**
-   * @brief SDLGetUserFriendlyMessageRequest class destructor
-   **/
-  virtual ~SDLGetUserFriendlyMessageRequest();
+    /**
+     * @brief SDLGetUserFriendlyMessageRequest class destructor
+     **/
+    virtual ~SDLGetUserFriendlyMessageRequest();
 
-  /**
-   * @brief Execute command
-   **/
-  virtual void Run();
+    /**
+     * @brief Execute command
+     **/
+    virtual void Run();
 
- private:
-  DISALLOW_COPY_AND_ASSIGN(SDLGetUserFriendlyMessageRequest);
+  private:
+    DISALLOW_COPY_AND_ASSIGN(SDLGetUserFriendlyMessageRequest);
 };
 
 }  // namespace commands
