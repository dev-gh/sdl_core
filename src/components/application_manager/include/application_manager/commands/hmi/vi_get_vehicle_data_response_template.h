--- conflicted
+++ resolved
@@ -43,7 +43,7 @@
 /**
  * @brief VIGetVehicleDataResponseTemplate command class
  **/
-template <event_engine::Event::EventID eventID>
+template<event_engine::Event::EventID eventID>
 class VIGetVehicleDataResponseTemplate : public ResponseFromHMI {
  public:
   /**
@@ -51,14 +51,9 @@
    *
    * @param message Incoming SmartObject message
    **/
-<<<<<<< HEAD
   VIGetVehicleDataResponseTemplate(const MessageSharedPtr& message,
                                    ApplicationManager& application_manager)
       : ResponseFromHMI(message, application_manager) {}
-=======
-  explicit VIGetVehicleDataResponseTemplate(const MessageSharedPtr& message)
-      : ResponseFromHMI(message) {}
->>>>>>> 64ac11d0
 
   /**
    * @brief Execute command
