--- conflicted
+++ resolved
@@ -45,52 +45,35 @@
   std::string wers_country_code;
   std::string language;
 };
+
 /**
  * @brief GetSystemInfoResponse command class
  **/
 class GetSystemInfoResponse : public ResponseFromHMI {
- public:
-  /**
-   * @brief GetSystemInfoResponse class constructor
-   *
-   * @param message Incoming SmartObject message
-   **/
-<<<<<<< HEAD
+  public:
+    /**
+     * @brief GetSystemInfoResponse class constructor
+     *
+     * @param message Incoming SmartObject message
+     **/
   GetSystemInfoResponse(const MessageSharedPtr& message,
                         ApplicationManager& application_manager);
 
-  /**
-   * @brief GetSystemInfoResponse class destructor
-   **/
-  virtual ~GetSystemInfoResponse();
+    /**
+     * @brief GetSystemInfoResponse class destructor
+     **/
+    virtual ~GetSystemInfoResponse();
 
-  /**
-   * @brief Execute command
-   **/
-  virtual void Run();
+    /**
+     * @brief Execute command
+     **/
+    virtual void Run();
 
- private:
+  private:
   const SystemInfo GetSystemInfo(
       const hmi_apis::Common_Result::eType code) const;
 
-=======
-  explicit GetSystemInfoResponse(const MessageSharedPtr& message);
-
-  /**
-   * @brief GetSystemInfoResponse class destructor
-   **/
-  virtual ~GetSystemInfoResponse();
-
-  /**
-   * @brief Execute command
-   **/
-  virtual void Run();
-
- private:
-  const SystemInfo GetSystemInfo(
-      const hmi_apis::Common_Result::eType code) const;
->>>>>>> 37ff416f
-  DISALLOW_COPY_AND_ASSIGN(GetSystemInfoResponse);
+    DISALLOW_COPY_AND_ASSIGN(GetSystemInfoResponse);
 };
 
 }  // namespace commands
