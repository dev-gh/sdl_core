--- conflicted
+++ resolved
@@ -43,31 +43,27 @@
  * @brief OnSystemInfoChangedNotification command class
  **/
 class OnSystemInfoChangedNotification : public NotificationFromHMI {
- public:
-  /**
-   * @brief OnSystemInfoChangedNotification class constructor
-   *
-   * @param message Incoming SmartObject message
-   **/
-<<<<<<< HEAD
+  public:
+    /**
+     * @brief OnSystemInfoChangedNotification class constructor
+     *
+     * @param message Incoming SmartObject message
+     **/
   OnSystemInfoChangedNotification(const MessageSharedPtr& message,
                                   ApplicationManager& application_manager);
-=======
-  explicit OnSystemInfoChangedNotification(const MessageSharedPtr& message);
->>>>>>> 64ac11d0
 
-  /**
-   * @brief OnSystemInfoChangedNotification class destructor
-   **/
-  virtual ~OnSystemInfoChangedNotification();
+    /**
+     * @brief OnSystemInfoChangedNotification class destructor
+     **/
+    virtual ~OnSystemInfoChangedNotification();
 
-  /**
-   * @brief Execute command
-   **/
-  virtual void Run();
+    /**
+     * @brief Execute command
+     **/
+    virtual void Run();
 
- private:
-  DISALLOW_COPY_AND_ASSIGN(OnSystemInfoChangedNotification);
+  private:
+    DISALLOW_COPY_AND_ASSIGN(OnSystemInfoChangedNotification);
 };
 
 }  // namespace commands
