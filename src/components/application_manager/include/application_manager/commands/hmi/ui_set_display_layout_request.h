--- conflicted
+++ resolved
@@ -42,31 +42,27 @@
  * @brief UiSetDisplayLayoutRequest command class
  **/
 class UiSetDisplayLayoutRequest : public RequestToHMI {
- public:
-  /**
-   * @brief UiSetDisplayLayoutRequest class constructor
-   *
-   * @param message Incoming SmartObject message
-   **/
-<<<<<<< HEAD
+  public:
+    /**
+     * @brief UiSetDisplayLayoutRequest class constructor
+     *
+     * @param message Incoming SmartObject message
+     **/
   UiSetDisplayLayoutRequest(const MessageSharedPtr& message,
                             ApplicationManager& application_manager);
-=======
-  explicit UiSetDisplayLayoutRequest(const MessageSharedPtr& message);
->>>>>>> 64ac11d0
 
-  /**
-   * @brief UiSetDisplayLayoutRequest class destructor
-   **/
-  virtual ~UiSetDisplayLayoutRequest();
+    /**
+     * @brief UiSetDisplayLayoutRequest class destructor
+     **/
+    virtual ~UiSetDisplayLayoutRequest();
 
-  /**
-   * @brief Execute command
-   **/
-  virtual void Run();
+    /**
+     * @brief Execute command
+     **/
+    virtual void Run();
 
- private:
-  DISALLOW_COPY_AND_ASSIGN(UiSetDisplayLayoutRequest);
+  private:
+    DISALLOW_COPY_AND_ASSIGN(UiSetDisplayLayoutRequest);
 };
 
 }  // namespace commands
