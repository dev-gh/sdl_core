/*
 * Copyright (c) 2013, Ford Motor Company
 * All rights reserved.
 *
 * Redistribution and use in source and binary forms, with or without
 * modification, are permitted provided that the following conditions are met:
 *
 * Redistributions of source code must retain the above copyright notice, this
 * list of conditions and the following disclaimer.
 *
 * Redistributions in binary form must reproduce the above copyright notice,
 * this list of conditions and the following
 * disclaimer in the documentation and/or other materials provided with the
 * distribution.
 *
 * Neither the name of the Ford Motor Company nor the names of its contributors
 * may be used to endorse or promote products derived from this software
 * without specific prior written permission.
 *
 * THIS SOFTWARE IS PROVIDED BY THE COPYRIGHT HOLDERS AND CONTRIBUTORS "AS IS"
 * AND ANY EXPRESS OR IMPLIED WARRANTIES, INCLUDING, BUT NOT LIMITED TO, THE
 * IMPLIED WARRANTIES OF MERCHANTABILITY AND FITNESS FOR A PARTICULAR PURPOSE
 * ARE DISCLAIMED. IN NO EVENT SHALL THE COPYRIGHT HOLDER OR CONTRIBUTORS BE
 * LIABLE FOR ANY DIRECT, INDIRECT, INCIDENTAL, SPECIAL, EXEMPLARY, OR
 * CONSEQUENTIAL DAMAGES (INCLUDING, BUT NOT LIMITED TO, PROCUREMENT OF
 * SUBSTITUTE GOODS OR SERVICES; LOSS OF USE, DATA, OR PROFITS; OR BUSINESS
 * INTERRUPTION) HOWEVER CAUSED AND ON ANY THEORY OF LIABILITY, WHETHER IN
 * CONTRACT, STRICT LIABILITY, OR TORT (INCLUDING NEGLIGENCE OR OTHERWISE)
 * ARISING IN ANY WAY OUT OF THE USE OF THIS SOFTWARE, EVEN IF ADVISED OF THE
 * POSSIBILITY OF SUCH DAMAGE.
 */

#ifndef SRC_COMPONENTS_APPLICATION_MANAGER_INCLUDE_APPLICATION_MANAGER_COMMANDS_HMI_SDL_GET_STATUS_UPDATE_NOTIFICATION_H_
#define SRC_COMPONENTS_APPLICATION_MANAGER_INCLUDE_APPLICATION_MANAGER_COMMANDS_HMI_SDL_GET_STATUS_UPDATE_NOTIFICATION_H_

#include "application_manager/commands/hmi/notification_to_hmi.h"

namespace application_manager {

namespace commands {

/**
 * @brief OnGetStatusUpdateNotification command class
 **/
class OnStatusUpdateNotification : public NotificationToHMI {
 public:
  /**
   * @brief OnGetStatusUpdateNotification class constructor
   *
   * @param message Incoming SmartObject message
   **/
<<<<<<< HEAD
  OnStatusUpdateNotification(const MessageSharedPtr& message,
                             ApplicationManager& application_manager);
=======
  explicit OnStatusUpdateNotification(const MessageSharedPtr& message);
>>>>>>> 64ac11d0

  /**
   * @brief OnGetStatusUpdateNotification class destructor
   **/
  virtual ~OnStatusUpdateNotification();

  /**
   * @brief Execute command
   **/
  virtual void Run();

 private:
  DISALLOW_COPY_AND_ASSIGN(OnStatusUpdateNotification);
};

}  // namespace commands

}  // namespace application_manager

#endif  //  SRC_COMPONENTS_APPLICATION_MANAGER_INCLUDE_APPLICATION_MANAGER_COMMANDS_HMI_SDL_GET_STATUS_UPDATE_NOTIFICATION_H_<|MERGE_RESOLUTION|>--- conflicted
+++ resolved
@@ -43,31 +43,27 @@
  * @brief OnGetStatusUpdateNotification command class
  **/
 class OnStatusUpdateNotification : public NotificationToHMI {
- public:
-  /**
-   * @brief OnGetStatusUpdateNotification class constructor
-   *
-   * @param message Incoming SmartObject message
-   **/
-<<<<<<< HEAD
+  public:
+    /**
+     * @brief OnGetStatusUpdateNotification class constructor
+     *
+     * @param message Incoming SmartObject message
+     **/
   OnStatusUpdateNotification(const MessageSharedPtr& message,
                              ApplicationManager& application_manager);
-=======
-  explicit OnStatusUpdateNotification(const MessageSharedPtr& message);
->>>>>>> 64ac11d0
 
-  /**
-   * @brief OnGetStatusUpdateNotification class destructor
-   **/
-  virtual ~OnStatusUpdateNotification();
+    /**
+     * @brief OnGetStatusUpdateNotification class destructor
+     **/
+    virtual ~OnStatusUpdateNotification();
 
-  /**
-   * @brief Execute command
-   **/
-  virtual void Run();
+    /**
+     * @brief Execute command
+     **/
+    virtual void Run();
 
- private:
-  DISALLOW_COPY_AND_ASSIGN(OnStatusUpdateNotification);
+  private:
+    DISALLOW_COPY_AND_ASSIGN(OnStatusUpdateNotification);
 };
 
 }  // namespace commands
