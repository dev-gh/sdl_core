/*
 * Copyright (c) 2013, Ford Motor Company
 * All rights reserved.
 *
 * Redistribution and use in source and binary forms, with or without
 * modification, are permitted provided that the following conditions are met:
 *
 * Redistributions of source code must retain the above copyright notice, this
 * list of conditions and the following disclaimer.
 *
 * Redistributions in binary form must reproduce the above copyright notice,
 * this list of conditions and the following
 * disclaimer in the documentation and/or other materials provided with the
 * distribution.
 *
 * Neither the name of the Ford Motor Company nor the names of its contributors
 * may be used to endorse or promote products derived from this software
 * without specific prior written permission.
 *
 * THIS SOFTWARE IS PROVIDED BY THE COPYRIGHT HOLDERS AND CONTRIBUTORS "AS IS"
 * AND ANY EXPRESS OR IMPLIED WARRANTIES, INCLUDING, BUT NOT LIMITED TO, THE
 * IMPLIED WARRANTIES OF MERCHANTABILITY AND FITNESS FOR A PARTICULAR PURPOSE
 * ARE DISCLAIMED. IN NO EVENT SHALL THE COPYRIGHT HOLDER OR CONTRIBUTORS BE
 * LIABLE FOR ANY DIRECT, INDIRECT, INCIDENTAL, SPECIAL, EXEMPLARY, OR
 * CONSEQUENTIAL DAMAGES (INCLUDING, BUT NOT LIMITED TO, PROCUREMENT OF
 * SUBSTITUTE GOODS OR SERVICES; LOSS OF USE, DATA, OR PROFITS; OR BUSINESS
 * INTERRUPTION) HOWEVER CAUSED AND ON ANY THEORY OF LIABILITY, WHETHER IN
 * CONTRACT, STRICT LIABILITY, OR TORT (INCLUDING NEGLIGENCE OR OTHERWISE)
 * ARISING IN ANY WAY OUT OF THE USE OF THIS SOFTWARE, EVEN IF ADVISED OF THE
 * POSSIBILITY OF SUCH DAMAGE.
 */

#ifndef SRC_COMPONENTS_APPLICATION_MANAGER_INCLUDE_APPLICATION_MANAGER_COMMANDS_HMI_ON_APP_PERMISSION_CHANGED_NOTIFICATION_H_
#define SRC_COMPONENTS_APPLICATION_MANAGER_INCLUDE_APPLICATION_MANAGER_COMMANDS_HMI_ON_APP_PERMISSION_CHANGED_NOTIFICATION_H_

#include "application_manager/commands/hmi/notification_to_hmi.h"

namespace application_manager {

namespace commands {

/**
 * @brief OnAppPermissionChangedNotification command class
 **/
class OnAppPermissionChangedNotification : public NotificationToHMI {
 public:
  /**
   * @brief OnAppPermissionChangedNotification class constructor
   *
   * @param message Incoming SmartObject message
   **/
<<<<<<< HEAD
  OnAppPermissionChangedNotification(const MessageSharedPtr& message,
                                     ApplicationManager& application_manager);
=======
  explicit OnAppPermissionChangedNotification(const MessageSharedPtr& message);
>>>>>>> 64ac11d0

  /**
   * @brief OnAppPermissionChangedNotification class destructor
   **/
  virtual ~OnAppPermissionChangedNotification();

  /**
   * @brief Execute command
   **/
  virtual void Run();

 private:
  DISALLOW_COPY_AND_ASSIGN(OnAppPermissionChangedNotification);
};

}  // namespace commands

}  // namespace application_manager

#endif  //  SRC_COMPONENTS_APPLICATION_MANAGER_INCLUDE_APPLICATION_MANAGER_COMMANDS_HMI_ON_APP_PERMISSION_CHANGED_NOTIFICATION_H_<|MERGE_RESOLUTION|>--- conflicted
+++ resolved
@@ -43,31 +43,27 @@
  * @brief OnAppPermissionChangedNotification command class
  **/
 class OnAppPermissionChangedNotification : public NotificationToHMI {
- public:
-  /**
-   * @brief OnAppPermissionChangedNotification class constructor
-   *
-   * @param message Incoming SmartObject message
-   **/
-<<<<<<< HEAD
+  public:
+    /**
+     * @brief OnAppPermissionChangedNotification class constructor
+     *
+     * @param message Incoming SmartObject message
+     **/
   OnAppPermissionChangedNotification(const MessageSharedPtr& message,
                                      ApplicationManager& application_manager);
-=======
-  explicit OnAppPermissionChangedNotification(const MessageSharedPtr& message);
->>>>>>> 64ac11d0
 
-  /**
-   * @brief OnAppPermissionChangedNotification class destructor
-   **/
-  virtual ~OnAppPermissionChangedNotification();
+    /**
+     * @brief OnAppPermissionChangedNotification class destructor
+     **/
+    virtual ~OnAppPermissionChangedNotification();
 
-  /**
-   * @brief Execute command
-   **/
-  virtual void Run();
+    /**
+     * @brief Execute command
+     **/
+    virtual void Run();
 
- private:
-  DISALLOW_COPY_AND_ASSIGN(OnAppPermissionChangedNotification);
+  private:
+    DISALLOW_COPY_AND_ASSIGN(OnAppPermissionChangedNotification);
 };
 
 }  // namespace commands
