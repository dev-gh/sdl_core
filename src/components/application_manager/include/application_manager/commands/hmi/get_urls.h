--- conflicted
+++ resolved
@@ -42,31 +42,27 @@
  * @brief GetUrls command class
  **/
 class GetUrls : public RequestFromHMI {
- public:
-  /**
-   * @brief GetUrls class constructor
-   *
-   * @param message Incoming SmartObject message
-   **/
-<<<<<<< HEAD
+  public:
+    /**
+     * @brief GetUrls class constructor
+     *
+     * @param message Incoming SmartObject message
+     **/
   GetUrls(const MessageSharedPtr& message,
           ApplicationManager& application_manager);
-=======
-  explicit GetUrls(const MessageSharedPtr& message);
->>>>>>> 64ac11d0
 
-  /**
-   * @brief GetUrls class destructor
-   **/
-  virtual ~GetUrls();
+    /**
+     * @brief GetUrls class destructor
+     **/
+    virtual ~GetUrls();
 
-  /**
-   * @brief Execute command
-   **/
-  virtual void Run();
+    /**
+     * @brief Execute command
+     **/
+    virtual void Run();
 
- private:
-  DISALLOW_COPY_AND_ASSIGN(GetUrls);
+  private:
+    DISALLOW_COPY_AND_ASSIGN(GetUrls);
 };
 
 }  // namespace commands
