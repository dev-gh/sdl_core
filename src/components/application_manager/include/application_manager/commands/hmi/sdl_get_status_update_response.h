--- conflicted
+++ resolved
@@ -43,31 +43,27 @@
  * @brief SDLGetStatusUpdateResponse command class
  **/
 class SDLGetStatusUpdateResponse : public ResponseToHMI {
- public:
-  /**
-   * @brief SDLGetStatusUpdateResponse class constructor
-   *
-   * @param message Incoming SmartObject message
-   **/
-<<<<<<< HEAD
+  public:
+    /**
+     * @brief SDLGetStatusUpdateResponse class constructor
+     *
+     * @param message Incoming SmartObject message
+     **/
   SDLGetStatusUpdateResponse(const MessageSharedPtr& message,
                              ApplicationManager& application_manager);
-=======
-  explicit SDLGetStatusUpdateResponse(const MessageSharedPtr& message);
->>>>>>> 37ff416f
 
-  /**
-   * @brief SDLGetStatusUpdateResponse class destructor
-   **/
-  virtual ~SDLGetStatusUpdateResponse();
+    /**
+     * @brief SDLGetStatusUpdateResponse class destructor
+     **/
+    virtual ~SDLGetStatusUpdateResponse();
 
-  /**
-   * @brief Execute command
-   **/
-  virtual void Run();
+    /**
+     * @brief Execute command
+     **/
+    virtual void Run();
 
- private:
-  DISALLOW_COPY_AND_ASSIGN(SDLGetStatusUpdateResponse);
+  private:
+    DISALLOW_COPY_AND_ASSIGN(SDLGetStatusUpdateResponse);
 };
 
 }  // namespace commands
