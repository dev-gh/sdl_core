/*
 * Copyright (c) 2013, Ford Motor Company
 * All rights reserved.
 *
 * Redistribution and use in source and binary forms, with or without
 * modification, are permitted provided that the following conditions are met:
 *
 * Redistributions of source code must retain the above copyright notice, this
 * list of conditions and the following disclaimer.
 *
 * Redistributions in binary form must reproduce the above copyright notice,
 * this list of conditions and the following
 * disclaimer in the documentation and/or other materials provided with the
 * distribution.
 *
 * Neither the name of the Ford Motor Company nor the names of its contributors
 * may be used to endorse or promote products derived from this software
 * without specific prior written permission.
 *
 * THIS SOFTWARE IS PROVIDED BY THE COPYRIGHT HOLDERS AND CONTRIBUTORS "AS IS"
 * AND ANY EXPRESS OR IMPLIED WARRANTIES, INCLUDING, BUT NOT LIMITED TO, THE
 * IMPLIED WARRANTIES OF MERCHANTABILITY AND FITNESS FOR A PARTICULAR PURPOSE
 * ARE DISCLAIMED. IN NO EVENT SHALL THE COPYRIGHT HOLDER OR CONTRIBUTORS BE
 * LIABLE FOR ANY DIRECT, INDIRECT, INCIDENTAL, SPECIAL, EXEMPLARY, OR
 * CONSEQUENTIAL DAMAGES (INCLUDING, BUT NOT LIMITED TO, PROCUREMENT OF
 * SUBSTITUTE GOODS OR SERVICES; LOSS OF USE, DATA, OR PROFITS; OR BUSINESS
 * INTERRUPTION) HOWEVER CAUSED AND ON ANY THEORY OF LIABILITY, WHETHER IN
 * CONTRACT, STRICT LIABILITY, OR TORT (INCLUDING NEGLIGENCE OR OTHERWISE)
 * ARISING IN ANY WAY OUT OF THE USE OF THIS SOFTWARE, EVEN IF ADVISED OF THE
 * POSSIBILITY OF SUCH DAMAGE.
 */

#ifndef HMI_VI_UNSUBSCRIBE_VEHICLE_DATA_REQUEST_TEMPLATE_H_
#define HMI_VI_UNSUBSCRIBE_VEHICLE_DATA_REQUEST_TEMPLATE_H_

#include "application_manager/event_engine/event.h"
#include "application_manager/commands/hmi/request_to_hmi.h"

namespace application_manager {
namespace commands {

/**
 * @brief VIUnsubscriveVehicleDataRequestTemplate command class
 *
 * Template class for sending 1 unsubscribe thin request
 **/
template <event_engine::Event::EventID eventID>
class VIUnsubscribeVehicleDataRequestTemplate : public RequestToHMI {
 public:
  /**
   * @brief VIUnsubscriveVehicleDataRequestTemplate class constructor
   *
   * @param message Incoming SmartObject message
   **/
<<<<<<< HEAD
  VIUnsubscribeVehicleDataRequestTemplate(
      const MessageSharedPtr& message, ApplicationManager& application_manager)
      : RequestToHMI(message, application_manager) {}
=======
  explicit VIUnsubscribeVehicleDataRequestTemplate(
      const MessageSharedPtr& message)
      : RequestToHMI(message) {}
>>>>>>> 37ff416f

  /**
   * @brief Execute command with sending DBus thin request to HMI
   **/
  virtual void Run() {
    LOGGER_AUTO_TRACE(logger_);
    SendRequest();
  }

 private:
  DISALLOW_COPY_AND_ASSIGN(VIUnsubscribeVehicleDataRequestTemplate<eventID>);
};

}  // namespace commands
}  // namespace application_manager
#endif  // HMI_VI_UNSUBSCRIBE_VEHICLE_DATA_REQUEST_TEMPLATE_H_<|MERGE_RESOLUTION|>--- conflicted
+++ resolved
@@ -44,7 +44,7 @@
  *
  * Template class for sending 1 unsubscribe thin request
  **/
-template <event_engine::Event::EventID eventID>
+template<event_engine::Event::EventID eventID>
 class VIUnsubscribeVehicleDataRequestTemplate : public RequestToHMI {
  public:
   /**
@@ -52,15 +52,9 @@
    *
    * @param message Incoming SmartObject message
    **/
-<<<<<<< HEAD
   VIUnsubscribeVehicleDataRequestTemplate(
       const MessageSharedPtr& message, ApplicationManager& application_manager)
       : RequestToHMI(message, application_manager) {}
-=======
-  explicit VIUnsubscribeVehicleDataRequestTemplate(
-      const MessageSharedPtr& message)
-      : RequestToHMI(message) {}
->>>>>>> 37ff416f
 
   /**
    * @brief Execute command with sending DBus thin request to HMI
