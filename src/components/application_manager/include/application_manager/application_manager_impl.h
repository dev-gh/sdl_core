--- conflicted
+++ resolved
@@ -630,12 +630,9 @@
 
     // CALLED ON messages_to_hmi_ thread!
     virtual void Handle(const impl::MessageToHmi& message) OVERRIDE;
-<<<<<<< HEAD
-=======
 
     void SendUpdateAppList(const std::list<uint32_t>& applications_ids);
     void OnApplicationListUpdateTimer();
->>>>>>> 3b2826d1
 
     /**
      * @brief Checks, if given RPC is allowed at current HMI level for specific
