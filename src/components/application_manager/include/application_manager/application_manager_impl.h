/*
 * Copyright (c) 2016, Ford Motor Company
 * All rights reserved.
 *
 * Redistribution and use in source and binary forms, with or without
 * modification, are permitted provided that the following conditions are met:
 *
 * Redistributions of source code must retain the above copyright notice, this
 * list of conditions and the following disclaimer.
 *
 * Redistributions in binary form must reproduce the above copyright notice,
 * this list of conditions and the following
 * disclaimer in the documentation and/or other materials provided with the
 * distribution.
 *
 * Neither the name of the Ford Motor Company nor the names of its contributors
 * may be used to endorse or promote products derived from this software
 * without specific prior written permission.
 *
 * THIS SOFTWARE IS PROVIDED BY THE COPYRIGHT HOLDERS AND CONTRIBUTORS "AS IS"
 * AND ANY EXPRESS OR IMPLIED WARRANTIES, INCLUDING, BUT NOT LIMITED TO, THE
 * IMPLIED WARRANTIES OF MERCHANTABILITY AND FITNESS FOR A PARTICULAR PURPOSE
 * ARE DISCLAIMED. IN NO EVENT SHALL THE COPYRIGHT HOLDER OR CONTRIBUTORS BE
 * LIABLE FOR ANY DIRECT, INDIRECT, INCIDENTAL, SPECIAL, EXEMPLARY, OR
 * CONSEQUENTIAL DAMAGES (INCLUDING, BUT NOT LIMITED TO, PROCUREMENT OF
 * SUBSTITUTE GOODS OR SERVICES; LOSS OF USE, DATA, OR PROFITS; OR BUSINESS
 * INTERRUPTION) HOWEVER CAUSED AND ON ANY THEORY OF LIABILITY, WHETHER IN
 * CONTRACT, STRICT LIABILITY, OR TORT (INCLUDING NEGLIGENCE OR OTHERWISE)
 * ARISING IN ANY WAY OUT OF THE USE OF THIS SOFTWARE, EVEN IF ADVISED OF THE
 * POSSIBILITY OF SUCH DAMAGE.
 */

#ifndef SRC_COMPONENTS_APPLICATION_MANAGER_INCLUDE_APPLICATION_MANAGER_H_
#define SRC_COMPONENTS_APPLICATION_MANAGER_INCLUDE_APPLICATION_MANAGER_H_

#include <stdint.h>
#include <vector>
#include <map>
#include <set>
#include <deque>
#include <algorithm>

#include "application_manager/hmi_command_factory.h"
#include "application_manager/application_manager.h"
#include "application_manager/hmi_capabilities.h"
#include "application_manager/message.h"
#include "application_manager/message_helper.h"
#include "application_manager/request_controller.h"
#include "application_manager/resumption/resume_ctrl.h"
#include "application_manager/vehicle_info_data.h"
#include "application_manager/state_controller_impl.h"
#include "application_manager/application_manager_settings.h"
#include "application_manager/event_engine/event_dispatcher_impl.h"

#include "protocol_handler/protocol_observer.h"
#include "protocol_handler/protocol_handler.h"
#include "hmi_message_handler/hmi_message_observer.h"
#include "hmi_message_handler/hmi_message_sender.h"
#include "application_manager/policies/policy_handler_observer.h"
#include "connection_handler/connection_handler.h"
#include "connection_handler/connection_handler_observer.h"
#include "connection_handler/device.h"
#include "formatters/CSmartFactory.h"
#include "policies/policy_handler.h"

#include "interfaces/HMI_API.h"
#include "interfaces/HMI_API_schema.h"
#include "interfaces/MOBILE_API_schema.h"

#include "interfaces/v4_protocol_v1_2_no_extra.h"
#include "interfaces/v4_protocol_v1_2_no_extra_schema.h"

#ifdef ENABLE_SECURITY
#include "security_manager/security_manager_listener.h"
#include "security_manager/ssl_context.h"
#endif  // ENABLE_SECURITY

#ifdef TELEMETRY_MONITOR
#include "telemetry_observer.h"
#endif  // TELEMETRY_MONITOR

#include "utils/macro.h"
#include "utils/shared_ptr.h"
#include "utils/message_queue.h"
#include "utils/prioritized_queue.h"
#include "utils/threads/thread.h"
#include "utils/threads/message_loop_thread.h"
#include "utils/lock.h"
#include "utils/data_accessor.h"
#include "utils/timer.h"

namespace NsSmartDeviceLink {
namespace NsSmartObjects {
class SmartObject;
}
}
namespace smart_objects = NsSmartDeviceLink::NsSmartObjects;

namespace threads {
class Thread;
}
class CommandNotificationImpl;

namespace application_manager {
namespace mobile_api = mobile_apis;
using namespace utils;
using namespace timer;
namespace custom_str = custom_string;

class ApplicationManagerImpl;

enum VRTTSSessionChanging { kVRSessionChanging = 0, kTTSSessionChanging };

struct CommandParametersPermissions;
typedef std::map<std::string, hmi_apis::Common_TransportType::eType>
    DeviceTypes;

namespace impl {
using namespace threads;

/*
 * These dummy classes are here to locally impose strong typing on different
 * kinds of messages
 * Currently there is no type difference between incoming and outgoing messages
 * And due to ApplicationManagerImpl works as message router it has to
 * distinguish
 * messages passed from it's different connection points
 * TODO(ik): replace these with globally defined message types
 * when we have them.
 */
struct MessageFromMobile : public utils::SharedPtr<Message> {
  MessageFromMobile() {}
  explicit MessageFromMobile(const utils::SharedPtr<Message>& message)
      : utils::SharedPtr<Message>(message) {}
  // PrioritizedQueue requres this method to decide which priority to assign
  size_t PriorityOrder() const {
    return (*this)->Priority().OrderingValue();
  }
};

struct MessageToMobile : public utils::SharedPtr<Message> {
  MessageToMobile() : is_final(false) {}
  explicit MessageToMobile(const utils::SharedPtr<Message>& message,
                           bool final_message)
      : utils::SharedPtr<Message>(message), is_final(final_message) {}
  // PrioritizedQueue requres this method to decide which priority to assign
  size_t PriorityOrder() const {
    return (*this)->Priority().OrderingValue();
  }
  // Signals if connection to mobile must be closed after sending this message
  bool is_final;
};

struct MessageFromHmi : public utils::SharedPtr<Message> {
  MessageFromHmi() {}
  explicit MessageFromHmi(const utils::SharedPtr<Message>& message)
      : utils::SharedPtr<Message>(message) {}
  // PrioritizedQueue requres this method to decide which priority to assign
  size_t PriorityOrder() const {
    return (*this)->Priority().OrderingValue();
  }
};

struct MessageToHmi : public utils::SharedPtr<Message> {
  MessageToHmi() {}
  explicit MessageToHmi(const utils::SharedPtr<Message>& message)
      : utils::SharedPtr<Message>(message) {}
  // PrioritizedQueue requres this method to decide which priority to assign
  size_t PriorityOrder() const {
    return (*this)->Priority().OrderingValue();
  }
};

// Short type names for prioritized message queues
typedef threads::MessageLoopThread<utils::PrioritizedQueue<MessageFromMobile> >
    FromMobileQueue;
typedef threads::MessageLoopThread<utils::PrioritizedQueue<MessageToMobile> >
    ToMobileQueue;
typedef threads::MessageLoopThread<utils::PrioritizedQueue<MessageFromHmi> >
    FromHmiQueue;
typedef threads::MessageLoopThread<utils::PrioritizedQueue<MessageToHmi> >
    ToHmiQueue;

// AudioPassThru
typedef struct {
  std::vector<uint8_t> binary_data;
  int32_t session_key;
} AudioData;
typedef std::queue<AudioData> RawAudioDataQueue;
typedef threads::MessageLoopThread<RawAudioDataQueue> AudioPassThruQueue;
}

typedef std::vector<std::string> RPCParams;
typedef utils::SharedPtr<timer::Timer> TimerSPtr;

class ApplicationManagerImpl
    : public ApplicationManager,
      public hmi_message_handler::HMIMessageObserver,
      public protocol_handler::ProtocolObserver,
      public connection_handler::ConnectionHandlerObserver,
      public policy::PolicyHandlerObserver,
#ifdef ENABLE_SECURITY
      public security_manager::SecurityManagerListener,
#endif  // ENABLE_SECURITY
      public impl::FromMobileQueue::Handler,
      public impl::ToMobileQueue::Handler,
      public impl::FromHmiQueue::Handler,
      public impl::ToHmiQueue::Handler,
      public impl::AudioPassThruQueue::Handler
#ifdef TELEMETRY_MONITOR
      ,
      public telemetry_monitor::TelemetryObservable<AMTelemetryObserver>
#endif  // TELEMETRY_MONITOR
      {

  friend class ResumeCtrl;
  friend class CommandImpl;

 public:
  ApplicationManagerImpl(const ApplicationManagerSettings& am_settings,
                         const policy::PolicySettings& policy_settings);
  ~ApplicationManagerImpl();

  /**
   * Inits application manager
   */
  bool Init(resumption::LastState& last_state,
            media_manager::MediaManager* media_manager) OVERRIDE;

  /**
   * @brief Stop work.
   *
   * @return TRUE on success otherwise FALSE.
   **/
  bool Stop() OVERRIDE;

  DataAccessor<ApplicationSet> applications() const OVERRIDE;
  ApplicationSharedPtr application(uint32_t app_id) const OVERRIDE;

  ApplicationSharedPtr active_application() const OVERRIDE;

  ApplicationSharedPtr application_by_hmi_app(
      uint32_t hmi_app_id) const OVERRIDE;
  ApplicationSharedPtr application_by_policy_id(
      const std::string& policy_app_id) const OVERRIDE;

  std::vector<ApplicationSharedPtr> applications_by_button(
      uint32_t button) OVERRIDE;
  std::vector<ApplicationSharedPtr> applications_with_navi() OVERRIDE;

  ApplicationSharedPtr get_limited_media_application() const OVERRIDE;
  ApplicationSharedPtr get_limited_navi_application() const OVERRIDE;
  ApplicationSharedPtr get_limited_voice_application() const OVERRIDE;

  uint32_t application_id(const int32_t correlation_id) OVERRIDE;
  void set_application_id(const int32_t correlation_id,
                          const uint32_t app_id) OVERRIDE;

  void OnHMILevelChanged(uint32_t app_id,
                         mobile_apis::HMILevel::eType from,
                         mobile_apis::HMILevel::eType to) OVERRIDE;

  void SendHMIStatusNotification(
      const utils::SharedPtr<Application> app) OVERRIDE;
  /**
   * @brief Checks if application with the same HMI type
   *        (media, voice communication or navi) exists
   *        in HMI_FULL or HMI_LIMITED level.
   *
   * @param app Pointer to application to compare with
   *
   * @return true if exist otherwise false
   */
  bool IsAppTypeExistsInFullOrLimited(ApplicationConstSharedPtr app) const;

  /**
   * @brief Checks if Application is subscribed for way points
   * @param Application AppID
   * @return true if Application is subscribed for way points
   * otherwise false
   */
  bool IsAppSubscribedForWayPoints(const uint32_t app_id) const OVERRIDE;

  /**
   * @brief Subscribe Application for way points
   * @param Application AppID
   */
  void SubscribeAppForWayPoints(const uint32_t app_id) OVERRIDE;

  /**
   * @brief Unsubscribe Application for way points
   * @param Application AppID
   */
  void UnsubscribeAppFromWayPoints(const uint32_t app_id) OVERRIDE;

  /**
   * @brief Is Any Application is subscribed for way points
   * @return true if some app is subscribed otherwise false
   */
  bool IsAnyAppSubscribedForWayPoints() const OVERRIDE;

  /**
   * @brief Get subscribed for way points
   * @return reference to set of subscribed apps for way points
   */
  const std::set<int32_t> GetAppsSubscribedForWayPoints() const OVERRIDE;

  /**
   * @brief Notifies all components interested in Vehicle Data update
   * i.e. new value of odometer etc and returns list of applications
   * subscribed for event.
   * @param vehicle_info Enum value of type of vehicle data
   * @param new value (for integer values currently) of vehicle data
   */
  std::vector<ApplicationSharedPtr> IviInfoUpdated(VehicleDataType vehicle_info,
                                                   int value) OVERRIDE;

  void OnApplicationRegistered(ApplicationSharedPtr app) OVERRIDE;

  HMICapabilities& hmi_capabilities();
  const HMICapabilities& hmi_capabilities() const;

  /**
   * @brief ProcessQueryApp executes logic related to QUERY_APP system request.
   *
   * @param sm_object smart object wich is actually parsed json obtained within
   * system request.
   * @param connection_key connection key for app, which sent system request
   */
  void ProcessQueryApp(const smart_objects::SmartObject& sm_object,
                       const uint32_t connection_key) OVERRIDE;

  bool is_attenuated_supported() const OVERRIDE;

#ifdef TELEMETRY_MONITOR
  /**
   * @brief Setup observer for time metric.
   *
   * @param observer - pointer to observer
   */
  void SetTelemetryObserver(AMTelemetryObserver* observer) OVERRIDE;
#endif  // TELEMETRY_MONITOR

  ApplicationSharedPtr RegisterApplication(const utils::SharedPtr<
<<<<<<< HEAD
      smart_objects::SmartObject>& request_for_registration) OVERRIDE;
=======
      smart_objects::SmartObject>& request_for_registration);
>>>>>>> 37ff416f
  /*
   * @brief Closes application by id
   *
   * @param app_id Application id
   * @param reason reason of unregistering application
   * @param is_resuming describes - is this unregister
   *        is normal or need to be resumed\
   * @param is_unexpected_disconnect
   * Indicates if connection was unexpectedly lost(TM layer, HB)
   */
  void UnregisterApplication(const uint32_t& app_id,
                             mobile_apis::Result::eType reason,
                             bool is_resuming = false,
                             bool is_unexpected_disconnect = false) OVERRIDE;

  /**
  * @brief Handle sequence for unauthorized application
  * @param app_id Application id
  */
  void OnAppUnauthorized(const uint32_t& app_id) OVERRIDE;

  /*
   * @brief Sets unregister reason for closing all registered applications
   * duringHU switching off
   *
   * @param reason Describes the reason for HU switching off
   */
  void SetUnregisterAllApplicationsReason(
      mobile_api::AppInterfaceUnregisteredReason::eType reason) OVERRIDE;

  /*
   * @brief Called on Master_reset or Factory_defaults
   * when User chooses to reset HU.
   * Resets Policy Table if applicable.
   */
  void HeadUnitReset(
      mobile_api::AppInterfaceUnregisteredReason::eType reason) OVERRIDE;

  /*
   * @brief Closes all registered applications
   */
  void UnregisterAllApplications();

  bool RemoveAppDataFromHMI(ApplicationSharedPtr app);
  bool LoadAppDataToHMI(ApplicationSharedPtr app);
  bool ActivateApplication(ApplicationSharedPtr app) OVERRIDE;

  /**
   * @brief Put application in FULL HMI Level if possible,
   *        otherwise put applicatuion other HMI level.
   *        do not send any notifications to mobile
   * @param app, application, that need to be puted in FULL
   * @return seted HMI Level
   */
  mobile_api::HMILevel::eType IsHmiLevelFullAllowed(ApplicationSharedPtr app);

  void ConnectToDevice(const std::string& device_mac) OVERRIDE;
  void OnHMIStartedCooperation() OVERRIDE;

  /*
   * @brief Returns unique correlation ID for HMI request
   *
   * @return Unique correlation ID
   */
  uint32_t GetNextHMICorrelationID() OVERRIDE;

  /* @brief Starts audio passthru process
   *
   * @return true on success, false if passthru is already in process
   */
  bool BeginAudioPassThrough() OVERRIDE;

  /*
   * @brief Finishes already started audio passthru process
   *
   * @return true on success, false if passthru is not active
   */
  bool EndAudioPassThrough() OVERRIDE;

  /*
   * @brief Retrieves driver distraction state
   *
   * @return Current state of the distraction state
   */
  inline bool driver_distraction() const;

  /*
   * @brief Sets state for driver distraction
   *
   * @param state New state to be set
   */
  void set_driver_distraction(const bool is_distracting) OVERRIDE;

  /*
   * @brief Retrieves if VR session has started
   *
   * @return Current VR session state (started, stopped)
   */
  inline bool vr_session_started() const;

  /*
   * @brief Sets VR session state
   *
   * @param state Current HMI VR session state
   */
  void set_vr_session_started(const bool state);

  /*
   * @brief Retrieves SDL access to all mobile apps
   *
   * @return Currently active state of the access
   */
  inline bool all_apps_allowed() const;

  /*
   * @brief Sets SDL access to all mobile apps
   *
   * @param allowed SDL access to all mobile apps
   */
  void SetAllAppsAllowed(const bool allowed) OVERRIDE;

  /**
   * @brief CreateRegularState create regular HMI state for application
   * @param app_id
   * @param hmi_level of returned state
   * @param audio_state of returned state
   * @param system_context of returned state
   * @return new regular HMI state
   */
  HmiStatePtr CreateRegularState(
      uint32_t app_id,
      mobile_apis::HMILevel::eType hmi_level,
      mobile_apis::AudioStreamingState::eType audio_state,
      mobile_apis::SystemContext::eType system_context) const OVERRIDE;

  /**
   * @brief SetState set regular audio state
   * @param app_id applicatio id
   * @param audio_state aaudio streaming state
   */
  void SetState(uint32_t app_id,
                mobile_apis::AudioStreamingState::eType audio_state) {
    ApplicationSharedPtr app = application(app_id);
    if (!app) {
<<<<<<< HEAD
=======
      CREATE_LOGGERPTR_LOCAL(logger_, "ApplicationManager");
>>>>>>> 37ff416f
      LOGGER_ERROR(logger_,
                   "Application with appID=" << app_id << " does not exist");
      return;
    }
    state_ctrl_.SetRegularState(app, audio_state);
  }

  /**
   * @brief SetState setup regular hmi state, that will appear if no
   * specific events are active
   * @param app appication to setup regular State
   * @param state state of new regular state
   */
  template <bool SendActivateApp>
  void SetState(uint32_t app_id, HmiStatePtr new_state) {
    ApplicationSharedPtr app = application(app_id);
    if (!app) {
<<<<<<< HEAD
=======
      CREATE_LOGGERPTR_LOCAL(logger_, "ApplicationManager");
>>>>>>> 37ff416f
      LOGGER_ERROR(logger_,
                   "Application with appID=" << app_id << " does not exist");
      return;
    }
    state_ctrl_.SetRegularState(app, new_state, SendActivateApp);
  }

  /**
   * @brief SetState Change regular audio state
   * @param app appication to setup regular State
   * @param audio_state of new regular state
   */
  template <bool SendActivateApp>
  void SetState(uint32_t app_id, mobile_apis::HMILevel::eType hmi_level) {
    ApplicationSharedPtr app = application(app_id);
    if (!app) {
<<<<<<< HEAD
=======
      CREATE_LOGGERPTR_LOCAL(logger_, "ApplicationManager");
>>>>>>> 37ff416f
      LOGGER_ERROR(logger_,
                   "Application with appID=" << app_id << " does not exist");
      return;
    }
    state_ctrl_.SetRegularState(app, hmi_level, SendActivateApp);
  }

  /**
   * @brief SetState Change regular hmi level and audio state
   * @param app appication to setup regular State
   * @param hmi_level of new regular state
   * @param audio_state of new regular state
   * @param SendActivateApp: if true, ActivateAppRequest will be sent on HMI
   */
  template <bool SendActivateApp>
  void SetState(uint32_t app_id,
                mobile_apis::HMILevel::eType hmi_level,
                mobile_apis::AudioStreamingState::eType audio_state) {
    ApplicationSharedPtr app = application(app_id);
    if (!app) {
<<<<<<< HEAD
=======
      CREATE_LOGGERPTR_LOCAL(logger_, "ApplicationManager");
>>>>>>> 37ff416f
      LOGGER_ERROR(logger_,
                   "Application with appID=" << app_id << " does not exist");
      return;
    }
    state_ctrl_.SetRegularState(app, hmi_level, audio_state, SendActivateApp);
  }

  /**
   * @brief SetState Change regular hmi level and audio state
   * @param app appication to setup regular State
   * @param hmi_level of new regular state
   * @param audio_state of new regular state
   * @param SendActivateApp: if true, ActivateAppRequest will be sent on HMI
   */
  template <bool SendActivateApp>
  void SetState(uint32_t app_id,
                mobile_apis::HMILevel::eType hmi_level,
                mobile_apis::AudioStreamingState::eType audio_state,
                mobile_apis::SystemContext::eType system_context) {
    ApplicationSharedPtr app = application(app_id);
    if (!app) {
<<<<<<< HEAD
=======
      CREATE_LOGGERPTR_LOCAL(logger_, "ApplicationManager");
>>>>>>> 37ff416f
      LOGGER_ERROR(logger_,
                   "Application with appID=" << app_id << " does not exist");
      return;
    }
    state_ctrl_.SetRegularState(
        app, hmi_level, audio_state, system_context, SendActivateApp);
  }

  /**
   * @brief SetState Change regular  system context
   * @param app appication to setup regular State
   * @param system_context of new regular state
   */
  void SetState(uint32_t app_id,
                mobile_apis::SystemContext::eType system_context) {
    ApplicationSharedPtr app = application(app_id);
    if (!app) {
<<<<<<< HEAD
=======
      CREATE_LOGGERPTR_LOCAL(logger_, "ApplicationManager");
>>>>>>> 37ff416f
      LOGGER_ERROR(logger_,
                   "Application with appID=" << app_id << " does not exist");
      return;
    }
    state_ctrl_.SetRegularState(app, system_context);
  }

  /**
   * @brief SetState Change regular hmi level
   * @param app appication to setup regular State
   * @param hmi_level hmi level of new regular state
   */
  void SetHmiState(uint32_t app_id, mobile_apis::HMILevel::eType hmi_level) {
    ApplicationSharedPtr app = application(app_id);
    if (!app) {
<<<<<<< HEAD
=======
      CREATE_LOGGERPTR_LOCAL(logger_, "ApplicationManager");
>>>>>>> 37ff416f
      LOGGER_ERROR(logger_,
                   "Application with appID=" << app_id << " does not exist");
      return;
    }
    state_ctrl_.SetRegularState(app, hmi_level);
  }

  /**
   * @brief SetState Change regular hmi state
   * @param app appication to setup regular State
   * @param state new regular hmi state
   */
  void SetState(uint32_t app_id, HmiStatePtr state) {
    ApplicationSharedPtr app = application(app_id);
    if (!app) {
<<<<<<< HEAD
=======
      CREATE_LOGGERPTR_LOCAL(logger_, "ApplicationManager");
>>>>>>> 37ff416f
      LOGGER_ERROR(logger_,
                   "Application with appID=" << app_id << " does not exist");
      return;
    }
    state_ctrl_.SetRegularState(app, state);
  }
<<<<<<< HEAD

  /**
   * @brief Checks, if particular state is active
   * @param state_id State
   * @return True, if state is active, otherwise - false
   */
=======
  /**
    * @brief Checks, if particular state is active
    * @param state_id State
    * @return True, if state is active, otherwise - false
    */
>>>>>>> 37ff416f
  bool IsStateActive(HmiState::StateID state_id) const;

  /**
   * @brief Notification from PolicyHandler about PTU.
   * Compares AppHMIType between saved in app and received from PTU. If they are
   * different method sends:
   * UI_ChangeRegistration with list new AppHMIType;
   * ActivateApp with HMI level BACKGROUND;
   * OnHMIStatus notification;
   * for app with HMI level FULL or LIMITED.
   * method sends:
   * UI_ChangeRegistration with list new AppHMIType
   * for app with HMI level BACKGROUND.
   */
  void OnUpdateHMIAppType(
      std::map<std::string, std::vector<std::string> > app_hmi_types) OVERRIDE;

  /*
   * @brief Starts audio pass thru thread
   *
   * @param session_key     Session key of connection for Mobile side
   * @param correlation_id  Correlation id for response for Mobile side
   * @param max_duration    Max duration of audio recording in milliseconds
   * @param sampling_rate   Value for rate(8, 16, 22, 44 kHz)
   * @param bits_per_sample The quality the audio is recorded.
   * @param audio_type      Type of audio data
   */
  void StartAudioPassThruThread(int32_t session_key,
                                int32_t correlation_id,
                                int32_t max_duration,
                                int32_t sampling_rate,
                                int32_t bits_per_sample,
                                int32_t audio_type) OVERRIDE;

  /*
   * @brief Terminates audio pass thru thread
   * @param application_key Id of application for which
   * audio pass thru should be stopped
   */
  void StopAudioPassThru(int32_t application_key) OVERRIDE;

  /*
   * @brief Creates AudioPassThru data chunk and inserts it
   * to audio_pass_thru_messages_
   *
   * @param session_key Id of application for which
   * audio pass thru should be sent
   *
   * @param binary_data AudioPassThru data chunk
   */
  void SendAudioPassThroughNotification(
      uint32_t session_key, std::vector<uint8_t>& binary_data) OVERRIDE;

  std::string GetDeviceName(connection_handler::DeviceHandle handle);

  /*
   * @brief Converts connection string transport type representation
   * to HMI Common_TransportType
   *
   * @param transport_type String representing connection type
   *
   * @return Corresponding HMI TransporType value
   */
  hmi_apis::Common_TransportType::eType GetDeviceTransportType(
      const std::string& transport_type);
<<<<<<< HEAD
=======

  /////////////////////////////////////////////////////
>>>>>>> 37ff416f

  void set_hmi_message_handler(hmi_message_handler::HMIMessageHandler* handler);
  void set_connection_handler(connection_handler::ConnectionHandler* handler);
  void set_protocol_handler(protocol_handler::ProtocolHandler* handler);
<<<<<<< HEAD
=======

  ///////////////////////////////////////////////////////
>>>>>>> 37ff416f

  void StartDevicesDiscovery();

  // Put message to the queue to be sent to mobile.
  // if |final_message| parameter is set connection to mobile will be closed
  // after processing this message
  void SendMessageToMobile(const commands::MessageSharedPtr message,
                           bool final_message = false) OVERRIDE;

  void SendMessageToHMI(const commands::MessageSharedPtr message) OVERRIDE;

  bool ManageMobileCommand(const commands::MessageSharedPtr message,
                           commands::Command::CommandOrigin origin) OVERRIDE;
  bool ManageHMICommand(const commands::MessageSharedPtr message) OVERRIDE;

  /**
   * @brief TerminateRequest forces termination of request
   * @param connection_key - application id of request
   * @param corr_id correlation id of request
   */
<<<<<<< HEAD
  void TerminateRequest(uint32_t connection_key, uint32_t corr_id) OVERRIDE;
=======
  void TerminateRequest(uint32_t connection_key, uint32_t corr_id);

  bool ManageMobileCommand(const commands::MessageSharedPtr message,
                           commands::Command::CommandOrigin origin =
                               commands::Command::ORIGIN_SDL) OVERRIDE;
  void SendMessageToHMI(const commands::MessageSharedPtr message) OVERRIDE;
  bool ManageHMICommand(const commands::MessageSharedPtr message) OVERRIDE;

  /////////////////////////////////////////////////////////
>>>>>>> 37ff416f
  // Overriden ProtocolObserver method
  void OnMessageReceived(
      const ::protocol_handler::RawMessagePtr message) OVERRIDE;
  void OnMobileMessageSent(
      const ::protocol_handler::RawMessagePtr message) OVERRIDE;

  // Overriden HMIMessageObserver method
  void OnMessageReceived(
      hmi_message_handler::MessageSharedPointer message) OVERRIDE;
  void OnErrorSending(
      hmi_message_handler::MessageSharedPointer message) OVERRIDE;

  // Overriden ConnectionHandlerObserver method
  void OnDeviceListUpdated(
      const connection_handler::DeviceMap& device_list) OVERRIDE;
  void OnFindNewApplicationsRequest() OVERRIDE;
  void RemoveDevice(
      const connection_handler::DeviceHandle& device_handle) OVERRIDE;
  bool OnServiceStartedCallback(
      const connection_handler::DeviceHandle& device_handle,
      const int32_t& session_key,
      const protocol_handler::ServiceType& type) OVERRIDE;
  void OnServiceEndedCallback(
      const int32_t& session_key,
      const protocol_handler::ServiceType& type,
      const connection_handler::CloseSessionReason& close_reason) OVERRIDE;

#ifdef ENABLE_SECURITY
  // Overriden SecurityManagerListener method
  bool OnHandshakeDone(
      uint32_t connection_key,
      security_manager::SSLContext::HandshakeResult result) OVERRIDE FINAL;

  void OnCertificateUpdateRequired() OVERRIDE FINAL;

  security_manager::SSLContext::HandshakeContext GetHandshakeContext(
      uint32_t key) const OVERRIDE FINAL;
#endif  // ENABLE_SECURITY

  /**
   * @ Add notification to collection
   *
   * @param ptr Reference to shared pointer that point on hmi notification
   */
  void addNotification(const CommandSharedPtr ptr);

  /**
   * @ Add notification to collection
   *
   * @param ptr Reference to shared pointer that point on hmi notification
   */
  void removeNotification(const commands::Command* notification);

  /**
   * @ Updates request timeout
   *
   * @param connection_key Connection key of application
   * @param mobile_correlation_id Correlation ID of the mobile request
   * @param new_timeout_value New timeout in milliseconds to be set
   */
  void updateRequestTimeout(uint32_t connection_key,
                            uint32_t mobile_correlation_id,
                            uint32_t new_timeout_value) OVERRIDE;

<<<<<<< HEAD
=======
  /*
   * @brief Retrieves application id associated whith correlation id
   *
   * @param correlation_id Correlation ID of the HMI request
   *
   * @return application id associated whith correlation id
   */
  const uint32_t application_id(const int32_t correlation_id);

  /*
   * @brief Sets application id correlation id
   *
   * @param correlation_id Correlation ID of the HMI request
   * @param app_id Application ID
   */
  void set_application_id(const int32_t correlation_id, const uint32_t app_id);

>>>>>>> 37ff416f
  /**
   * @brief AddPolicyObserver allows to subscribe needed component to events
   * from policy.
   *
   * @param listener the component to subscribe.
   */
  void AddPolicyObserver(PolicyHandlerObserver* listener);

  /**
   * @brief RemovePolicyObserver allows to remove observer from collection.
   *
   * @param listener observer to remove.
   */
  void RemovePolicyObserver(PolicyHandlerObserver* listener);

  /**
   * @brief Checks HMI level and returns true if streaming is allowed
   * @param app_id Application id
   * @param service_type Service type to check
   * @return True if streaming is allowed, false in other case
   */
  bool HMILevelAllowsStreaming(
      uint32_t app_id,
      protocol_handler::ServiceType service_type) const OVERRIDE;

  /**
   * @brief Checks if application can stream (streaming service is started and
   * streaming is enabled in application)
   * @param app_id Application id
   * @param service_type Service type to check
   * @return True if streaming is allowed, false in other case
   */
  bool CanAppStream(uint32_t app_id,
                    protocol_handler::ServiceType service_type) const OVERRIDE;

  /**
   * @brief Ends opened navi services (audio/video) for application
   * @param app_id Application id
   */
  void EndNaviServices(uint32_t app_id) OVERRIDE;

  /**
   * @brief ForbidStreaming forbid the stream over the certain application.
   * @param app_id the application's id which should stop streaming.
   */
  void ForbidStreaming(uint32_t app_id) OVERRIDE;

  /**
   * @brief Callback calls when application starts/stops data streaming
   * @param app_id Streaming application id
   * @param service_type Streaming service type
   * @param state Shows if streaming started or stopped
   */
  void OnAppStreaming(uint32_t app_id,
                      protocol_handler::ServiceType service_type,
                      bool state) OVERRIDE;

  mobile_api::HMILevel::eType GetDefaultHmiLevel(
      ApplicationConstSharedPtr application) const;

  /**
    * Getter for resume_controller
    * @return Resume Controller
    */
  resumption::ResumeCtrl& resume_controller() OVERRIDE {
    return resume_ctrl_;
  }

  /**
   * Generate grammar ID
   *
   * @return New grammar ID
   */
  uint32_t GenerateGrammarID() OVERRIDE;

  /**
   * Generate new HMI application ID
   *
   * @return New HMI application ID
   */
  uint32_t GenerateNewHMIAppID() OVERRIDE;

  /**
   * @brief Parse smartObject and replace mobile app Id by HMI app ID
   *
   * @param message Smartobject to be parsed
   */
  void ReplaceMobileByHMIAppId(smart_objects::SmartObject& message);

  /**
   * @brief Parse smartObject and replace HMI app ID by mobile app Id
   *
   * @param message Smartobject to be parsed
   */
  void ReplaceHMIByMobileAppId(smart_objects::SmartObject& message);

  /*
   * @brief Save binary data to specified directory
   *
   * @param binary data
   * @param path for saving data
   * @param file_name File name
   * @param offset for saving data to existing file with offset.
   *        If offset is 0 - create new file ( overrite existing )
   *
   *
   * @return SUCCESS if file was saved, other code otherwise
   */
  mobile_apis::Result::eType SaveBinary(const std::vector<uint8_t>& binary_data,
                                        const std::string& file_path,
                                        const std::string& file_name,
                                        const int64_t offset) OVERRIDE;

  /**
   * @brief Get available app space
   * @param name of the app folder(make + mobile app id)
   * @return free app space.
   */
  uint32_t GetAvailableSpaceForApp(const std::string& folder_name);

  /*
   * @brief returns true if HMI is cooperating
   */
  bool IsHMICooperating() const OVERRIDE;

  /**
   * @brief Method used to send default app tts globalProperties
   * in case they were not provided from mobile side after defined time
   */
  void OnTimerSendTTSGlobalProperties();

  /**
   * @brief method adds application
   * to tts_global_properties_app_list_
   * @param app_id contains application which will
   * send TTS global properties after timeout
   */
  void AddAppToTTSGlobalPropertiesList(const uint32_t app_id) OVERRIDE;

  /**
   * @brief method removes application
   * from tts_global_properties_app_list_
   * @param app_id contains application which will
   * send TTS global properties after timeout
   */
  void RemoveAppFromTTSGlobalPropertiesList(const uint32_t app_id) OVERRIDE;

  /**
   * @brief method adds application in FULL and LIMITED state
   * to on_phone_call_app_list_.
   * Also OnHMIStateNotification with BACKGROUND state sent for these apps
   */
  void CreatePhoneCallAppList();

  /**
   * @brief method removes application from on_phone_call_app_list_.
   *
   * Also OnHMIStateNotification with previous HMI state sent for these apps
   */
  void ResetPhoneCallAppList();

<<<<<<< HEAD
=======
  /**
   * Function used only by HMI request/response/notification base classes
   * to change HMI app id to Mobile app id and vice versa.
   * Dot use it inside Core
   */
  ApplicationSharedPtr application_by_hmi_app(uint32_t hmi_app_id) const;

>>>>>>> 37ff416f
  // TODO(AOleynik): Temporary added, to fix build. Should be reworked.
  connection_handler::ConnectionHandler& connection_handler() const OVERRIDE;
  protocol_handler::ProtocolHandler& protocol_handler() const OVERRIDE;

  virtual policy::PolicyHandlerInterface& GetPolicyHandler() OVERRIDE {
    return policy_handler_;
  }
  /**
   * @brief Checks, if given RPC is allowed at current HMI level for specific
   * application in policy table
   * @param policy_app_id Application id
   * @param hmi_level Current HMI level of application
   * @param function_id FunctionID of RPC
   * @param params_permissions Permissions for RPC parameters (e.g.
   * SubscribeVehicleData) defined in policy table
   * @return SUCCESS, if allowed, otherwise result code of check
   */
  mobile_apis::Result::eType CheckPolicyPermissions(
      const std::string& policy_app_id,
      mobile_apis::HMILevel::eType hmi_level,
      mobile_apis::FunctionID::eType function_id,
      const RPCParams& rpc_params,
      CommandParametersPermissions* params_permissions = NULL) OVERRIDE;
  /*
   * @brief Function Should be called when Low Voltage is occured
   */
  void OnLowVoltage();

  /*
   * @brief Function Should be called when WakeUp occures after Low Voltage
   */
  void OnWakeUp();

  /**
   * @brief IsApplicationForbidden allows to distinguish if application is
   * not allowed to register, because of spamming.
   *
   * @param connection_key the connection key ofthe required application
   *
   * @param policy_app_id application's mobile(policy) identifier.
   *
   * @return true in case application is allowed to register, false otherwise.
   */
  bool IsApplicationForbidden(uint32_t connection_key,
                              const std::string& policy_app_id) const OVERRIDE;

  policy::DeviceConsent GetUserConsentForDevice(
      const std::string& device_id) const OVERRIDE;

  struct ApplicationsAppIdSorter {
    bool operator()(const ApplicationSharedPtr lhs,
                    const ApplicationSharedPtr rhs) {
      return lhs->app_id() < rhs->app_id();
    }
  };

  struct ApplicationsPolicyAppIdSorter {
    bool operator()(const ApplicationSharedPtr lhs,
                    const ApplicationSharedPtr rhs) {
      if (lhs->policy_app_id() == rhs->policy_app_id()) {
        return lhs->device() < rhs->device();
      }
      return lhs->policy_app_id() < rhs->policy_app_id();
    }
  };

  // typedef for Applications list
  typedef std::set<ApplicationSharedPtr, ApplicationsPolicyAppIdSorter>
      AppsWaitRegistrationSet;

  typedef std::set<std::string> ForbiddenApps;
<<<<<<< HEAD
=======

  // typedef for Applications list iterator

  DataAccessor<AppsWaitRegistrationSet> apps_waiting_for_registration() const;
  ApplicationConstSharedPtr waiting_app(const uint32_t hmi_id) const;

  /**
   * Class for thread-safe access to applications list
   */
  class ApplicationListAccessor : public DataAccessor<ApplicationSet> {
   public:
    /**
     * @brief ApplicationListAccessor class constructor
     */
    ApplicationListAccessor()
        : DataAccessor<ApplicationSet>(
              ApplicationManagerImpl::instance()->applications_,
              ApplicationManagerImpl::instance()->applications_list_lock_) {}

    ~ApplicationListAccessor();

    /**
     * @brief thread-safe getter for applications
     * @return applications list
     */
    const ApplicationSet& applications() const {
      return GetData();
    }

    ApplicationSetConstIt begin() {
      return applications().begin();
    }

    ApplicationSetConstIt end() {
      return applications().end();
    }

    template <class UnaryPredicate>
    ApplicationSharedPtr Find(UnaryPredicate finder) {
      ApplicationSharedPtr result;
      ApplicationSetConstIt it = std::find_if(begin(), end(), finder);
      if (it != end()) {
        result = *it;
      }
      return result;
    }

    template <class UnaryPredicate>
    std::vector<ApplicationSharedPtr> FindAll(UnaryPredicate finder) {
      std::vector<ApplicationSharedPtr> result;
      ApplicationSetConstIt it = std::find_if(begin(), end(), finder);
      while (it != end()) {
        result.push_back(*it);
        it = std::find_if(++it, end(), finder);
      }
      return result;
    }

    void Erase(ApplicationSharedPtr app_to_remove) {
      ApplicationManagerImpl::instance()->applications_.erase(app_to_remove);
    }

    void Insert(ApplicationSharedPtr app_to_insert) {
      ApplicationManagerImpl::instance()->applications_.insert(app_to_insert);
    }

    bool Empty() {
      return ApplicationManagerImpl::instance()->applications_.empty();
    }

   private:
    DISALLOW_COPY_AND_ASSIGN(ApplicationListAccessor);
  };

  friend class ApplicationListAccessor;
>>>>>>> 37ff416f

  struct AppIdPredicate {
    uint32_t app_id_;
    AppIdPredicate(uint32_t app_id) : app_id_(app_id) {}
    bool operator()(const ApplicationSharedPtr app) const {
      return app ? app_id_ == app->app_id() : false;
    }
  };

  struct HmiAppIdPredicate {
    uint32_t hmi_app_id_;
    HmiAppIdPredicate(uint32_t hmi_app_id) : hmi_app_id_(hmi_app_id) {}
    bool operator()(const ApplicationSharedPtr app) const {
      return app ? hmi_app_id_ == app->hmi_app_id() : false;
    }
  };

  struct PolicyAppIdPredicate {
    std::string policy_app_id_;
    PolicyAppIdPredicate(const std::string& policy_app_id)
        : policy_app_id_(policy_app_id) {}
    bool operator()(const ApplicationSharedPtr app) const {
      return app ? policy_app_id_ == app->policy_app_id() : false;
    }
  };

  struct SubscribedToButtonPredicate {
    mobile_apis::ButtonName::eType button_;
    SubscribedToButtonPredicate(mobile_apis::ButtonName::eType button)
        : button_(button) {}
    bool operator()(const ApplicationSharedPtr app) const {
      return app ? app->IsSubscribedToButton(button_) : false;
    }
  };

  struct AppV4DevicePredicate {
    connection_handler::DeviceHandle handle_;
    AppV4DevicePredicate(const connection_handler::DeviceHandle handle)
        : handle_(handle) {}
    bool operator()(const ApplicationSharedPtr app) const {
      return app
                 ? handle_ == app->device() &&
                       ProtocolVersion::kV4 == app->protocol_version()
                 : false;
    }
  };

  struct DevicePredicate {
    connection_handler::DeviceHandle handle_;
    DevicePredicate(const connection_handler::DeviceHandle handle)
        : handle_(handle) {}
    bool operator()(const ApplicationSharedPtr app) const {
      return handle_ == app->device() ? true : false;
    }
  };

  struct SubscribedToIVIPredicate {
    int32_t vehicle_info_;
    SubscribedToIVIPredicate(int32_t vehicle_info)
        : vehicle_info_(vehicle_info) {}
    bool operator()(const ApplicationSharedPtr app) const {
      return app ? app->IsSubscribedToIVI(vehicle_info_) : false;
    }
  };

  struct GrammarIdPredicate {
    uint32_t grammar_id_;
    GrammarIdPredicate(uint32_t grammar_id) : grammar_id_(grammar_id) {}
    bool operator()(const ApplicationSharedPtr app) const {
      return app ? grammar_id_ == app->get_grammar_id() : false;
    }
  };

  /**
   * @brief Sends UpdateAppList notification to HMI
   */
  void SendUpdateAppList() OVERRIDE;

  /**
   * @brief Marks applications received through QueryApps as should be
   * greyed out on HMI
   * @param is_greyed_out, true, if should be greyed out, otherwise - false
   * @param handle, device handle
   */
  void MarkAppsGreyOut(const connection_handler::DeviceHandle handle,
                       bool is_greyed_out) OVERRIDE;

  /**
   * @brief Checks, if apps list had been queried already from certain device
   * @param handle, Device handle
   * @return true, if list had been queried already, otherwise - false
   */
<<<<<<< HEAD
  bool IsAppsQueriedFrom(
      const connection_handler::DeviceHandle handle) const OVERRIDE;

  bool IsStopping() const OVERRIDE {
=======
  bool IsAppsQueriedFrom(const connection_handler::DeviceHandle handle) const;
  bool IsStopping() const {
>>>>>>> 37ff416f
    return is_stopping_;
  }

  StateController& state_controller() OVERRIDE;
  const ApplicationManagerSettings& get_settings() const OVERRIDE;
  virtual event_engine::EventDispatcher& event_dispatcher() OVERRIDE;

 private:
  /**
   * @brief PullLanguagesInfo allows to pull information about languages.
   *
   * @param app_data entry to parse
   *
   * @param ttsName tts name that should be filled.
   * @param vrSynonym vr synonymus that should be filled.
   */
  void PullLanguagesInfo(const smart_objects::SmartObject& app_data,
                         smart_objects::SmartObject& ttsName,
                         smart_objects::SmartObject& vrSynonym);

  /**
   * @brief Method transforms string to AppHMIType
   * @param str contains string AppHMIType
   * @return enum AppHMIType
   */
  mobile_apis::AppHMIType::eType StringToAppHMIType(std::string str);

  /**
   * @brief Method compares arrays of app HMI type
   * @param from_policy contains app HMI type from policy
   * @param from_application contains app HMI type from application
   * @return return TRUE if arrays of appHMIType equal, otherwise return FALSE
   */
  bool CompareAppHMIType(const smart_objects::SmartObject& from_policy,
                         const smart_objects::SmartObject& from_application);

  hmi_apis::HMI_API& hmi_so_factory();
  mobile_apis::MOBILE_API& mobile_so_factory();

  bool ConvertMessageToSO(const Message& message,
                          smart_objects::SmartObject& output);
  bool ConvertSOtoMessage(const smart_objects::SmartObject& message,
                          Message& output);
  utils::SharedPtr<Message> ConvertRawMsgToMessage(
      const ::protocol_handler::RawMessagePtr message);

  void ProcessMessageFromMobile(const utils::SharedPtr<Message> message);
  void ProcessMessageFromHMI(const utils::SharedPtr<Message> message);

  // threads::MessageLoopThread<*>::Handler implementations
  /*
   * @brief Handles for threads pumping different types
   * of messages. Beware, each is called on different thread!
   */
  // CALLED ON messages_from_mobile_ thread!
  void Handle(const impl::MessageFromMobile message) OVERRIDE;

  // CALLED ON messages_to_mobile_ thread!
  void Handle(const impl::MessageToMobile message) OVERRIDE;

  // CALLED ON messages_from_hmi_ thread!
  void Handle(const impl::MessageFromHmi message) OVERRIDE;

  // CALLED ON messages_to_hmi_ thread!
  void Handle(const impl::MessageToHmi message) OVERRIDE;

  // CALLED ON audio_pass_thru_messages_ thread!
  void Handle(const impl::AudioData message) OVERRIDE;

  template <typename ApplicationList>
  void PrepareApplicationListSO(ApplicationList app_list,
                                smart_objects::SmartObject& applications,
                                ApplicationManager& app_mngr) {
    CREATE_LOGGERPTR_LOCAL(logger_, "ApplicationManager");

    smart_objects::SmartArray* app_array = applications.asArray();
    uint32_t app_count = NULL == app_array ? 0 : app_array->size();
    typename ApplicationList::const_iterator it;
    for (it = app_list.begin(); it != app_list.end(); ++it) {
      if (!it->valid()) {
        LOGGER_ERROR(logger_, "Application not found ");
        continue;
      }

      smart_objects::SmartObject hmi_application(smart_objects::SmartType_Map);
      const protocol_handler::SessionObserver& session_observer =
          connection_handler().get_session_observer();
      if (MessageHelper::CreateHMIApplicationStruct(*it,
                                                    session_observer,
                                                    GetPolicyHandler(),
                                                    &hmi_application,
                                                    app_mngr)) {
        applications[app_count++] = hmi_application;
      } else {
        LOGGER_DEBUG(logger_, "Can't CreateHMIApplicationStruct ");
      }
    }

    if (0 == app_count) {
      LOGGER_WARN(logger_, "Empty applications list");
    }
  }
<<<<<<< HEAD
=======
  void ClearTTSGlobalPropertiesList();
>>>>>>> 37ff416f

  void OnApplicationListUpdateTimer();

  /**
   * @brief CreateApplications creates aplpication adds it to application list
   * and prepare data for sending AppIcon request.
   *
   * @param obj_array applications array.
   *
   * @param connection_key connection key of app, which provided app list to
   * be created
   */
  void CreateApplications(smart_objects::SmartArray& obj_array,
                          const uint32_t connection_key);

  /*
   * @brief Function is called on IGN_OFF, Master_reset or Factory_defaults
   * to notify HMI that SDL is shutting down.
   */
  void SendOnSDLClose();

  /*
   * @brief returns true if low voltage state is active
   */
  bool IsLowVoltage();

 private:
  /*
   * NaviServiceStatusMap shows which navi service (audio/video) is opened
   * for specified application. Two bool values in std::pair mean:
   * 1st value - is video service opened or not
   * 2nd value - is audio service opened or not
   */
  typedef std::map<uint32_t, std::pair<bool, bool> > NaviServiceStatusMap;

<<<<<<< HEAD
=======
  typedef utils::SharedPtr<timer::Timer> TimerSPtr;

>>>>>>> 37ff416f
  /**
   * @brief GetHashedAppID allows to obtain unique application id as a string.
   * It concatenates device mac and application id to obtain unique id.
   *
   * @param connection_key connection key for which need to obtain device mac;
   *
   * @param policy_app_id mobile(policy) application id on particular device.
   * This parameter will be concatenated with device id.
   *
   * @return unique aplication identifier.
   */
  std::string GetHashedAppID(uint32_t connection_key,
                             const std::string& policy_app_id) const;

  /**
   * @brief Removes suspended and stopped timers from timer pool
   */
  void ClearTimerPool();

  /**
   * @brief CloseNaviApp allows to unregister application in case the
   * EndServiceEndedAck
   * didn't come for at least one of services(audio or video)
   */
  void CloseNaviApp();

  /**
   * @brief Suspends streaming ability of application in case application's HMI
   * level
   * has been changed to not allowed for streaming
   */
  void EndNaviStreaming();

  /**
   * @brief Starts specified navi service for application
   * @param app_id Application to proceed
   * @param service_type Type of service to start
   * @return True on success, false on fail
   */
  bool StartNaviService(uint32_t app_id,
                        protocol_handler::ServiceType service_type);

  /**
   * @brief Stops specified navi service for application
   * @param app_id Application to proceed
   * @param service_type Type of service to stop
   */
  void StopNaviService(uint32_t app_id,
                       protocol_handler::ServiceType service_type);

  /**
   * @brief Allows streaming for application if it was disallowed by
   * DisallowStreaming()
   * @param app_id Application to proceed
   */
  void AllowStreaming(uint32_t app_id);

  /**
   * @brief Disallows streaming for application, but doesn't close
   * opened services. Streaming ability could be restored by AllowStreaming();
   * @param app_id Application to proceed
   */
  void DisallowStreaming(uint32_t app_id);

  /**
   * @brief Function returns supported SDL Protocol Version
   * @return protocol version depends on parameters from smartDeviceLink.ini.
   */
  ProtocolVersion SupportedSDLVersion() const;

  /**
   * @brief Types of directories used by Application Manager
   */
  enum DirectoryType { TYPE_STORAGE, TYPE_SYSTEM, TYPE_ICONS };

  typedef std::map<DirectoryType, std::string> DirectoryTypeMap;
  DirectoryTypeMap dir_type_to_string_map_;

  /**
   * @brief Converts directory type to string
   * @param type Directory type
   * @return Stringified type
   */
  const std::string DirectoryTypeToString(DirectoryType type) const;

  /**
   * @brief Creates directory path, if necessary
   * @param path Directory path
   * @param type Directory type
   * @return true, if succedeed, otherwise - false
   */
  bool InitDirectory(const std::string& path, DirectoryType type) const;

  /**
   * @brief Checks, whether r/w permissions are present for particular path
   * @param path Directory path
   * @param type Directory type
   * @return true, if allowed, otherwise - false
   */
  bool IsReadWriteAllowed(const std::string& path, DirectoryType type) const;

  /**
   * @brief Removes apps, waiting for registration related to
   * certain device handle
   * @param handle, Device handle
   */
  void RemoveAppsWaitingForRegistration(
      const connection_handler::DeviceHandle handle);

  void ClearTTSGlobalPropertiesList();

 private:
  const ApplicationManagerSettings& settings_;
  /**
   * @brief List of applications
   */
  ApplicationSet applications_;
  AppsWaitRegistrationSet apps_to_register_;
  ForbiddenApps forbidden_applications;

  // Lock for applications list
  mutable sync_primitives::Lock applications_list_lock_;
  mutable sync_primitives::Lock apps_to_register_list_lock_;
  mutable sync_primitives::Lock subscribed_way_points_apps_lock_;

  /**
   * @brief Map of correlation id  and associated application id.
   */
  std::map<const int32_t, const uint32_t> appID_list_;

  /**
   * @brief Set AppIDs of subscribed apps for way points
   */
  std::set<int32_t> subscribed_way_points_apps_list_;

  /**
   * @brief Map contains applications which
   * will send TTS global properties to HMI after timeout
   */
  std::map<uint32_t, TimevalStruct> tts_global_properties_app_list_;

  bool audio_pass_thru_active_;
  sync_primitives::Lock audio_pass_thru_lock_;
  sync_primitives::Lock tts_global_properties_app_list_lock_;
  bool is_distracting_driver_;
  bool is_vr_session_strated_;
  bool hmi_cooperating_;
  bool is_all_apps_allowed_;

  event_engine::EventDispatcherImpl event_dispatcher_;
  media_manager::MediaManager* media_manager_;

  hmi_message_handler::HMIMessageHandler* hmi_handler_;
  connection_handler::ConnectionHandler* connection_handler_;
  policy::PolicyHandler policy_handler_;
  protocol_handler::ProtocolHandler* protocol_handler_;
  request_controller::RequestController request_ctrl_;

  hmi_apis::HMI_API* hmi_so_factory_;
  mobile_apis::MOBILE_API* mobile_so_factory_;

  static uint32_t corelation_id_;
  static const uint32_t max_corelation_id_;

  // Construct message threads when everything is already created

  // Thread that pumps messages coming from mobile side.
  impl::FromMobileQueue messages_from_mobile_;
  // Thread that pumps messages being passed to mobile side.
  impl::ToMobileQueue messages_to_mobile_;
  // Thread that pumps messages coming from HMI.
  impl::FromHmiQueue messages_from_hmi_;
  // Thread that pumps messages being passed to HMI.
  impl::ToHmiQueue messages_to_hmi_;
  // Thread that pumps messages audio pass thru to mobile.
  impl::AudioPassThruQueue audio_pass_thru_messages_;

  HMICapabilities hmi_capabilities_;
  // The reason of HU shutdown
  mobile_api::AppInterfaceUnregisteredReason::eType unregister_reason_;

  /**
   * @brief Resume controler is responcible for save and load information
   * about persistent application data on disk, and save session ID for resuming
   * application in case INGITION_OFF or MASTER_RESSET
   */
  resumption::ResumeCtrl resume_ctrl_;

  NaviServiceStatusMap navi_service_status_;
  std::deque<uint32_t> navi_app_to_stop_;
  std::deque<uint32_t> navi_app_to_end_stream_;
  uint32_t navi_close_app_timeout_;
  uint32_t navi_end_stream_timeout_;

  std::vector<TimerSPtr> timer_pool_;
  sync_primitives::Lock timer_pool_lock_;
<<<<<<< HEAD
  sync_primitives::Lock stopping_application_mng_lock_;
  StateControllerImpl state_ctrl_;
=======

  sync_primitives::Lock stopping_flag_lock_;
  StateController state_ctrl_;
>>>>>>> 37ff416f

#ifdef TELEMETRY_MONITOR
  AMTelemetryObserver* metric_observer_;
#endif  // TELEMETRY_MONITOR

  Timer application_list_update_timer_;

  Timer tts_global_properties_timer_;

  bool is_low_voltage_;

  volatile bool is_stopping_;

  DISALLOW_COPY_AND_ASSIGN(ApplicationManagerImpl);
<<<<<<< HEAD
=======

  FRIEND_BASE_SINGLETON_CLASS(ApplicationManagerImpl);
>>>>>>> 37ff416f
};

bool ApplicationManagerImpl::vr_session_started() const {
  return is_vr_session_strated_;
}

bool ApplicationManagerImpl::driver_distraction() const {
  return is_distracting_driver_;
}

inline bool ApplicationManagerImpl::all_apps_allowed() const {
  return is_all_apps_allowed_;
}
}  // namespace application_manager

#endif  // SRC_COMPONENTS_APPLICATION_MANAGER_INCLUDE_APPLICATION_MANAGER_H_<|MERGE_RESOLUTION|>--- conflicted
+++ resolved
@@ -51,7 +51,6 @@
 #include "application_manager/state_controller_impl.h"
 #include "application_manager/application_manager_settings.h"
 #include "application_manager/event_engine/event_dispatcher_impl.h"
-
 #include "protocol_handler/protocol_observer.h"
 #include "protocol_handler/protocol_handler.h"
 #include "hmi_message_handler/hmi_message_observer.h"
@@ -172,13 +171,13 @@
 };
 
 // Short type names for prioritized message queues
-typedef threads::MessageLoopThread<utils::PrioritizedQueue<MessageFromMobile> >
+typedef threads::MessageLoopThread<utils::PrioritizedQueue<MessageFromMobile>>
     FromMobileQueue;
-typedef threads::MessageLoopThread<utils::PrioritizedQueue<MessageToMobile> >
+typedef threads::MessageLoopThread<utils::PrioritizedQueue<MessageToMobile>>
     ToMobileQueue;
-typedef threads::MessageLoopThread<utils::PrioritizedQueue<MessageFromHmi> >
+typedef threads::MessageLoopThread<utils::PrioritizedQueue<MessageFromHmi>>
     FromHmiQueue;
-typedef threads::MessageLoopThread<utils::PrioritizedQueue<MessageToHmi> >
+typedef threads::MessageLoopThread<utils::PrioritizedQueue<MessageToHmi>>
     ToHmiQueue;
 
 // AudioPassThru
@@ -189,7 +188,7 @@
 typedef std::queue<AudioData> RawAudioDataQueue;
 typedef threads::MessageLoopThread<RawAudioDataQueue> AudioPassThruQueue;
 }
-
+CREATE_LOGGERPTR_GLOBAL(logger_, "ApplicationManager")
 typedef std::vector<std::string> RPCParams;
 typedef utils::SharedPtr<timer::Timer> TimerSPtr;
 
@@ -272,7 +271,6 @@
    * @return true if exist otherwise false
    */
   bool IsAppTypeExistsInFullOrLimited(ApplicationConstSharedPtr app) const;
-
   /**
    * @brief Checks if Application is subscribed for way points
    * @param Application AppID
@@ -342,11 +340,7 @@
 #endif  // TELEMETRY_MONITOR
 
   ApplicationSharedPtr RegisterApplication(const utils::SharedPtr<
-<<<<<<< HEAD
       smart_objects::SmartObject>& request_for_registration) OVERRIDE;
-=======
-      smart_objects::SmartObject>& request_for_registration);
->>>>>>> 37ff416f
   /*
    * @brief Closes application by id
    *
@@ -491,12 +485,8 @@
                 mobile_apis::AudioStreamingState::eType audio_state) {
     ApplicationSharedPtr app = application(app_id);
     if (!app) {
-<<<<<<< HEAD
-=======
-      CREATE_LOGGERPTR_LOCAL(logger_, "ApplicationManager");
->>>>>>> 37ff416f
       LOGGER_ERROR(logger_,
-                   "Application with appID=" << app_id << " does not exist");
+                    "Application with appID=" << app_id << " does not exist");
       return;
     }
     state_ctrl_.SetRegularState(app, audio_state);
@@ -512,12 +502,8 @@
   void SetState(uint32_t app_id, HmiStatePtr new_state) {
     ApplicationSharedPtr app = application(app_id);
     if (!app) {
-<<<<<<< HEAD
-=======
-      CREATE_LOGGERPTR_LOCAL(logger_, "ApplicationManager");
->>>>>>> 37ff416f
       LOGGER_ERROR(logger_,
-                   "Application with appID=" << app_id << " does not exist");
+                    "Application with appID=" << app_id << " does not exist");
       return;
     }
     state_ctrl_.SetRegularState(app, new_state, SendActivateApp);
@@ -532,12 +518,8 @@
   void SetState(uint32_t app_id, mobile_apis::HMILevel::eType hmi_level) {
     ApplicationSharedPtr app = application(app_id);
     if (!app) {
-<<<<<<< HEAD
-=======
-      CREATE_LOGGERPTR_LOCAL(logger_, "ApplicationManager");
->>>>>>> 37ff416f
       LOGGER_ERROR(logger_,
-                   "Application with appID=" << app_id << " does not exist");
+                    "Application with appID=" << app_id << " does not exist");
       return;
     }
     state_ctrl_.SetRegularState(app, hmi_level, SendActivateApp);
@@ -556,12 +538,8 @@
                 mobile_apis::AudioStreamingState::eType audio_state) {
     ApplicationSharedPtr app = application(app_id);
     if (!app) {
-<<<<<<< HEAD
-=======
-      CREATE_LOGGERPTR_LOCAL(logger_, "ApplicationManager");
->>>>>>> 37ff416f
       LOGGER_ERROR(logger_,
-                   "Application with appID=" << app_id << " does not exist");
+                    "Application with appID=" << app_id << " does not exist");
       return;
     }
     state_ctrl_.SetRegularState(app, hmi_level, audio_state, SendActivateApp);
@@ -581,12 +559,8 @@
                 mobile_apis::SystemContext::eType system_context) {
     ApplicationSharedPtr app = application(app_id);
     if (!app) {
-<<<<<<< HEAD
-=======
-      CREATE_LOGGERPTR_LOCAL(logger_, "ApplicationManager");
->>>>>>> 37ff416f
       LOGGER_ERROR(logger_,
-                   "Application with appID=" << app_id << " does not exist");
+                    "Application with appID=" << app_id << " does not exist");
       return;
     }
     state_ctrl_.SetRegularState(
@@ -602,12 +576,8 @@
                 mobile_apis::SystemContext::eType system_context) {
     ApplicationSharedPtr app = application(app_id);
     if (!app) {
-<<<<<<< HEAD
-=======
-      CREATE_LOGGERPTR_LOCAL(logger_, "ApplicationManager");
->>>>>>> 37ff416f
       LOGGER_ERROR(logger_,
-                   "Application with appID=" << app_id << " does not exist");
+                    "Application with appID=" << app_id << " does not exist");
       return;
     }
     state_ctrl_.SetRegularState(app, system_context);
@@ -621,12 +591,8 @@
   void SetHmiState(uint32_t app_id, mobile_apis::HMILevel::eType hmi_level) {
     ApplicationSharedPtr app = application(app_id);
     if (!app) {
-<<<<<<< HEAD
-=======
-      CREATE_LOGGERPTR_LOCAL(logger_, "ApplicationManager");
->>>>>>> 37ff416f
       LOGGER_ERROR(logger_,
-                   "Application with appID=" << app_id << " does not exist");
+                    "Application with appID=" << app_id << " does not exist");
       return;
     }
     state_ctrl_.SetRegularState(app, hmi_level);
@@ -640,30 +606,18 @@
   void SetState(uint32_t app_id, HmiStatePtr state) {
     ApplicationSharedPtr app = application(app_id);
     if (!app) {
-<<<<<<< HEAD
-=======
-      CREATE_LOGGERPTR_LOCAL(logger_, "ApplicationManager");
->>>>>>> 37ff416f
       LOGGER_ERROR(logger_,
-                   "Application with appID=" << app_id << " does not exist");
+                    "Application with appID=" << app_id << " does not exist");
       return;
     }
     state_ctrl_.SetRegularState(app, state);
   }
-<<<<<<< HEAD
-
-  /**
+
+ /**
    * @brief Checks, if particular state is active
    * @param state_id State
    * @return True, if state is active, otherwise - false
    */
-=======
-  /**
-    * @brief Checks, if particular state is active
-    * @param state_id State
-    * @return True, if state is active, otherwise - false
-    */
->>>>>>> 37ff416f
   bool IsStateActive(HmiState::StateID state_id) const;
 
   /**
@@ -679,7 +633,7 @@
    * for app with HMI level BACKGROUND.
    */
   void OnUpdateHMIAppType(
-      std::map<std::string, std::vector<std::string> > app_hmi_types) OVERRIDE;
+      std::map<std::string, std::vector<std::string>> app_hmi_types) OVERRIDE;
 
   /*
    * @brief Starts audio pass thru thread
@@ -729,20 +683,10 @@
    */
   hmi_apis::Common_TransportType::eType GetDeviceTransportType(
       const std::string& transport_type);
-<<<<<<< HEAD
-=======
-
-  /////////////////////////////////////////////////////
->>>>>>> 37ff416f
 
   void set_hmi_message_handler(hmi_message_handler::HMIMessageHandler* handler);
   void set_connection_handler(connection_handler::ConnectionHandler* handler);
   void set_protocol_handler(protocol_handler::ProtocolHandler* handler);
-<<<<<<< HEAD
-=======
-
-  ///////////////////////////////////////////////////////
->>>>>>> 37ff416f
 
   void StartDevicesDiscovery();
 
@@ -751,7 +695,6 @@
   // after processing this message
   void SendMessageToMobile(const commands::MessageSharedPtr message,
                            bool final_message = false) OVERRIDE;
-
   void SendMessageToHMI(const commands::MessageSharedPtr message) OVERRIDE;
 
   bool ManageMobileCommand(const commands::MessageSharedPtr message,
@@ -763,19 +706,7 @@
    * @param connection_key - application id of request
    * @param corr_id correlation id of request
    */
-<<<<<<< HEAD
   void TerminateRequest(uint32_t connection_key, uint32_t corr_id) OVERRIDE;
-=======
-  void TerminateRequest(uint32_t connection_key, uint32_t corr_id);
-
-  bool ManageMobileCommand(const commands::MessageSharedPtr message,
-                           commands::Command::CommandOrigin origin =
-                               commands::Command::ORIGIN_SDL) OVERRIDE;
-  void SendMessageToHMI(const commands::MessageSharedPtr message) OVERRIDE;
-  bool ManageHMICommand(const commands::MessageSharedPtr message) OVERRIDE;
-
-  /////////////////////////////////////////////////////////
->>>>>>> 37ff416f
   // Overriden ProtocolObserver method
   void OnMessageReceived(
       const ::protocol_handler::RawMessagePtr message) OVERRIDE;
@@ -814,12 +745,11 @@
   security_manager::SSLContext::HandshakeContext GetHandshakeContext(
       uint32_t key) const OVERRIDE FINAL;
 #endif  // ENABLE_SECURITY
-
-  /**
-   * @ Add notification to collection
-   *
-   * @param ptr Reference to shared pointer that point on hmi notification
-   */
+        /**
+         * @ Add notification to collection
+         *
+         * @param ptr Reference to shared pointer that point on hmi notification
+         */
   void addNotification(const CommandSharedPtr ptr);
 
   /**
@@ -840,26 +770,6 @@
                             uint32_t mobile_correlation_id,
                             uint32_t new_timeout_value) OVERRIDE;
 
-<<<<<<< HEAD
-=======
-  /*
-   * @brief Retrieves application id associated whith correlation id
-   *
-   * @param correlation_id Correlation ID of the HMI request
-   *
-   * @return application id associated whith correlation id
-   */
-  const uint32_t application_id(const int32_t correlation_id);
-
-  /*
-   * @brief Sets application id correlation id
-   *
-   * @param correlation_id Correlation ID of the HMI request
-   * @param app_id Application ID
-   */
-  void set_application_id(const int32_t correlation_id, const uint32_t app_id);
-
->>>>>>> 37ff416f
   /**
    * @brief AddPolicyObserver allows to subscribe needed component to events
    * from policy.
@@ -1021,22 +931,12 @@
    */
   void ResetPhoneCallAppList();
 
-<<<<<<< HEAD
-=======
-  /**
-   * Function used only by HMI request/response/notification base classes
-   * to change HMI app id to Mobile app id and vice versa.
-   * Dot use it inside Core
-   */
-  ApplicationSharedPtr application_by_hmi_app(uint32_t hmi_app_id) const;
-
->>>>>>> 37ff416f
   // TODO(AOleynik): Temporary added, to fix build. Should be reworked.
   connection_handler::ConnectionHandler& connection_handler() const OVERRIDE;
   protocol_handler::ProtocolHandler& protocol_handler() const OVERRIDE;
 
   virtual policy::PolicyHandlerInterface& GetPolicyHandler() OVERRIDE {
-    return policy_handler_;
+      return policy_handler_;
   }
   /**
    * @brief Checks, if given RPC is allowed at current HMI level for specific
@@ -1102,84 +1002,6 @@
       AppsWaitRegistrationSet;
 
   typedef std::set<std::string> ForbiddenApps;
-<<<<<<< HEAD
-=======
-
-  // typedef for Applications list iterator
-
-  DataAccessor<AppsWaitRegistrationSet> apps_waiting_for_registration() const;
-  ApplicationConstSharedPtr waiting_app(const uint32_t hmi_id) const;
-
-  /**
-   * Class for thread-safe access to applications list
-   */
-  class ApplicationListAccessor : public DataAccessor<ApplicationSet> {
-   public:
-    /**
-     * @brief ApplicationListAccessor class constructor
-     */
-    ApplicationListAccessor()
-        : DataAccessor<ApplicationSet>(
-              ApplicationManagerImpl::instance()->applications_,
-              ApplicationManagerImpl::instance()->applications_list_lock_) {}
-
-    ~ApplicationListAccessor();
-
-    /**
-     * @brief thread-safe getter for applications
-     * @return applications list
-     */
-    const ApplicationSet& applications() const {
-      return GetData();
-    }
-
-    ApplicationSetConstIt begin() {
-      return applications().begin();
-    }
-
-    ApplicationSetConstIt end() {
-      return applications().end();
-    }
-
-    template <class UnaryPredicate>
-    ApplicationSharedPtr Find(UnaryPredicate finder) {
-      ApplicationSharedPtr result;
-      ApplicationSetConstIt it = std::find_if(begin(), end(), finder);
-      if (it != end()) {
-        result = *it;
-      }
-      return result;
-    }
-
-    template <class UnaryPredicate>
-    std::vector<ApplicationSharedPtr> FindAll(UnaryPredicate finder) {
-      std::vector<ApplicationSharedPtr> result;
-      ApplicationSetConstIt it = std::find_if(begin(), end(), finder);
-      while (it != end()) {
-        result.push_back(*it);
-        it = std::find_if(++it, end(), finder);
-      }
-      return result;
-    }
-
-    void Erase(ApplicationSharedPtr app_to_remove) {
-      ApplicationManagerImpl::instance()->applications_.erase(app_to_remove);
-    }
-
-    void Insert(ApplicationSharedPtr app_to_insert) {
-      ApplicationManagerImpl::instance()->applications_.insert(app_to_insert);
-    }
-
-    bool Empty() {
-      return ApplicationManagerImpl::instance()->applications_.empty();
-    }
-
-   private:
-    DISALLOW_COPY_AND_ASSIGN(ApplicationListAccessor);
-  };
-
-  friend class ApplicationListAccessor;
->>>>>>> 37ff416f
 
   struct AppIdPredicate {
     uint32_t app_id_;
@@ -1272,18 +1094,12 @@
    * @param handle, Device handle
    * @return true, if list had been queried already, otherwise - false
    */
-<<<<<<< HEAD
   bool IsAppsQueriedFrom(
       const connection_handler::DeviceHandle handle) const OVERRIDE;
 
   bool IsStopping() const OVERRIDE {
-=======
-  bool IsAppsQueriedFrom(const connection_handler::DeviceHandle handle) const;
-  bool IsStopping() const {
->>>>>>> 37ff416f
     return is_stopping_;
   }
-
   StateController& state_controller() OVERRIDE;
   const ApplicationManagerSettings& get_settings() const OVERRIDE;
   virtual event_engine::EventDispatcher& event_dispatcher() OVERRIDE;
@@ -1300,6 +1116,7 @@
   void PullLanguagesInfo(const smart_objects::SmartObject& app_data,
                          smart_objects::SmartObject& ttsName,
                          smart_objects::SmartObject& vrSynonym);
+
 
   /**
    * @brief Method transforms string to AppHMIType
@@ -1383,10 +1200,6 @@
       LOGGER_WARN(logger_, "Empty applications list");
     }
   }
-<<<<<<< HEAD
-=======
-  void ClearTTSGlobalPropertiesList();
->>>>>>> 37ff416f
 
   void OnApplicationListUpdateTimer();
 
@@ -1420,13 +1233,8 @@
    * 1st value - is video service opened or not
    * 2nd value - is audio service opened or not
    */
-  typedef std::map<uint32_t, std::pair<bool, bool> > NaviServiceStatusMap;
-
-<<<<<<< HEAD
-=======
-  typedef utils::SharedPtr<timer::Timer> TimerSPtr;
-
->>>>>>> 37ff416f
+  typedef std::map<uint32_t, std::pair<bool, bool>> NaviServiceStatusMap;
+
   /**
    * @brief GetHashedAppID allows to obtain unique application id as a string.
    * It concatenates device mac and application id to obtain unique id.
@@ -1575,7 +1383,6 @@
   bool is_vr_session_strated_;
   bool hmi_cooperating_;
   bool is_all_apps_allowed_;
-
   event_engine::EventDispatcherImpl event_dispatcher_;
   media_manager::MediaManager* media_manager_;
 
@@ -1623,14 +1430,8 @@
 
   std::vector<TimerSPtr> timer_pool_;
   sync_primitives::Lock timer_pool_lock_;
-<<<<<<< HEAD
   sync_primitives::Lock stopping_application_mng_lock_;
   StateControllerImpl state_ctrl_;
-=======
-
-  sync_primitives::Lock stopping_flag_lock_;
-  StateController state_ctrl_;
->>>>>>> 37ff416f
 
 #ifdef TELEMETRY_MONITOR
   AMTelemetryObserver* metric_observer_;
@@ -1641,15 +1442,9 @@
   Timer tts_global_properties_timer_;
 
   bool is_low_voltage_;
-
   volatile bool is_stopping_;
 
   DISALLOW_COPY_AND_ASSIGN(ApplicationManagerImpl);
-<<<<<<< HEAD
-=======
-
-  FRIEND_BASE_SINGLETON_CLASS(ApplicationManagerImpl);
->>>>>>> 37ff416f
 };
 
 bool ApplicationManagerImpl::vr_session_started() const {
@@ -1663,6 +1458,7 @@
 inline bool ApplicationManagerImpl::all_apps_allowed() const {
   return is_all_apps_allowed_;
 }
+
 }  // namespace application_manager
 
 #endif  // SRC_COMPONENTS_APPLICATION_MANAGER_INCLUDE_APPLICATION_MANAGER_H_