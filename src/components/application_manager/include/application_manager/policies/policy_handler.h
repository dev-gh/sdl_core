/*
 Copyright (c) 2013, Ford Motor Company
 All rights reserved.

 Redistribution and use in source and binary forms, with or without
 modification, are permitted provided that the following conditions are met:

 Redistributions of source code must retain the above copyright notice, this
 list of conditions and the following disclaimer.

 Redistributions in binary form must reproduce the above copyright notice,
 this list of conditions and the following
 disclaimer in the documentation and/or other materials provided with the
 distribution.

 Neither the name of the Ford Motor Company nor the names of its contributors
 may be used to endorse or promote products derived from this software
 without specific prior written permission.

 THIS SOFTWARE IS PROVIDED BY THE COPYRIGHT HOLDERS AND CONTRIBUTORS "AS IS"
 AND ANY EXPRESS OR IMPLIED WARRANTIES, INCLUDING, BUT NOT LIMITED TO, THE
 IMPLIED WARRANTIES OF MERCHANTABILITY AND FITNESS FOR A PARTICULAR PURPOSE
 ARE DISCLAIMED. IN NO EVENT SHALL THE COPYRIGHT HOLDER OR CONTRIBUTORS BE
 LIABLE FOR ANY DIRECT, INDIRECT, INCIDENTAL, SPECIAL, EXEMPLARY, OR
 CONSEQUENTIAL DAMAGES (INCLUDING, BUT NOT LIMITED TO, PROCUREMENT OF
 SUBSTITUTE GOODS OR SERVICES; LOSS OF USE, DATA, OR PROFITS; OR BUSINESS
 INTERRUPTION) HOWEVER CAUSED AND ON ANY THEORY OF LIABILITY, WHETHER IN
 CONTRACT, STRICT LIABILITY, OR TORT (INCLUDING NEGLIGENCE OR OTHERWISE)
 ARISING IN ANY WAY OUT OF THE USE OF THIS SOFTWARE, EVEN IF ADVISED OF THE
 POSSIBILITY OF SUCH DAMAGE.
 */

#ifndef SRC_COMPONENTS_APPLICATION_MANAGER_INCLUDE_APPLICATION_MANAGER_POLICY_HANDLER_H_
#define SRC_COMPONENTS_APPLICATION_MANAGER_INCLUDE_APPLICATION_MANAGER_POLICY_HANDLER_H_

#include <string>
#include <map>
#include <set>
#include <vector>
#include "policy/policy_manager.h"
#include "application_manager/policies/policy_event_observer.h"
#include "application_manager/policies/pt_exchange_handler.h"
#include "utils/logger.h"
#include "utils/lock.h"
#include "utils/threads/thread.h"
#include "utils/singleton.h"

namespace Json {
class Value;
}

namespace policy {

typedef std::vector<uint32_t> AppIds;
typedef std::vector<uint32_t> DeviceHandles;

class PolicyHandler : public utils::Singleton<PolicyHandler>,
    public PolicyListener {
 public:
  virtual ~PolicyHandler();
  PolicyManager* LoadPolicyLibrary();
<<<<<<< HEAD
  PolicyManager* LoadPolicyLibrary(const std::string& path);
=======
>>>>>>> 3966d472
  PolicyManager* policy_manager() const {
    return policy_manager_;
  }
  bool InitPolicyTable();
  bool RevertPolicyTable();
  bool SendMessageToSDK(const BinaryMessage& pt_string);
<<<<<<< HEAD
  bool ReceiveMessageFromSDK(const BinaryMessage& pt_string);
=======
  bool ReceiveMessageFromSDK(const std::string& file,
                             const BinaryMessage& pt_string);
>>>>>>> 3966d472
  bool UnloadPolicyLibrary();
  void OnPTExchangeNeeded();
  void OnPermissionsUpdated(const std::string& policy_app_id,
                            const Permissions& permissions,
                            const HMILevel& default_hmi);
<<<<<<< HEAD
  /**
   * @brief Checks, if policy update is necessary for application
   */
  void CheckAppPolicyState(const std::string& application_id);
=======
>>>>>>> 3966d472

  /**
   * Lets client to notify PolicyHandler that more kilometers expired
   * @param kms New value of odometer
   */
  void KmsChanged(int kms);

  /**
   * @brief Gather information for application and sends it to HMI
   * @param connection_key Connection key for application
   */
  void OnActivateApp(uint32_t connection_key, uint32_t correlation_id);

  /**
   * @brief Process user consent on mobile data connection access
   * @param Device id or 0, if concern to all SDL functionality
   * @param User consent from response
   */
  void OnAllowSDLFunctionalityNotification(bool is_allowed, uint32_t device_id =
                                               0);

  /**
   * @brief Increment counter for ignition cycles
   */
  void OnIgnitionCycleOver();

  /**
   * @brief Send notification to HMI concerning revocation of application
   * @param policy_app_id Unique identifier of application
   */
  void OnAppRevoked(const std::string& policy_app_id);

  void OnPendingPermissionChange(const std::string& policy_app_id);

  /**
   * Initializes PT exchange at ignition if need
   */
  void PTExchangeAtIgnition();

  /**
   * Initializes PT exchange at user request
   * @param correlation_id correlation id of request
   */
  void PTExchangeAtUserRequest(uint32_t correlation_id);

  /**
   * @brief Save device info for specific device to policy table
   * @param device_id Device mac address
   * @param device_info Device params
   */
  void SetDeviceInfo(std::string& device_id, const DeviceInfo& device_info);

  /**
   * @brief Store user-changed permissions consent to DB
   * @param permissions User-changed group permissions consent
   */
  void OnAppPermissionConsent(const PermissionConsent& permissions);

  /**
   * @brief Get appropriate message parameters and send them with response
   * to HMI
   * @param message_codes RPC message codes
   * @param language Language
   * @param correlation_id correlation id of request
   */
  void OnGetUserFriendlyMessage(const std::vector<std::string>& message_codes,
                                const std::string& language,
                                uint32_t correlation_id);

  /**
   * @brief Get list of permissions for application/device binded to
   * connection key from request and send response
   * @param connection_key Connection key
   * @param correlation_id Correlation id from request
   */
  void OnGetListOfPermissions(const uint32_t connection_key,
                              const uint32_t correlation_id);

  /**
   * @brief Get current policy table update state and send response
   * @param correlation_id Correlation id from request
   */
  void OnGetStatusUpdate(const uint32_t correlation_id);

  /**
      * @brief Get Urls for service
      * @param
      */


    /**
   * @brief Send notification to HMI with changed policy update status
   * @param status Current policy update state
   */
  void OnUpdateStatusChanged(policy::PolicyTableStatus status);

  /**
   * @brief Update currently used device id in policies manager for given
   * application
   * @param policy_app_id Application id
   */
<<<<<<< HEAD
  void OnCurrentDeviceIdUpdateRequired(const std::string& policy_app_id);
=======
    std::string OnCurrentDeviceIdUpdateRequired(const std::string& policy_app_id);
>>>>>>> 3966d472

  /**
   * @brief Set parameters from OnSystemInfoChanged to policy table
   * @param language System language
   */
  void OnSystemInfoChanged(const std::string& language);

  /**
   * @brief Save data from GetSystemInfo request to policy table
   * @param ccpu_version CCPU version
   * @param wers_country_code WERS country code
   * @param language System language
   */
  void OnGetSystemInfo(const std::string& ccpu_version,
                       const std::string& wers_country_code,
                       const std::string& language);

  /**
   * @brief Send request to HMI to get update on system parameters
   */
  virtual void OnSystemInfoUpdateRequired();

  /**
   * Adds statistics info
   * @param type type of info
   */
  void AddStatisticsInfo(int type);

  /**
   * Handles system error
   * @param code code of error
   */
  void OnSystemError(int code);

  /**
   * @brief Choose application id to be used for snapshot sending
   * @return Application id or 0, if there are no applications registered
   */
  uint32_t GetAppIdForSending();

<<<<<<< HEAD
=======
  std::string GetAppName(const std::string& policy_app_id);

>>>>>>> 3966d472
 protected:
  /**
   * Starts next retry exchange policy table
   */
  void StartNextRetry();

  /**
   * Initializes PT exchange at odometer if need
   * @param kilometers value from odometer in kilometers
   */
  void PTExchangeAtOdometer(int kilometers);

  /**
     * Starts proccess updating policy table
   */
    void StartPTExchange(bool skip_device_selection = false);

 private:
  /**
   * @brief Choose device according to app HMI status and user consent for
   * device
   * @param device_info Struct with selected device parameters
   * @return consent status for selected device
   */
  DeviceConsent GetDeviceForSending(DeviceParams& device_params);

  /**
   * @brief Convert internal policy update status to appropriate status for HMI
   * @param status Internal policy update status
   * @return Converted status for sending to HMI
   */
  const std::string ConvertUpdateStatus(policy::PolicyTableStatus status);

 private:
  PolicyHandler();
  static PolicyHandler* instance_;
  static const std::string kLibrary;
  PolicyManager* policy_manager_;
  void* dl_handle_;
  AppIds last_used_app_ids_;
  threads::Thread retry_sequence_;
  sync_primitives::Lock retry_sequence_lock_;
  PTExchangeHandler* exchange_handler_;
  utils::SharedPtr<PolicyEventObserver> event_observer_;
  bool on_ignition_check_done_;

  /**
   * @brief Contains device handles, which were sent for user consent to HMI
   */
  DeviceHandles pending_device_handles_;

  /**
   * @brief True, if PTS was sent, but PTU was not reseived yet,
   * otherwise - false
   * Used for limiting device consent request per PTS/PTU session
   */
  bool is_exchange_in_progress_;

  /**
   * @brief Holds device ids, which were unpaired
   */
  DeviceIds unpaired_device_ids_;

  inline PolicyManager* CreateManager();

  DISALLOW_COPY_AND_ASSIGN(PolicyHandler);FRIEND_BASE_SINGLETON_CLASS(PolicyHandler);
  friend class RetrySequence;
};

}  //  namespace policy

#endif  // SRC_COMPONENTS_APPLICATION_MANAGER_INCLUDE_APPLICATION_MANAGER_POLICY_HANDLER_H_<|MERGE_RESOLUTION|>--- conflicted
+++ resolved
@@ -59,34 +59,19 @@
  public:
   virtual ~PolicyHandler();
   PolicyManager* LoadPolicyLibrary();
-<<<<<<< HEAD
-  PolicyManager* LoadPolicyLibrary(const std::string& path);
-=======
->>>>>>> 3966d472
   PolicyManager* policy_manager() const {
     return policy_manager_;
   }
   bool InitPolicyTable();
   bool RevertPolicyTable();
   bool SendMessageToSDK(const BinaryMessage& pt_string);
-<<<<<<< HEAD
-  bool ReceiveMessageFromSDK(const BinaryMessage& pt_string);
-=======
   bool ReceiveMessageFromSDK(const std::string& file,
                              const BinaryMessage& pt_string);
->>>>>>> 3966d472
   bool UnloadPolicyLibrary();
   void OnPTExchangeNeeded();
   void OnPermissionsUpdated(const std::string& policy_app_id,
                             const Permissions& permissions,
                             const HMILevel& default_hmi);
-<<<<<<< HEAD
-  /**
-   * @brief Checks, if policy update is necessary for application
-   */
-  void CheckAppPolicyState(const std::string& application_id);
-=======
->>>>>>> 3966d472
 
   /**
    * Lets client to notify PolicyHandler that more kilometers expired
@@ -188,11 +173,7 @@
    * application
    * @param policy_app_id Application id
    */
-<<<<<<< HEAD
-  void OnCurrentDeviceIdUpdateRequired(const std::string& policy_app_id);
-=======
     std::string OnCurrentDeviceIdUpdateRequired(const std::string& policy_app_id);
->>>>>>> 3966d472
 
   /**
    * @brief Set parameters from OnSystemInfoChanged to policy table
@@ -233,11 +214,8 @@
    */
   uint32_t GetAppIdForSending();
 
-<<<<<<< HEAD
-=======
   std::string GetAppName(const std::string& policy_app_id);
 
->>>>>>> 3966d472
  protected:
   /**
    * Starts next retry exchange policy table
