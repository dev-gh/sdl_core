--- conflicted
+++ resolved
@@ -37,13 +37,8 @@
 #include <map>
 #include <set>
 #include <vector>
-<<<<<<< HEAD
 #include <list>
-=======
-
->>>>>>> 37ff416f
 #include <stdint.h>
-
 #include "policy/policy_manager.h"
 #include "application_manager/policies/policy_handler_interface.h"
 #include "application_manager/policies/policy_event_observer.h"
@@ -74,8 +69,8 @@
 namespace custom_str = utils::custom_string;
 
 class PolicyHandler : public PolicyHandlerInterface,
-                      public PolicyListener,
-                      public threads::AsyncRunner {
+      public PolicyListener,
+      public threads::AsyncRunner {
  public:
   PolicyHandler(const policy::PolicySettings& get_settings,
                 application_manager::ApplicationManager& application_manager);
@@ -90,31 +85,17 @@
   bool ReceiveMessageFromSDK(const std::string& file,
                              const BinaryMessage& pt_string) OVERRIDE;
   bool UnloadPolicyLibrary() OVERRIDE;
-<<<<<<< HEAD
   virtual void OnPermissionsUpdated(const std::string& policy_app_id,
                                     const Permissions& permissions,
                                     const HMILevel& default_hmi) OVERRIDE;
 
   virtual void OnPermissionsUpdated(const std::string& policy_app_id,
                                     const Permissions& permissions) OVERRIDE;
-=======
-  void OnPermissionsUpdated(const std::string& policy_app_id,
-                            const Permissions& permissions,
-                            const HMILevel& default_hmi) OVERRIDE;
-
-  void OnPermissionsUpdated(const std::string& policy_app_id,
-                            const Permissions& permissions) OVERRIDE;
->>>>>>> 37ff416f
 
   virtual void OnSnapshotCreated(const BinaryMessage& pt_string) OVERRIDE;
 
-<<<<<<< HEAD
   virtual bool GetPriority(const std::string& policy_app_id,
                            std::string* priority) const OVERRIDE;
-=======
-  bool GetPriority(const std::string& policy_app_id,
-                   std::string* priority) const OVERRIDE;
->>>>>>> 37ff416f
   void CheckPermissions(const PTString& app_id,
                         const PTString& hmi_level,
                         const PTString& rpc,
@@ -122,11 +103,7 @@
                         CheckPermissionResult& result) OVERRIDE;
 
   uint32_t GetNotificationsNumber(const std::string& priority) const OVERRIDE;
-<<<<<<< HEAD
   virtual DeviceConsent GetUserConsentForDevice(
-=======
-  DeviceConsent GetUserConsentForDevice(
->>>>>>> 37ff416f
       const std::string& device_id) const OVERRIDE;
   bool GetDefaultHmi(const std::string& policy_app_id,
                      std::string* default_hmi) const OVERRIDE;
@@ -325,13 +302,8 @@
 
   virtual bool CanUpdate() OVERRIDE;
 
-<<<<<<< HEAD
   virtual void OnDeviceConsentChanged(const std::string& device_id,
                                       const bool is_allowed) OVERRIDE;
-=======
-  void OnDeviceConsentChanged(const std::string& device_id,
-                              bool is_allowed) OVERRIDE;
->>>>>>> 37ff416f
 
   virtual void SendOnAppPermissionsChanged(
       const AppPermissions& permissions,
@@ -391,7 +363,7 @@
    */
   bool IsRequestTypeAllowed(
       const std::string& policy_app_id,
-      mobile_apis::RequestType::eType type) const OVERRIDE;
+                            mobile_apis::RequestType::eType type) const OVERRIDE;
 
   /**
    * @brief Gets application request types
@@ -417,7 +389,6 @@
   void OnAppRegisteredOnMobile(const std::string& application_id) OVERRIDE;
 
   // TODO(AKutsan) REMOVE THIS UGLY HOTFIX
-<<<<<<< HEAD
   virtual void Increment(usage_statistics::GlobalCounterId type) OVERRIDE;
   virtual void Increment(const std::string& app_id,
                          usage_statistics::AppCounterId type) OVERRIDE;
@@ -427,34 +398,20 @@
   virtual void Add(const std::string& app_id,
                    usage_statistics::AppStopwatchId type,
                    int32_t timespan_seconds) OVERRIDE;
-=======
-  void Increment(usage_statistics::GlobalCounterId type) OVERRIDE;
-  void Increment(const std::string& app_id,
-                 usage_statistics::AppCounterId type) OVERRIDE;
-  void Set(const std::string& app_id,
-           usage_statistics::AppInfoId type,
-           const std::string& value) OVERRIDE;
-  void Add(const std::string& app_id,
-           usage_statistics::AppStopwatchId type,
-           int32_t timespan_seconds) OVERRIDE;
->>>>>>> 37ff416f
 
 #ifdef BUILD_TESTS
   void SetPolicyManager(utils::SharedPtr<PolicyManager> pm) {
     policy_manager_ = pm;
   }
 #endif  // BUILD_TESTS
+
 #ifdef ENABLE_SECURITY
   std::string RetrieveCertificate() const OVERRIDE;
 #endif  // ENABLE_SECURITY
-  const PolicySettings& get_settings() const OVERRIDE;
-
-<<<<<<< HEAD
-  const PolicySettings& get_settings() const OVERRIDE;
-
-=======
->>>>>>> 37ff416f
- protected:
+
+  const PolicySettings &get_settings() const OVERRIDE;
+
+  protected:
   /**
    * Starts next retry exchange policy table
    */
@@ -498,7 +455,8 @@
 
  private:
   class StatisticManagerImpl : public usage_statistics::StatisticsManager {
-   public:
+    public:
+
     StatisticManagerImpl(PolicyHandler* policy_handler)
         : policy_handler_(policy_handler) {
       DCHECK(policy_handler_);
@@ -509,26 +467,25 @@
     }
 
     void Increment(const std::string& app_id,
-                   usage_statistics::AppCounterId type) {
+                           usage_statistics::AppCounterId type) {
       policy_handler_->AsyncRun(
           new StatisticsDelegate(*policy_handler_, app_id, type));
     }
 
     void Set(const std::string& app_id,
-             usage_statistics::AppInfoId type,
-             const std::string& value) {
+                     usage_statistics::AppInfoId type,
+                     const std::string& value) {
       policy_handler_->AsyncRun(
           new StatisticsDelegate(*policy_handler_, app_id, type, value));
     }
 
     void Add(const std::string& app_id,
-             usage_statistics::AppStopwatchId type,
-             int32_t timespan_seconds) {
+                     usage_statistics::AppStopwatchId type,
+                     int32_t timespan_seconds) {
       policy_handler_->AsyncRun(new StatisticsDelegate(
           *policy_handler_, app_id, type, timespan_seconds));
     }
-
-   private:
+  private:
     PolicyHandler* policy_handler_;
   };
 
@@ -562,7 +519,6 @@
   sync_primitives::Lock app_to_device_link_lock_;
 
   utils::SharedPtr<StatisticManagerImpl> statistic_manager_impl_;
-
   const PolicySettings& settings_;
   application_manager::ApplicationManager& application_manager_;
   friend class AppPermissionDelegate;
