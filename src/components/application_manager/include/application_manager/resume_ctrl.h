--- conflicted
+++ resolved
@@ -190,19 +190,6 @@
       ApplicationSharedPtr app;
     };
 
-<<<<<<< HEAD
-    /**
-     * @brief Time step to check resumption TIME_OUT
-     */
-    static const uint32_t kTimeStep = 3;
-
-    Json::Value& GetSavedApplications();
-
-    void SetSavedApplication(Json::Value& apps_json);
-
-    typedef std::pair<uint32_t, uint32_t> application_timestamp;
-=======
->>>>>>> 3966d472
     struct TimeStampComparator {
         bool operator() (const application_timestamp& lhs,
                          const application_timestamp& rhs) const{
