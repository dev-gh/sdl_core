--- conflicted
+++ resolved
@@ -36,6 +36,7 @@
 #include <map>
 #include <vector>
 #include <string>
+
 #include "interfaces/MOBILE_API.h"
 #include "interfaces/HMI_API.h"
 #include "utils/macro.h"
@@ -55,6 +56,7 @@
 namespace policy {
 class PolicyHandlerInterface;
 }
+
 namespace application_manager {
 namespace mobile_api = mobile_apis;
 namespace smart_objects = NsSmartDeviceLink::NsSmartObjects;
@@ -88,11 +90,6 @@
    */
   static smart_objects::SmartObjectSPtr CreateHashUpdateNotification(
       const uint32_t app_id);
-<<<<<<< HEAD
-=======
-  static smart_objects::SmartObjectSPtr GetHashUpdateNotification(
-      const uint32_t app_id);
->>>>>>> 64ac11d0
 
   /**
    * @brief Sends to mobile HashUpdateNotification
@@ -100,43 +97,26 @@
   static void SendHashUpdateNotification(const uint32_t app_id,
                                          ApplicationManager& app_mngr);
 
-  /**
-   * @brief Sends OnLanguageChange notification to application
-   * @param connection_key Connection key of application
-   */
-  static void SendOnLanguageChangeToMobile(uint32_t connection_key);
-
-  /*
-   * @brief Retrieve vehicle data map for param name in mobile request
-   * to VehicleDataType
-   *
-<<<<<<< HEAD
-=======
-   **/
-  static void SendOnAppInterfaceUnregisteredNotificationToMobile(
-      int32_t connection_key,
-      mobile_apis::AppInterfaceUnregisteredReason::eType reason);
-  /**
-   * @brief Sends OnLanguageChange notification to application
-   * @param connection_key Connection key of application
-   */
-  static void SendOnLanguageChangeToMobile(uint32_t connection_key);
-
-  /*
-   * @brief Retrieve vehicle data map for param name in mobile request
-   * to VehicleDataType
-   *
->>>>>>> 64ac11d0
-   * @return VehicleData reference
-   */
-  static const VehicleData& vehicle_data();
-
-  /**
-   * @brief Converts HMI Result enum value to string
-   * @param hmi_result HMI Result enum value
-   * @return stringified value for enum if succedeed, otherwise - empty string
-   */
-  static std::string HMIResultToString(
+    /**
+     * @brief Sends OnLanguageChange notification to application
+     * @param connection_key Connection key of application
+     */
+    static void SendOnLanguageChangeToMobile(uint32_t connection_key);
+
+    /*
+     * @brief Retrieve vehicle data map for param name in mobile request
+     * to VehicleDataType
+     *
+     * @return VehicleData reference
+     */
+    static const VehicleData& vehicle_data();
+
+    /**
+     * @brief Converts HMI Result enum value to string
+     * @param hmi_result HMI Result enum value
+     * @return stringified value for enum if succedeed, otherwise - empty string
+     */
+    static std::string HMIResultToString(
       hmi_apis::Common_Result::eType hmi_result);
 
   /**
@@ -312,13 +292,9 @@
   static bool CreateHMIApplicationStruct(
       ApplicationConstSharedPtr app,
       const protocol_handler::SessionObserver& session_observer,
-      const policy::PolicyHandlerInterface& policy_handler,
-<<<<<<< HEAD
+      const policy::PolicyHandlerInterface &policy_handler,
       smart_objects::SmartObject* output,
       ApplicationManager& app_mngr);
-=======
-      smart_objects::SmartObject* output);
->>>>>>> 64ac11d0
 
   static void SendAddSubMenuRequestToHMI(ApplicationConstSharedPtr app,
                                          ApplicationManager& app_mngr);
@@ -331,20 +307,15 @@
    * @param is_unexpected_disconnect
    * Indicates if connection was unexpectedly lost by TM or HB
    */
-<<<<<<< HEAD
   static void SendOnAppUnregNotificationToHMI(ApplicationConstSharedPtr app,
                                               bool is_unexpected_disconnect,
                                               ApplicationManager& app_mngr);
 
-=======
-  static void SendOnAppUnregNotificationToHMI(
-      ApplicationConstSharedPtr app, bool is_unexpected_disconnect = false);
->>>>>>> 64ac11d0
   static NsSmartDeviceLink::NsSmartObjects::SmartObjectSPtr
   GetBCActivateAppRequestToHMI(
       ApplicationConstSharedPtr app,
       const protocol_handler::SessionObserver& session_observer,
-      const policy::PolicyHandlerInterface& policy_handler,
+      const policy::PolicyHandlerInterface &policy_handler,
       hmi_apis::Common_HMILevel::eType level,
       bool send_policy_priority,
       ApplicationManager& app_mngr);
@@ -424,11 +395,7 @@
   * @param timeout If -1 no timeout is provdied
   */
   static void SendPolicySnapshotNotification(
-<<<<<<< HEAD
       uint32_t connection_key,
-=======
-      const unsigned int connection_key,
->>>>>>> 64ac11d0
       const std::vector<uint8_t>& policy_data,
       const std::string& url,
       ApplicationManager& app_mngr);
@@ -624,7 +591,9 @@
   static To ConvertEnumAPINoCheck(const From& input) {
     return static_cast<To>(input);
   }
+
   static const uint32_t GetPriorityCode(const std::string& priority);
+
   /**
    * @brief Convert common language to string representation
    * @param language Common language
@@ -633,129 +602,100 @@
   static std::string CommonLanguageToString(
       hmi_apis::Common_Language::eType language);
 
-  /**
-   * @brief Converts string to mobile language enum value
-   * @param language language as string
-   * @return Mobile language enum value
-   */
-  static mobile_apis::Language::eType MobileLanguageFromString(
-      const std::string& language);
-<<<<<<< HEAD
-
-=======
->>>>>>> 64ac11d0
-  /**
-   * @brief Converts mobile language enum to HMI language enum
-   * @param language Mobile language enum
-   * @return HMI language enum
-   */
-  static hmi_apis::Common_Language::eType MobileToCommonLanguage(
-      const mobile_apis::Language::eType language);
-
-  /**
-   * @brief Converts HMI language enum to mobile language enum
-   * @param language HMI language enum
-   * @return Mobile language enum
-   */
-  static mobile_apis::Language::eType CommonToMobileLanguage(
-      const hmi_apis::Common_Language::eType language);
-
-  /**
-   * @brief Gets command limit number per minute for specific application
-   * @param policy_app_id Unique application id
-   * @return Limit for number of command per minute
-   */
-  static uint32_t GetAppCommandLimit(const std::string& policy_app_id);
-
-  /**
-   * @brief Creates TTS.SetGlobalProperties request and sends
-   * to HMI for VCA module.
-   * @param app contains application which sends TTS GlobalProperties to HMI
-   * after timeout or first time when application register with level NONE or
-   * BACKGROUND
-   * @param default_help_prompt
+    /**
+     * @brief Converts string to mobile language enum value
+     * @param language language as string
+     * @return Mobile language enum value
+     */
+    static mobile_apis::Language::eType MobileLanguageFromString(
+            const std::string& language);
+
+    /**
+     * @brief Converts mobile language enum to HMI language enum
+     * @param language Mobile language enum
+     * @return HMI language enum
+     */
+    static hmi_apis::Common_Language::eType MobileToCommonLanguage(
+          const mobile_apis::Language::eType language);
+
+    /**
+     * @brief Converts HMI language enum to mobile language enum
+     * @param language HMI language enum
+     * @return Mobile language enum
+     */
+    static mobile_apis::Language::eType CommonToMobileLanguage(
+          const hmi_apis::Common_Language::eType language);
+
+    /**
+     * @brief Gets command limit number per minute for specific application
+     * @param policy_app_id Unique application id
+     * @return Limit for number of command per minute
+     */
+    static uint32_t GetAppCommandLimit(const std::string& policy_app_id);
+
+    /**
+     * @brief Creates TTS.SetGlobalProperties request and sends
+     * to HMI for VCA module.
+     * @param app contains application which sends TTS GlobalProperties to HMI
+     * after timeout or first time when application register with level NONE or
+     * BACKGROUND
+     * @param default_help_prompt
    * if default_help_prompt=TRUE->TTSGlobalProperties request will be created
    * with
    * default helpPrompt array, otherwise TTSGlobalProperties request will be
    * created
-   * with empty helpPrompt array.
-   */
+     * with empty helpPrompt array.
+     */
   static void SendTTSGlobalProperties(ApplicationSharedPtr app,
-<<<<<<< HEAD
                                       const bool default_help_prompt,
                                       ApplicationManager& app_man);
-=======
-                                      const bool default_help_prompt);
->>>>>>> 64ac11d0
-
-  /**
-   * @brief SendSetAppIcon allows to send SetAppIcon request.
-   *
-   * @param app_id application for which icon request should be sent.
-   *
-   * @param icon_path path to the icon.
-   */
+
+    /**
+     * @brief SendSetAppIcon allows to send SetAppIcon request.
+     *
+     * @param app_id application for which icon request should be sent.
+     *
+     * @param icon_path path to the icon.
+     */
   static void SendSetAppIcon(const uint32_t app_id,
-<<<<<<< HEAD
                              const std::string& icon_path,
                              ApplicationManager& application_manager);
-=======
-                             const std::string& icon_path);
-
-  /**
-   * @brief Sends DecryptCertificate request to HMI
-   * @param file_name path to file containing encrypted certificate
-   */
-  static void SendDecryptCertificateToHMI(const std::string& file_name);
->>>>>>> 64ac11d0
-
-  static hmi_apis::Common_Language::eType CommonLanguageFromString(
-      const std::string& language);
-
-<<<<<<< HEAD
+
+    static hmi_apis::Common_Language::eType CommonLanguageFromString(
+        const std::string& language);
   static smart_objects::SmartObjectSPtr
   GetOnAppInterfaceUnregisteredNotificationToMobile(
       int32_t connection_key,
       mobile_api::AppInterfaceUnregisteredReason::eType reason);
 
-=======
->>>>>>> 64ac11d0
- private:
-  /**
-   * @brief Creates new request object and fill its header
-   * @return New request object
-   */
-<<<<<<< HEAD
+  private:
+    /**
+     * @brief Creates new request object and fill its header
+     * @return New request object
+     */
   static smart_objects::SmartObjectSPtr CreateRequestObject(
       const uint32_t correlation_id);
-=======
-  static smart_objects::SmartObjectSPtr CreateRequestObject();
->>>>>>> 64ac11d0
-
-  /**
-   * @brief Allows to fill SO according to the  current permissions.
-   * @param permissions application permissions.
-   * @param message which should be filled.
-   */
-  static void FillAppRevokedPermissions(
-      const policy::AppPermissions& permissions,
-      smart_objects::SmartObject& message);
-
-  static smart_objects::SmartObjectSPtr CreateChangeRegistration(
-      const int32_t function_id,
-      const int32_t language,
-      const uint32_t app_id,
-<<<<<<< HEAD
+
+    /**
+     * @brief Allows to fill SO according to the  current permissions.
+     * @param permissions application permissions.
+     * @param message which should be filled.
+     */
+    static void FillAppRevokedPermissions(
+        const policy::AppPermissions& permissions,
+        smart_objects::SmartObject& message);
+
+    static smart_objects::SmartObjectSPtr CreateChangeRegistration(
+        const int32_t function_id,
+        const int32_t language,
+        const uint32_t app_id,
       const smart_objects::SmartObject* app_types,
       ApplicationManager& app_mngr);
-=======
-      const smart_objects::SmartObject* app_types = NULL);
->>>>>>> 64ac11d0
-
-  MessageHelper();
-
-  static const VehicleData vehicle_data_;
-  DISALLOW_COPY_AND_ASSIGN(MessageHelper);
+
+    MessageHelper();
+
+    static const VehicleData vehicle_data_;
+    DISALLOW_COPY_AND_ASSIGN(MessageHelper);
 };
 
 }  // namespace application_manager
