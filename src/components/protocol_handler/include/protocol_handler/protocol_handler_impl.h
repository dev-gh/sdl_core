/**
 * \file protocol_handler.h
 * \brief ProtocolHandlerImpl class header file.
 *
 * Copyright (c) 2013, Ford Motor Company
 * All rights reserved.
 *
 * Redistribution and use in source and binary forms, with or without
 * modification, are permitted provided that the following conditions are met:
 *
 * Redistributions of source code must retain the above copyright notice, this
 * list of conditions and the following disclaimer.
 *
 * Redistributions in binary form must reproduce the above copyright notice,
 * this list of conditions and the following
 * disclaimer in the documentation and/or other materials provided with the
 * distribution.
 *
 * Neither the name of the Ford Motor Company nor the names of its contributors
 * may be used to endorse or promote products derived from this software
 * without specific prior written permission.
 *
 * THIS SOFTWARE IS PROVIDED BY THE COPYRIGHT HOLDERS AND CONTRIBUTORS "AS IS"
 * AND ANY EXPRESS OR IMPLIED WARRANTIES, INCLUDING, BUT NOT LIMITED TO, THE
 * IMPLIED WARRANTIES OF MERCHANTABILITY AND FITNESS FOR A PARTICULAR PURPOSE
 * ARE DISCLAIMED. IN NO EVENT SHALL THE COPYRIGHT HOLDER OR CONTRIBUTORS BE
 * LIABLE FOR ANY DIRECT, INDIRECT, INCIDENTAL, SPECIAL, EXEMPLARY, OR
 * CONSEQUENTIAL DAMAGES (INCLUDING, BUT NOT LIMITED TO, PROCUREMENT OF
 * SUBSTITUTE GOODS OR SERVICES; LOSS OF USE, DATA, OR PROFITS; OR BUSINESS
 * INTERRUPTION) HOWEVER CAUSED AND ON ANY THEORY OF LIABILITY, WHETHER IN
 * CONTRACT, STRICT LIABILITY, OR TORT (INCLUDING NEGLIGENCE OR OTHERWISE)
 * ARISING IN ANY WAY OUT OF THE USE OF THIS SOFTWARE, EVEN IF ADVISED OF THE
 * POSSIBILITY OF SUCH DAMAGE.
 */

#ifndef SRC_COMPONENTS_PROTOCOL_HANDLER_INCLUDE_PROTOCOL_HANDLER_PROTOCOL_HANDLER_IMPL_H_
#define SRC_COMPONENTS_PROTOCOL_HANDLER_INCLUDE_PROTOCOL_HANDLER_PROTOCOL_HANDLER_IMPL_H_

#include <map>
#include <set>
#include "utils/logger.h"
#include "utils/message_queue.h"
#include "utils/threads/thread.h"
#include "utils/threads/message_loop_thread.h"

#include "protocol_handler/protocol_handler.h"
#include "protocol_handler/protocol_packet.h"
#include "protocol_handler/session_observer.h"
#include "protocol_handler/protocol_observer.h"
#include "transport_manager/common.h"
#include "transport_manager/transport_manager.h"
#include "transport_manager/transport_manager_listener_empty.h"

/**
 *\namespace NsProtocolHandler
 *\brief Namespace for SmartDeviceLink ProtocolHandler related functionality.
 */
namespace protocol_handler {
class ProtocolObserver;
class SessionObserver;

class MessagesFromMobileAppHandler;
class MessagesToMobileAppHandler;

using transport_manager::TransportManagerListenerEmpty;

typedef std::multimap<int, RawMessagePtr> MessagesOverNaviMap;
typedef std::set<ProtocolObserver*> ProtocolObservers;
typedef transport_manager::ConnectionUID ConnectionID;

<<<<<<< HEAD
=======
namespace impl {
/*
 * These dummy classes are here to locally impose strong typing on different
 * kinds of messages
 * Currently there is no type difference between incoming and outgoing messages
 * TODO(ik): replace these with globally defined message types
 * when we have them.
 */
struct RawFordMessageFromMobile: public RawMessagePtr {
  explicit RawFordMessageFromMobile(const RawMessagePtr& message)
      : RawMessagePtr(message) {}
  // This operator is used by priority queue to sort messages based
  // on their priority, "smaller" messages come out from priority queue first
  bool operator < (const RawFordMessageFromMobile& that) const {
    return (*this)->HasHigherPriorityThan(*that);
  }
};

struct RawFordMessageToMobile: public RawMessagePtr {
  explicit RawFordMessageToMobile(const RawMessagePtr& message)
      : RawMessagePtr(message) {}
  // This operator is used by priority queue to sort messages based
  // on their priority, "smaller" messages come out from priority queue first
  bool operator < (const RawFordMessageToMobile& that) const {
    return (*this)->HasHigherPriorityThan(*that);
  }
};

// Short type names for proiritized message queues
typedef threads::MessageLoopThread<
               std::priority_queue<RawFordMessageFromMobile> > FromMobileQueue;
typedef threads::MessageLoopThread<
               std::priority_queue<RawFordMessageToMobile> > ToMobileQueue;

}

>>>>>>> a7e93b55
/**
 * \class ProtocolHandlerImpl
 * \brief Class for handling message exchange between Transport and higher
 * layers. Receives message in form of array of bytes, parses its protocol,
 * handles according to parsing results (version number, start/end session etc
 * and if needed passes message to JSON Handler or notifies Connection Handler
 * about activities around sessions.
 */
<<<<<<< HEAD
class ProtocolHandlerImpl : public TransportManagerListenerEmpty,
  public ProtocolHandler {
=======
class ProtocolHandlerImpl
    : public ProtocolHandler,
      public TransportManagerListenerEmpty,
      public impl::FromMobileQueue::Handler,
      public impl::ToMobileQueue::Handler {
>>>>>>> a7e93b55
  public:
    /**
     * \brief Constructor
     * \param transportManager Pointer to Transport layer handler for
     * message exchange.
     */
    explicit ProtocolHandlerImpl(
      transport_manager::TransportManager* transport_manager);

    /**
     * \brief Destructor
     */
    ~ProtocolHandlerImpl();

    /**
     * \brief Adds pointer to higher layer handler for message exchange
     * \param observer Pointer to object of the class implementing
     * IProtocolObserver
     */
    void AddProtocolObserver(ProtocolObserver* observer);

    /**
     * \brief Removes pointer to higher layer handler for message exchange
     * \param observer Pointer to object of the class implementing
     * IProtocolObserver.
     */
    void RemoveProtocolObserver(ProtocolObserver* observer);

    /**
     * \brief Sets pointer for Connection Handler layer for managing sessions
     * \param observer Pointer to object of the class implementing
     * ISessionObserver
     */
    void set_session_observer(SessionObserver* observer);

    /**
     * \brief Method for sending message to Mobile Application.
     * \param message Message with params to be sent to Mobile App.
     */
    void SendMessageToMobileApp(const RawMessagePtr& message);

    /**
     * \brief Sends number of processed frames in case of binary nav streaming
     * \param connection_key Id of connection over which message is to be sent
     * \param number_of_frames Number of frames processed by
     * streaming server and displayed to user.
     */
    void SendFramesNumber(int connection_key, int number_of_frames);

  protected:
    /**
     * \brief Sends fail of ending session to mobile application.
     * \param connection_handle Identifier of connection whithin which
     * session exists
     * \param session_id ID of session ment to be ended
     * \param service_type Type of session: RPC or BULK Data. RPC by default.
     */
    void SendEndSessionNAck(
      ConnectionID connection_id ,
      unsigned int session_id,
      unsigned char service_type = SERVICE_TYPE_RPC);

    /**
     * \brief Sends acknowledgement of starting session to mobile application
     * with session number and hash code for second version of protocol.
     * \param connection_handle Identifier of connection whithin which session
     * was started
     * \param session_id ID of session to be sent to mobile applicatin.
     * \param protocol_version Version of protocol used for communication
     * \param hash_code For second version of protocol: identifier of session
     * to be sent to
     * mobile app for using when ending session.
     * \param service_type Type of session: RPC or BULK Data. RPC by default.
     */
    void SendStartSessionAck(
      ConnectionID connection_id,
      unsigned char session_id,
      unsigned char protocol_version,
      unsigned int hash_code = 0,
      unsigned char service_type = SERVICE_TYPE_RPC);

    /**
     * \brief Sends fail of starting session to mobile application.
     * \param connection_handle Identifier of connection whithin which session
     * ment to be started
     * \param service_type Type of session: RPC or BULK Data. RPC by default.
     */
    void SendStartSessionNAck(
      ConnectionID connection_id,
      unsigned char service_type = SERVICE_TYPE_RPC);

  private:
    /**
     * @brief Notifies about recieving message from TM.
     *
     * @param message Recieved message
     **/
    virtual void OnTMMessageReceived(
      const RawMessagePtr message);

    /**
     * @brief Notifies about error on receiving message from TM.
     *
     * @param error Occured error
     **/
    virtual void OnTMMessageReceiveFailed(
      const transport_manager::DataReceiveError& error);

    /**
     * @brief Notifies about successfully sending message.
     *
     **/
    virtual void OnTMMessageSend(const RawMessagePtr message);

    /**
     * @brief Notifies about error occured during
     * sending message.
     *
     * @param error Describes occured error.
     * @param message Message during sending which error occured.
     **/
    virtual void OnTMMessageSendFailed(
      const transport_manager::DataSendError& error,
      const RawMessagePtr& message);

    /**
     * @brief Notifies subscribers about message
     * recieved from mobile device.
     * @param message Message with already parsed header.
     */
    void NotifySubscribers(const RawMessagePtr& message);

    /**
     * \brief Sends message which size permits to send it in one frame.
     * \param connection_handle Identifier of connection through which message
     * is to be sent.
     * \param session_id ID of session through which message is to be sent.
     * \param protocol_version Version of Protocol used in message.
     * \param service_type Type of session, RPC or BULK Data
     * \param data_size Size of message excluding protocol header
     * \param data Message string
     * \param compress Compression flag
     * \return \saRESULT_CODE Status of operation
     */
    RESULT_CODE SendSingleFrameMessage(
      ConnectionID connection_id,
      const unsigned char session_id,
      unsigned int protocol_version,
      const unsigned char service_type,
      const unsigned int data_size,
      const unsigned char* data,
      const bool compress);

    /**
     * \brief Sends message which size doesn't permit to send it in one frame.
     * \param connection_handle Identifier of connection through which message
     * is to be sent.
     * \param session_id ID of session through which message is to be sent.
     * \param protocol_version Version of Protocol used in message.
     * \param service_type Type of session, RPC or BULK Data
     * \param data_size Size of message excluding protocol header
     * \param data Message string
     * \param compress Compression flag
     * \param max_data_size Maximum allowed size of single frame.
     * \return \saRESULT_CODE Status of operation
     */
    RESULT_CODE SendMultiFrameMessage(
      ConnectionID connection_id,
      const unsigned char session_id,
      unsigned int protocol_version,
      const unsigned char service_type,
      const unsigned int data_size,
      const unsigned char* data,
      const bool compress,
      const unsigned int max_data_size);

    /**
     * \brief Sends message already containing protocol header.
     * \param connection_handle Identifier of connection through which message
     * is to be sent.
     * \param packet Message with protocol header.
     * \return \saRESULT_CODE Status of operation
     */
    RESULT_CODE SendFrame(
      ConnectionID connection_id,
      const ProtocolPacket& packet);

    /**
     * \brief Handles received message.
     * \param connection_handle Identifier of connection through which message
     * is received.
     * \param packet Received message with protocol header.
     * \return \saRESULT_CODE Status of operation
     */
    RESULT_CODE HandleMessage(
      ConnectionID connection_id ,
      ProtocolPacket* packet);

    /**
     * \brief Handles message received in multiple frames. Collects all frames
     * of message.
     * \param connection_handle Identifier of connection through which message
     * is received.
     * \param packet Current frame of message with protocol header.
     * \return \saRESULT_CODE Status of operation
     */
    RESULT_CODE HandleMultiFrameMessage(
      ConnectionID connection_id ,
      ProtocolPacket* packet);

    /**
     * \brief Handles message received in single frame.
     * \param connection_handle Identifier of connection through which message
     * is received.
     * \param packet Received message with protocol header.
     * \return \saRESULT_CODE Status of operation
     */
    RESULT_CODE HandleControlMessage(
      ConnectionID connection_id ,
      const ProtocolPacket* packet);

    /**
     * \brief Sends Mobile Navi Ack message
     */
    RESULT_CODE SendMobileNaviAck(
      ConnectionID connection_id ,
      int connection_key);

    // threads::MessageLoopThread<*>::Handler implementations
    // CALLED ON raw_ford_messages_from_mobile_ thread!
    void Handle(const impl::RawFordMessageFromMobile& message);
    // CALLED ON raw_ford_messages_to_mobile_ thread!
    void Handle(const impl::RawFordMessageToMobile& message);
  private:
    /**
     * \brief For logging.
     */
    static log4cxx::LoggerPtr logger_;

    /**
     *\brief Pointer on instance of class implementing IProtocolObserver
     *\brief (JSON Handler)
     */
    ProtocolObservers protocol_observers_;

    /**
     *\brief Pointer on instance of class implementing ISessionObserver
     *\brief (Connection Handler)
     */
    SessionObserver* session_observer_;

    /**
     *\brief Pointer on instance of Transport layer handler for message exchange.
     */
    transport_manager::TransportManager* transport_manager_;

    /**
     *\brief Map of frames for messages received in multiple frames.
     */
    std::map<int, ProtocolPacket*> incomplete_multi_frame_messages_;

    /**
     * \brief Map of messages (frames) recieved over mobile nave session
     * for map streaming.
     */
    MessagesOverNaviMap message_over_navi_session_;

    /**
     * \brief Untill specified otherwise, amount of message recievied
     * over streaming session to send Ack
     */
    const unsigned int kPeriodForNaviAck;

    /**
     *\brief Counter of messages sent in each session.
     */
    std::map<unsigned char, unsigned int> message_counters_;

    // Thread that pumps non-parsed messages coming from mobile side.
    impl::FromMobileQueue raw_ford_messages_from_mobile_;
    // Thread that pumps messages prepared to being sent to mobile side.
    impl::ToMobileQueue raw_ford_messages_to_mobile_;
};
}  // namespace protocol_handler

#endif  // SRC_COMPONENTS_PROTOCOL_HANDLER_INCLUDE_PROTOCOL_HANDLER_PROTOCOL_HANDLER_IMPL_H_<|MERGE_RESOLUTION|>--- conflicted
+++ resolved
@@ -68,8 +68,6 @@
 typedef std::set<ProtocolObserver*> ProtocolObservers;
 typedef transport_manager::ConnectionUID ConnectionID;
 
-<<<<<<< HEAD
-=======
 namespace impl {
 /*
  * These dummy classes are here to locally impose strong typing on different
@@ -106,7 +104,6 @@
 
 }
 
->>>>>>> a7e93b55
 /**
  * \class ProtocolHandlerImpl
  * \brief Class for handling message exchange between Transport and higher
@@ -115,16 +112,11 @@
  * and if needed passes message to JSON Handler or notifies Connection Handler
  * about activities around sessions.
  */
-<<<<<<< HEAD
-class ProtocolHandlerImpl : public TransportManagerListenerEmpty,
-  public ProtocolHandler {
-=======
 class ProtocolHandlerImpl
     : public ProtocolHandler,
       public TransportManagerListenerEmpty,
       public impl::FromMobileQueue::Handler,
       public impl::ToMobileQueue::Handler {
->>>>>>> a7e93b55
   public:
     /**
      * \brief Constructor
