/**
 * \file protocol_handler.h
 * \brief ProtocolHandlerImpl class header file.
 *
 * Copyright (c) 2013, Ford Motor Company
 * All rights reserved.
 *
 * Redistribution and use in source and binary forms, with or without
 * modification, are permitted provided that the following conditions are met:
 *
 * Redistributions of source code must retain the above copyright notice, this
 * list of conditions and the following disclaimer.
 *
 * Redistributions in binary form must reproduce the above copyright notice,
 * this list of conditions and the following
 * disclaimer in the documentation and/or other materials provided with the
 * distribution.
 *
 * Neither the name of the Ford Motor Company nor the names of its contributors
 * may be used to endorse or promote products derived from this software
 * without specific prior written permission.
 *
 * THIS SOFTWARE IS PROVIDED BY THE COPYRIGHT HOLDERS AND CONTRIBUTORS "AS IS"
 * AND ANY EXPRESS OR IMPLIED WARRANTIES, INCLUDING, BUT NOT LIMITED TO, THE
 * IMPLIED WARRANTIES OF MERCHANTABILITY AND FITNESS FOR A PARTICULAR PURPOSE
 * ARE DISCLAIMED. IN NO EVENT SHALL THE COPYRIGHT HOLDER OR CONTRIBUTORS BE
 * LIABLE FOR ANY DIRECT, INDIRECT, INCIDENTAL, SPECIAL, EXEMPLARY, OR
 * CONSEQUENTIAL DAMAGES (INCLUDING, BUT NOT LIMITED TO, PROCUREMENT OF
 * SUBSTITUTE GOODS OR SERVICES; LOSS OF USE, DATA, OR PROFITS; OR BUSINESS
 * INTERRUPTION) HOWEVER CAUSED AND ON ANY THEORY OF LIABILITY, WHETHER IN
 * CONTRACT, STRICT LIABILITY, OR TORT (INCLUDING NEGLIGENCE OR OTHERWISE)
 * ARISING IN ANY WAY OUT OF THE USE OF THIS SOFTWARE, EVEN IF ADVISED OF THE
 * POSSIBILITY OF SUCH DAMAGE.
 */

#ifndef SRC_COMPONENTS_PROTOCOL_HANDLER_INCLUDE_PROTOCOL_HANDLER_PROTOCOL_HANDLER_IMPL_H_
#define SRC_COMPONENTS_PROTOCOL_HANDLER_INCLUDE_PROTOCOL_HANDLER_PROTOCOL_HANDLER_IMPL_H_

#include <map>
#include <memory>
#include <set>
#include "utils/prioritized_queue.h"
#include "utils/message_queue.h"
#include "utils/threads/thread.h"
#include "utils/threads/message_loop_thread.h"
#include "utils/shared_ptr.h"

#include "protocol_handler/protocol_handler.h"
#include "protocol_handler/protocol_packet.h"
#include "protocol_handler/session_observer.h"
#include "protocol_handler/protocol_observer.h"
#include "transport_manager/common.h"
#include "transport_manager/transport_manager.h"
#include "transport_manager/transport_manager_listener_empty.h"
#include "time_metric_observer.h"

/**
 *\namespace NsProtocolHandler
 *\brief Namespace for SmartDeviceLink ProtocolHandler related functionality.
 */
namespace protocol_handler {
class ProtocolObserver;
class SessionObserver;

class MessagesFromMobileAppHandler;
class MessagesToMobileAppHandler;

using transport_manager::TransportManagerListenerEmpty;

/**
 * @brief Type definition for variable that hold shared pointer to raw message.
 */
typedef utils::SharedPtr<protocol_handler::ProtocolPacket> ProtocolFramePtr;

typedef std::multimap<int32_t, RawMessagePtr> MessagesOverNaviMap;
typedef std::set<ProtocolObserver*> ProtocolObservers;
typedef transport_manager::ConnectionUID ConnectionID;

namespace impl {
/*
 * These dummy classes are here to locally impose strong typing on different
 * kinds of messages
 * Currently there is no type difference between incoming and outgoing messages
 * TODO(ik): replace these with globally defined message types
 * when we have them.
 */
struct RawFordMessageFromMobile: public ProtocolFramePtr {
  explicit RawFordMessageFromMobile(const ProtocolFramePtr& message)
      : ProtocolFramePtr(message) {}
  // PrioritizedQueue requires this method to decide which priority to assign
  size_t PriorityOrder() const { return MessagePriority::FromServiceType(ServiceTypeFromByte(
      get()->service_type())).OrderingValue(); }
};

struct RawFordMessageToMobile: public ProtocolFramePtr {
  explicit RawFordMessageToMobile(const ProtocolFramePtr& message, bool final_message)
      : ProtocolFramePtr(message), is_final(final_message) {}
  // PrioritizedQueue requires this method to decide which priority to assign
  size_t PriorityOrder() const { return MessagePriority::FromServiceType(ServiceTypeFromByte(
      get()->service_type())).OrderingValue(); }
  // Signals whether connection to mobile must be closed after processing this message
  bool is_final;
};

// Short type names for prioritized message queues
typedef threads::MessageLoopThread<
               utils::PrioritizedQueue<RawFordMessageFromMobile> > FromMobileQueue;
typedef threads::MessageLoopThread<
               utils::PrioritizedQueue<RawFordMessageToMobile> > ToMobileQueue;
}

/**
 * \class ProtocolHandlerImpl
 * \brief Class for handling message exchange between Transport and higher
 * layers. Receives message in form of array of bytes, parses its protocol,
 * handles according to parsing results (version number, start/end session etc
 * and if needed passes message to JSON Handler or notifies Connection Handler
 * about activities around sessions.
 */
class ProtocolHandlerImpl
    : public ProtocolHandler,
      public TransportManagerListenerEmpty,
      public impl::FromMobileQueue::Handler,
      public impl::ToMobileQueue::Handler {
  public:
    /**
     * \brief Constructor
     * \param transportManager Pointer to Transport layer handler for
     * message exchange.
     */
    explicit ProtocolHandlerImpl(
      transport_manager::TransportManager* transport_manager_param);

    /**
     * \brief Destructor
     */
    ~ProtocolHandlerImpl();

    /**
     * \brief Adds pointer to higher layer handler for message exchange
     * \param observer Pointer to object of the class implementing
     * IProtocolObserver
     */
    void AddProtocolObserver(ProtocolObserver* observer);

    /**
     * \brief Removes pointer to higher layer handler for message exchange
     * \param observer Pointer to object of the class implementing
     * IProtocolObserver.
     */
    void RemoveProtocolObserver(ProtocolObserver* observer);

    /**
     * \brief Sets pointer for Connection Handler layer for managing sessions
     * \param observer Pointer to object of the class implementing
     * ISessionObserver
     */
    void set_session_observer(SessionObserver* observer);

    /**
     * \brief Method for sending message to Mobile Application
     * \param message Message with params to be sent to Mobile App
     */
    void SendMessageToMobileApp(const RawMessagePtr& message,
                                bool final_message) OVERRIDE;

    /**
     * \brief Sends number of processed frames in case of binary nav streaming
     * \param connection_key Id of connection over which message is to be sent
     * \param number_of_frames Number of frames processed by
     * streaming server and displayed to user.
     */
    void SendFramesNumber(int32_t connection_key, int32_t number_of_frames);

    /**
     * @brief Setup observer for time metric.
     *
     * @param observer - pointer to observer
     */
    void SetTimeMetricObserver(PHMetricObserver* observer);

<<<<<<< HEAD
=======
    /*
     * Prepare and send heartbeat message to mobile
     */
    void SendHeartBeat(int32_t connection_id, uint8_t session_id);

>>>>>>> 3966d472
  protected:

    /**
     * \brief Sends acknowledgement of starting session to mobile application
     * with session number and hash code for second version of protocol
     * \param connection_handle Identifier of connection within which session
     * was started
     * \param session_id ID of session to be sent to mobile application
     * \param protocol_version Version of protocol used for communication
     * \param hash_code For second version of protocol: identifier of session
     * to be sent to
     * mobile app for using when ending session
     * \param service_type Type of session: RPC or BULK Data. RPC by default
     */
    void SendStartSessionAck(
      ConnectionID connection_id,
      uint8_t session_id,
      uint8_t protocol_version,
      uint32_t hash_code = 0,
      uint8_t service_type = SERVICE_TYPE_RPC);

    /**
     * \brief Sends fail of starting session to mobile application
     * \param connection_handle Identifier of connection within which session
     * ment to be started
     * \param session_id ID of session to be sent to mobile application
     * \param protocol_version Version of protocol used for communication
     * \param service_type Type of session: RPC or BULK Data. RPC by default
     */
    void SendStartSessionNAck(
      ConnectionID connection_id,
      uint8_t session_id,
      uint8_t protocol_version,
      uint8_t service_type = SERVICE_TYPE_RPC);

    /**
     * \brief Sends acknowledgement of end session/service to mobile application
     * with session number and hash code for second version of protocol
     * \param connection_handle Identifier of connection within which session
     * was started
     * \param session_id ID of session to be sent to mobile application
     * \param protocol_version Version of protocol used for communication
     * \param hash_code For second version of protocol: identifier of session
     * to be sent to
     * mobile app for using when ending session.
     * \param service_type Type of session: RPC or BULK Data. RPC by default
     */
    void SendEndSessionAck(
      ConnectionID connection_id ,
      uint8_t session_id,
      uint8_t protocol_version,
      uint32_t hash_code = 0,
      uint8_t service_type = SERVICE_TYPE_RPC);

    /**
     * \brief Sends fail of ending session to mobile application
     * \param connection_handle Identifier of connection within which
     * session exists
     * \param session_id ID of session ment to be ended
     * \param protocol_version Version of protocol used for communication
     * \param service_type Type of session: RPC or BULK Data. RPC by default
     */
    void SendEndSessionNAck(
      ConnectionID connection_id ,
      uint32_t session_id,
      uint8_t protocol_version,
      uint8_t service_type = SERVICE_TYPE_RPC);

  private:
    /*
     * Prepare and send heartbeat acknowledge message
     */
    RESULT_CODE SendHeartBeatAck(ConnectionID connection_id,
                          uint8_t session_id,
                          uint32_t message_id);

    /**
     * @brief Notifies about receiving message from TM.
     *
     * @param message Received message
     **/
    virtual void OnTMMessageReceived(
      const RawMessagePtr message);

    /**
     * @brief Notifies about error on receiving message from TM.
     *
     * @param error Occurred error
     **/
    virtual void OnTMMessageReceiveFailed(
      const transport_manager::DataReceiveError& error);

    /**
     * @brief Notifies about successfully sending message.
     *
     **/
    virtual void OnTMMessageSend(const RawMessagePtr message);

    /**
     * @brief Notifies about error occurred during
     * sending message.
     *
     * @param error Describes occurred error.
     * @param message Message during sending which error occurred.
     **/
    virtual void OnTMMessageSendFailed(
      const transport_manager::DataSendError& error,
      const RawMessagePtr& message);

    virtual void OnConnectionEstablished(
        const transport_manager::DeviceInfo& device_info,
        const transport_manager::ConnectionUID& connection_id);

    virtual void OnConnectionClosed(
        const transport_manager::ConnectionUID& connection_id);

    /**
     * @brief Notifies subscribers about message
     * recieved from mobile device.
     * @param message Message with already parsed header.
     */
    void NotifySubscribers(const RawMessagePtr& message);

    /**
     * \brief Sends message which size permits to send it in one frame.
     * \param connection_handle Identifier of connection through which message
     * is to be sent.
     * \param session_id ID of session through which message is to be sent.
     * \param protocol_version Version of Protocol used in message.
     * \param service_type Type of session, RPC or BULK Data
     * \param data_size Size of message excluding protocol header
     * \param data Message string
     * \param compress Compression flag
     * \param is_final_message if is_final_message = true - it is last message
     * \return \saRESULT_CODE Status of operation
     */
    RESULT_CODE SendSingleFrameMessage(
      ConnectionID connection_id,
      const uint8_t session_id,
      uint32_t protocol_version,
      const uint8_t service_type,
      const uint32_t data_size,
      const uint8_t* data,
      const bool compress,
      const bool is_final_message);

    /**
     * \brief Sends message which size doesn't permit to send it in one frame.
     * \param connection_handle Identifier of connection through which message
     * is to be sent.
     * \param session_id ID of session through which message is to be sent.
     * \param protocol_version Version of Protocol used in message.
     * \param service_type Type of session, RPC or BULK Data
     * \param data_size Size of message excluding protocol header
     * \param data Message string
     * \param compress Compression flag
     * \param max_data_size Maximum allowed size of single frame.
     * \param is_final_message if is_final_message = true - it is last message
     * \return \saRESULT_CODE Status of operation
     */
    RESULT_CODE SendMultiFrameMessage(
      ConnectionID connection_id,
      const uint8_t session_id,
      uint32_t protocol_version,
      const uint8_t service_type,
      const uint32_t data_size,
      const uint8_t* data,
      const bool compress,
      const uint32_t max_data_size,
      const bool is_final_message);

    /**
     * \brief Sends message already containing protocol header.
     * \param connection_handle Identifier of connection through which message
     * is to be sent.
     * \param packet Message with protocol header.
     * \return \saRESULT_CODE Status of operation
     */
    RESULT_CODE SendFrame(
      ConnectionID connection_id,
      const ProtocolPacket& packet);

    /**
     * \brief Handles received message.
     * \param connection_handle Identifier of connection through which message
     * is received.
     * \param packet Received message with protocol header.
     * \return \saRESULT_CODE Status of operation
     */
    RESULT_CODE HandleMessage(
      ConnectionID connection_id ,
      const ProtocolFramePtr& packet);

    /**
     * \brief Handles message received in multiple frames. Collects all frames
     * of message.
     * \param connection_handle Identifier of connection through which message
     * is received.
     * \param packet Current frame of message with protocol header.
     * \return \saRESULT_CODE Status of operation
     */
    RESULT_CODE HandleMultiFrameMessage(
      ConnectionID connection_id ,
      const ProtocolFramePtr& packet);

    /**
     * \brief Handles message received in single frame.
     * \param connection_handle Identifier of connection through which message
     * is received.
     * \param packet Received message with protocol header.
     * \return \saRESULT_CODE Status of operation
     */
    RESULT_CODE HandleControlMessage(
      ConnectionID connection_id ,
      const ProtocolFramePtr& packet);

    RESULT_CODE HandleControlMessageEndSession(
      ConnectionID connection_id ,
      const ProtocolPacket& packet);

    RESULT_CODE HandleControlMessageStartSession(
      ConnectionID connection_id ,
      const ProtocolPacket& packet);

    RESULT_CODE HandleControlMessageHeartBeat(
      ConnectionID connection_id ,
      const ProtocolPacket& packet);

    /**
     * \brief Sends Mobile Navi Ack message
     */
    RESULT_CODE SendMobileNaviAck(
      ConnectionID connection_id ,
      int32_t connection_key);

    // threads::MessageLoopThread<*>::Handler implementations
    // CALLED ON raw_ford_messages_from_mobile_ thread!
    void Handle(const impl::RawFordMessageFromMobile& message);
    // CALLED ON raw_ford_messages_to_mobile_ thread!
    void Handle(const impl::RawFordMessageToMobile& message);
  private:
    /**
     *\brief Pointer on instance of class implementing IProtocolObserver
     *\brief (JSON Handler)
     */
    ProtocolObservers protocol_observers_;
    PHMetricObserver* metric_observer_;
    /**
     *\brief Pointer on instance of class implementing ISessionObserver
     *\brief (Connection Handler)
     */
    SessionObserver* session_observer_;

    /**
     *\brief Pointer on instance of Transport layer handler for message exchange.
     */
    transport_manager::TransportManager* transport_manager_;

    /**
     *\brief Map of frames for messages received in multiple frames.
     */
    std::map<int32_t, ProtocolFramePtr> incomplete_multi_frame_messages_;

    /**
     * \brief Map of messages (frames) recieved over mobile nave session
     * for map streaming.
     */
    MessagesOverNaviMap message_over_navi_session_;

    /**
     * \brief Untill specified otherwise, amount of message recievied
     * over streaming session to send Ack
     */
    const uint32_t kPeriodForNaviAck;

    /**
     *\brief Counter of messages sent in each session.
     */
    std::map<uint8_t, uint32_t> message_counters_;

    /**
     *\brief map for session last message.
     */
    std::map<uint8_t, uint32_t> sessions_last_message_id_;


    class IncomingDataHandler;
    std::auto_ptr<IncomingDataHandler> incoming_data_handler_;

    // Thread that pumps non-parsed messages coming from mobile side.
    impl::FromMobileQueue raw_ford_messages_from_mobile_;
    // Thread that pumps messages prepared to being sent to mobile side.
    impl::ToMobileQueue raw_ford_messages_to_mobile_;
};
}  // namespace protocol_handler

#endif  // SRC_COMPONENTS_PROTOCOL_HANDLER_INCLUDE_PROTOCOL_HANDLER_PROTOCOL_HANDLER_IMPL_H_<|MERGE_RESOLUTION|>--- conflicted
+++ resolved
@@ -179,14 +179,11 @@
      */
     void SetTimeMetricObserver(PHMetricObserver* observer);
 
-<<<<<<< HEAD
-=======
     /*
      * Prepare and send heartbeat message to mobile
      */
     void SendHeartBeat(int32_t connection_id, uint8_t session_id);
 
->>>>>>> 3966d472
   protected:
 
     /**
