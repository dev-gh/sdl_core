--- conflicted
+++ resolved
@@ -82,7 +82,7 @@
     // FIXME(EZamakhov): Ask ReqManager - do we need to send GenericError
     LOGGER_WARN(logger_,
                 "For connection_id: " << connection_id
-                                      << " waiting: " << multiframes_map_);
+                 << " waiting: " << multiframes_map_);
   }
   multiframes_map_.erase(it);
   return true;
@@ -113,7 +113,7 @@
         ProtocolFramePtr frame = frame_data.frame;
 
         if (frame && frame->frame_data() == FRAME_DATA_LAST_CONSECUTIVE &&
-            frame->payload_size() > 0u) {
+            frame->payload_size() > 0u ) {
           LOGGER_DEBUG(logger_, "Ready frame: " << frame);
           outpute_frame_list.push_back(frame);
           messageId_map.erase(messageId_it++);
@@ -122,7 +122,7 @@
         if (consecutive_frame_wait_msecs_ != 0) {
           LOGGER_TRACE(logger_, "Expiration verification");
           const int64_t time_left =
-              date_time::DateTime::calculateTimeSpan(frame_data.append_time);
+            date_time::DateTime::calculateTimeSpan(frame_data.append_time);
           LOGGER_DEBUG(logger_, "mSecs left: " << time_left);
           if (time_left >= consecutive_frame_wait_msecs_) {
             LOGGER_WARN(logger_, "Expired frame: " << frame);
@@ -133,8 +133,8 @@
         }
         ++messageId_it;
       }  // iteration over messageId_map
-    }    // iteration over session_map
-  }      // iteration over multiframes_map_
+    }  // iteration over session_map
+  }    // iteration over multiframes_map_
   LOGGER_DEBUG(logger_, "Result frames count: " << outpute_frame_list.size());
   return outpute_frame_list;
 }
@@ -188,25 +188,20 @@
     LOGGER_ERROR(logger_,
                  "Already waiting message for connection_id: "
                      << connection_id
-                     << ", session_id: " << static_cast<int>(session_id)
-                     << ", message_id: " << message_id);
+                  << ", session_id: " << static_cast<int>(session_id)
+                  << ", message_id: " << message_id);
     return RESULT_FAIL;
   }
 
   LOGGER_DEBUG(logger_,
                "Start waiting frames for connection_id: "
                    << connection_id
-                   << ", session_id: " << static_cast<int>(session_id)
-                   << ", message_id: " << message_id);
-<<<<<<< HEAD
-  messageId_map[message_id] = {packet, date_time::DateTime::getCurrentTime()};
-=======
-
+                << ", session_id: " << static_cast<int>(session_id)
+                << ", message_id: " << message_id);
   ProtocolFrameData frame_data;
   frame_data.frame = packet;
   frame_data.append_time = date_time::DateTime::getCurrentTime();
   messageId_map[message_id] = frame_data;
->>>>>>> 64ac11d0
   return RESULT_OK;
 }
 
@@ -214,6 +209,7 @@
     const ProtocolFramePtr packet) {
   DCHECK_OR_RETURN(packet->frame_type() == FRAME_TYPE_CONSECUTIVE, RESULT_FAIL);
   LOGGER_DEBUG(logger_, "Handling CONSECUTIVE frame: " << packet);
+
 
   const ConnectionID connection_id = packet->connection_id();
   MultiFrameMap::iterator connection_it = multiframes_map_.find(connection_id);
@@ -233,8 +229,8 @@
     LOGGER_ERROR(logger_,
                  "No waiting message for connection_id: "
                      << connection_id
-                     << ", session_id: " << static_cast<int>(session_id)
-                     << ", message_id: " << message_id);
+                  << ", session_id: " << static_cast<int>(session_id)
+                  << ", message_id: " << message_id);
     return RESULT_FAIL;
   }
 
@@ -260,9 +256,9 @@
       LOGGER_ERROR(logger_,
                    "Unexpected CONSECUTIVE frame for connection_id: "
                        << connection_id
-                       << ", session_id: " << static_cast<int>(session_id)
-                       << ", message_id: " << message_id
-                       << ", frame: " << packet);
+                    << ", session_id: " << static_cast<int>(session_id)
+                    << ", message_id: " << message_id
+                    << ", frame: " << packet);
       return RESULT_FAIL;
     }
   }
@@ -270,12 +266,12 @@
   assembling_frame->set_frame_data(new_frame_data);
 
   LOGGER_DEBUG(logger_,
-               "Appending " << packet->data_size() << " bytes "
+                "Appending " << packet->data_size() << " bytes "
                             << "; frame_data "
                             << static_cast<int>(new_frame_data)
-                            << "; for connection_id: " << connection_id
-                            << ", session_id: " << static_cast<int>(session_id)
-                            << ", message_id: " << message_id);
+                << "; for connection_id: " << connection_id
+                << ", session_id: " << static_cast<int>(session_id)
+                << ", message_id: " << message_id);
 
   if (assembling_frame->appendData(packet->data(), packet->data_size()) !=
       RESULT_OK) {
