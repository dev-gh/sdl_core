--- conflicted
+++ resolved
@@ -29,12 +29,12 @@
  * ARISING IN ANY WAY OUT OF THE USE OF THIS SOFTWARE, EVEN IF ADVISED OF THE
  * POSSIBILITY OF SUCH DAMAGE.
  */
+
 #ifndef SRC_COMPONENTS_UTILS_INCLUDE_UTILS_LOG_MESSAGE_LOOP_THREAD_H_
 #define SRC_COMPONENTS_UTILS_INCLUDE_UTILS_LOG_MESSAGE_LOOP_THREAD_H_
 
 #include <string>
 #include <queue>
-
 #if defined(ENABLE_LOG)
 #if defined(LOG4CXX_LOGGER)
 #include <log4cxx/logger.h>
@@ -73,10 +73,7 @@
 };
 
 typedef std::queue<LogMessage> LogMessageQueue;
-<<<<<<< HEAD
 
-=======
->>>>>>> 64ac11d0
 typedef threads::MessageLoopThread<LogMessageQueue>
     LogMessageLoopThreadTemplate;
 
@@ -86,20 +83,15 @@
 };
 
 class LogMessageLoopThread : public LogMessageLoopThreadTemplate {
+
  public:
-<<<<<<< HEAD
-  LogMessageLoopThread();
-  ~LogMessageLoopThread();
-
-=======
   LogMessageLoopThread()
       : LogMessageLoopThreadTemplate("Logger", new LogMessageHandler()) {}
 
   ~LogMessageLoopThread() {}
 
  private:
->>>>>>> 64ac11d0
-  DISALLOW_COPY_AND_ASSIGN(LogMessageLoopThread);
+DISALLOW_COPY_AND_ASSIGN(LogMessageLoopThread);
 };
 
 }  // namespace logger
