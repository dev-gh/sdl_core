--- conflicted
+++ resolved
@@ -72,15 +72,9 @@
   // DEINIT_LOGGER will be called in test_main.cc
 }
 
-<<<<<<< HEAD
 void CreateDebugAndAutoTrace(const std::string& debug_message) {
-  LOG4CXX_AUTO_TRACE(logger_);
-  LOG4CXX_DEBUG(logger_, debug_message);
-=======
-void CreateDeleteAutoTrace(const std::string& testlog) {
   LOGGER_AUTO_TRACE(logger_);
-  LOGGER_DEBUG(logger_, testlog);
->>>>>>> 2db0896f
+  LOGGER_DEBUG(logger_, debug_message);
 }
 
 /**
@@ -125,7 +119,6 @@
   return it == search_for.end() ? -1 : std::distance(search_for.begin(), it);
 }
 
-<<<<<<< HEAD
 // TODO(AKutsan) : Enable after resolve APPLINK-24336
 TEST(AutoTraceTest, DISABLED_AutoTrace_WriteToFile_ReadCorrectString) {
   const std::string debug_log_level = "DEBUG";
@@ -134,10 +127,6 @@
   const std::string exit_message = ": Exit";
   const std::string debug_message =
       "Trying to debug AutoTrace_WriteToFile_ReadCorrectString";
-=======
-TEST(AutoTraceTest, DISABLED_AutoTrace_WriteToFile_ReadCorrectString) {
-  const std::string testlog = "Test trace is working!";
->>>>>>> 2db0896f
   Preconditions();
   InitLogger();
   CreateDebugAndAutoTrace(debug_message);
