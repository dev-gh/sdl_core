/*
 * Copyright (c) 2016, Ford Motor Company
 * All rights reserved.
 *
 * Redistribution and use in source and binary forms, with or without
 * modification, are permitted provided that the following conditions are met:
 *
 * Redistributions of source code must retain the above copyright notice, this
 * list of conditions and the following disclaimer.
 *
 * Redistributions in binary form must reproduce the above copyright notice,
 * this list of conditions and the following
 * disclaimer in the documentation and/or other materials provided with the
 * distribution.
 *
 * Neither the name of the Ford Motor Company nor the names of its contributors
 * may be used to endorse or promote products derived from this software
 * without specific prior written permission.
 *
 * THIS SOFTWARE IS PROVIDED BY THE COPYRIGHT HOLDERS AND CONTRIBUTORS "AS IS"
 * AND ANY EXPRESS OR IMPLIED WARRANTIES, INCLUDING, BUT NOT LIMITED TO, THE
 * IMPLIED WARRANTIES OF MERCHANTABILITY AND FITNESS FOR A PARTICULAR PURPOSE
 * ARE DISCLAIMED. IN NO EVENT SHALL THE COPYRIGHT HOLDER OR CONTRIBUTORS BE
 * LIABLE FOR ANY DIRECT, INDIRECT, INCIDENTAL, SPECIAL, EXEMPLARY, OR
 * CONSEQUENTIAL DAMAGES (INCLUDING, BUT NOT LIMITED TO, PROCUREMENT OF
 * SUBSTITUTE GOODS OR SERVICES; LOSS OF USE, DATA, OR PROFITS; OR BUSINESS
 * INTERRUPTION) HOWEVER CAUSED AND ON ANY THEORY OF LIABILITY, WHETHER IN
 * CONTRACT, STRICT LIABILITY, OR TORT (INCLUDING NEGLIGENCE OR OTHERWISE)
 * ARISING IN ANY WAY OUT OF THE USE OF THIS SOFTWARE, EVEN IF ADVISED OF THE
 * POSSIBILITY OF SUCH DAMAGE.
 */
#include "utils/timer.h"

#include <string>

#include "utils/macro.h"
#include "utils/logger.h"
#include "utils/lock.h"
#include "utils/timer_task.h"
#include "utils/conditional_variable.h"
#include "utils/threads/thread.h"
#include "utils/threads/thread_delegate.h"

CREATE_LOGGERPTR_GLOBAL(logger_, "Utils")

timer::Timer::Timer(const std::string& name, TimerTask* task)
    : name_(name)
    , task_lock_()
    , task_(task)
    , delegate_(this)
    , thread_(threads::CreateThread(name_.c_str(), &delegate_))
    , single_shot_(true) {
  LOGGER_AUTO_TRACE(logger_);
  DCHECK(!name_.empty());
  DCHECK(task_);
  DCHECK(thread_);
  LOGGER_DEBUG(logger_, "Timer " << name_ << " has been created");
}

timer::Timer::~Timer() {
  LOGGER_AUTO_TRACE(logger_);
<<<<<<< HEAD
  sync_primitives::AutoLock state_auto_lock(state_lock_);
  StopUnsafe();
=======
  Stop();
>>>>>>> 64ac11d0
  DCHECK(thread_);
  DeleteThread(thread_);
  sync_primitives::AutoLock task_auto_lock(task_lock_);
  DCHECK(task_);
  delete task_;
  LOGGER_DEBUG(logger_, "Timer " << name_ << " has been destroyed");
}

void timer::Timer::Start(const Milliseconds timeout, const bool single_shot) {
  LOGGER_AUTO_TRACE(logger_);
<<<<<<< HEAD
  sync_primitives::AutoLock auto_lock(state_lock_);
  StopUnsafe();
=======
>>>>>>> 64ac11d0
  DCHECK_OR_RETURN_VOID(thread_);
  delegate_.set_timeout(timeout);
  single_shot_ = single_shot;
  thread_->start();
  delegate_.set_stop_flag(false);
  LOGGER_DEBUG(logger_, "Timer " << name_ << " has been started");
}

void timer::Timer::Stop() {
<<<<<<< HEAD
  sync_primitives::AutoLock auto_lock(state_lock_);
  StopUnsafe();
=======
  LOGGER_AUTO_TRACE(logger_);
  DCHECK_OR_RETURN_VOID(thread_);
  delegate_.set_stop_flag(true);
  if (!thread_->IsCurrentThread()) {
    thread_->join();
  }
  delegate_.set_timeout(0);
  LOGGER_DEBUG(logger_, "Timer " << name_ << " has been stopped");
>>>>>>> 64ac11d0
}

bool timer::Timer::is_running() const {
  return !delegate_.stop_flag();
}

timer::Milliseconds timer::Timer::timeout() const {
  return delegate_.timeout();
}

void timer::Timer::StopUnsafe() {
  LOGGER_AUTO_TRACE(logger_);
  DCHECK_OR_RETURN_VOID(thread_);
  delegate_.set_stop_flag(true);
  if (!thread_->IsCurrentThread()) {
    thread_->join();
  }
  delegate_.set_timeout(0);
  LOGGER_DEBUG(logger_, "Timer " << name_ << " has been stopped");
}

void timer::Timer::OnTimeout() const {
  LOGGER_AUTO_TRACE(logger_);
  delegate_.set_stop_flag(single_shot_);
  sync_primitives::AutoLock auto_lock(task_lock_);
  DCHECK_OR_RETURN_VOID(task_);
  task_->run();
}

timer::Timer::TimerDelegate::TimerDelegate(const Timer* timer)
    : timer_(timer)
    , params_lock_()
    , timeout_(0)
    , stop_flag_(true)
    , state_lock_() {
  DCHECK(timer_);
}

void timer::Timer::TimerDelegate::set_timeout(const Milliseconds timeout) {
  sync_primitives::AutoLock auto_lock(params_lock_);
  timeout_ = timeout;
}

timer::Milliseconds timer::Timer::TimerDelegate::timeout() const {
  sync_primitives::AutoLock auto_lock(params_lock_);
  return timeout_;
}

void timer::Timer::TimerDelegate::set_stop_flag(const bool stop_flag) {
  sync_primitives::AutoLock auto_lock(params_lock_);
  stop_flag_ = stop_flag;
}

bool timer::Timer::TimerDelegate::stop_flag() const {
  sync_primitives::AutoLock auto_lock(params_lock_);
  return stop_flag_;
}

void timer::Timer::TimerDelegate::threadMain() {
  sync_primitives::AutoLock auto_lock(state_lock_);
  set_stop_flag(false);
  while (!stop_flag()) {
    const Milliseconds curr_timeout = timeout();
    LOGGER_DEBUG(logger_, "Milliseconds left to wait: " << curr_timeout);
    if (sync_primitives::ConditionalVariable::kTimeout ==
        termination_condition_.WaitFor(auto_lock, curr_timeout)) {
      LOGGER_DEBUG(
          logger_,
          "Timer has finished counting. Timeout (ms): " << curr_timeout);
      if (timer_) {
        timer_->OnTimeout();
      }
    } else {
      LOGGER_DEBUG(logger_, "Timer has been force reset");
    }
  }
  set_timeout(0);
}

void timer::Timer::TimerDelegate::exitThreadMain() {
  sync_primitives::AutoLock auto_lock(state_lock_);
  termination_condition_.NotifyOne();
}<|MERGE_RESOLUTION|>--- conflicted
+++ resolved
@@ -59,15 +59,10 @@
 
 timer::Timer::~Timer() {
   LOGGER_AUTO_TRACE(logger_);
-<<<<<<< HEAD
-  sync_primitives::AutoLock state_auto_lock(state_lock_);
-  StopUnsafe();
-=======
   Stop();
->>>>>>> 64ac11d0
   DCHECK(thread_);
   DeleteThread(thread_);
-  sync_primitives::AutoLock task_auto_lock(task_lock_);
+  sync_primitives::AutoLock auto_lock(task_lock_);
   DCHECK(task_);
   delete task_;
   LOGGER_DEBUG(logger_, "Timer " << name_ << " has been destroyed");
@@ -75,12 +70,8 @@
 
 void timer::Timer::Start(const Milliseconds timeout, const bool single_shot) {
   LOGGER_AUTO_TRACE(logger_);
-<<<<<<< HEAD
-  sync_primitives::AutoLock auto_lock(state_lock_);
-  StopUnsafe();
-=======
->>>>>>> 64ac11d0
   DCHECK_OR_RETURN_VOID(thread_);
+  Stop();
   delegate_.set_timeout(timeout);
   single_shot_ = single_shot;
   thread_->start();
@@ -89,10 +80,6 @@
 }
 
 void timer::Timer::Stop() {
-<<<<<<< HEAD
-  sync_primitives::AutoLock auto_lock(state_lock_);
-  StopUnsafe();
-=======
   LOGGER_AUTO_TRACE(logger_);
   DCHECK_OR_RETURN_VOID(thread_);
   delegate_.set_stop_flag(true);
@@ -101,7 +88,6 @@
   }
   delegate_.set_timeout(0);
   LOGGER_DEBUG(logger_, "Timer " << name_ << " has been stopped");
->>>>>>> 64ac11d0
 }
 
 bool timer::Timer::is_running() const {
@@ -110,17 +96,6 @@
 
 timer::Milliseconds timer::Timer::timeout() const {
   return delegate_.timeout();
-}
-
-void timer::Timer::StopUnsafe() {
-  LOGGER_AUTO_TRACE(logger_);
-  DCHECK_OR_RETURN_VOID(thread_);
-  delegate_.set_stop_flag(true);
-  if (!thread_->IsCurrentThread()) {
-    thread_->join();
-  }
-  delegate_.set_timeout(0);
-  LOGGER_DEBUG(logger_, "Timer " << name_ << " has been stopped");
 }
 
 void timer::Timer::OnTimeout() const {
@@ -172,6 +147,7 @@
           logger_,
           "Timer has finished counting. Timeout (ms): " << curr_timeout);
       if (timer_) {
+        sync_primitives::AutoUnlock auto_unlock(auto_lock);
         timer_->OnTimeout();
       }
     } else {
