/*
 * Copyright (c) 2014, Ford Motor Company
 * All rights reserved.
 *
 * Redistribution and use in source and binary forms, with or without
 * modification, are permitted provided that the following conditions are met:
 *
 * Redistributions of source code must retain the above copyright notice, this
 * list of conditions and the following disclaimer.
 *
 * Redistributions in binary form must reproduce the above copyright notice,
 * this list of conditions and the following
 * disclaimer in the documentation and/or other materials provided with the
 * distribution.
 *
 * Neither the name of the Ford Motor Company nor the names of its contributors
 * may be used to endorse or promote products derived from this software
 * without specific prior written permission.
 *
 * THIS SOFTWARE IS PROVIDED BY THE COPYRIGHT HOLDERS AND CONTRIBUTORS "AS IS"
 * AND ANY EXPRESS OR IMPLIED WARRANTIES, INCLUDING, BUT NOT LIMITED TO, THE
 * IMPLIED WARRANTIES OF MERCHANTABILITY AND FITNESS FOR A PARTICULAR PURPOSE
 * ARE DISCLAIMED. IN NO EVENT SHALL THE COPYRIGHT HOLDER OR CONTRIBUTORS BE
 * LIABLE FOR ANY DIRECT, INDIRECT, INCIDENTAL, SPECIAL, EXEMPLARY, OR
 * CONSEQUENTIAL DAMAGES (INCLUDING, BUT NOT LIMITED TO, PROCUREMENT OF
 * SUBSTITUTE GOODS OR SERVICES; LOSS OF USE, DATA, OR PROFITS; OR BUSINESS
 * INTERRUPTION) HOWEVER CAUSED AND ON ANY THEORY OF LIABILITY, WHETHER IN
 * CONTRACT, STRICT LIABILITY, OR TORT (INCLUDING NEGLIGENCE OR OTHERWISE)
 * ARISING IN ANY WAY OUT OF THE USE OF THIS SOFTWARE, EVEN IF ADVISED OF THE
 * POSSIBILITY OF SUCH DAMAGE.
 */

#include "utils/file_system.h"
#include "utils/logger.h"

#include <sys/statvfs.h>
#include <sys/stat.h>
#include <sys/types.h>
#include <sstream>

#include <dirent.h>
#include <unistd.h>
// TODO(VS): lint error: Streams are highly discouraged.
#include <fstream>
#include <cstddef>
#include <cstdio>
#include <algorithm>

CREATE_LOGGERPTR_GLOBAL(logger_, "Utils")

uint64_t file_system::GetAvailableDiskSpace(const std::string& path) {
  struct statvfs fsInfo = {0};
  if (statvfs(path.c_str(), &fsInfo) == 0) {
    return fsInfo.f_bsize * fsInfo.f_bfree;
  } else {
    return 0;
  }
}

int64_t file_system::FileSize(const std::string& path) {
  if (file_system::FileExists(path)) {
<<<<<<< HEAD
    struct stat file_info = { 0 };
    if (0 != stat(path.c_str(), &file_info)) {
      LOG4CXX_WARN_WITH_ERRNO(logger_, "Could not get file size: " << path);
    } else {
      return file_info.st_size;
    }
=======
    struct stat file_info = {0};
    stat(path.c_str(), &file_info);
    return file_info.st_size;
>>>>>>> aff7f09a
  }
  return 0;
}

size_t file_system::DirectorySize(const std::string& path) {
  size_t size = 0;
  int32_t return_code = 0;
  DIR* directory = NULL;

#ifndef __QNXNTO__
  struct dirent dir_element_;
  struct dirent* dir_element = &dir_element_;
#else
  char* direntbuffer = new char[offsetof(struct dirent, d_name) +
                                pathconf(path.c_str(), _PC_NAME_MAX) + 1];
  struct dirent* dir_element = new (direntbuffer) dirent;
#endif
  struct dirent* result = NULL;
  struct stat file_info = {0};
  directory = opendir(path.c_str());
  if (NULL != directory) {
    return_code = readdir_r(directory, dir_element, &result);
    for (; NULL != result && 0 == return_code;
         return_code = readdir_r(directory, dir_element, &result)) {
      if (0 == strcmp(result->d_name, "..") ||
          0 == strcmp(result->d_name, ".")) {
        continue;
      }
      std::string full_element_path = path + "/" + result->d_name;
      if (file_system::IsDirectory(full_element_path)) {
        size += DirectorySize(full_element_path);
      } else {
        if (0 != stat(full_element_path.c_str(), &file_info)) {
          LOG4CXX_WARN_WITH_ERRNO(logger_, "Could not get file info: "
                                  << full_element_path);
        } else {
          size += file_info.st_size;
        }
      }
    }
  }
  closedir(directory);
#ifdef __QNXNTO__
  delete[] direntbuffer;
#endif
  return size;
}

std::string file_system::CreateDirectory(const std::string& name) {
  if (!DirectoryExists(name)) {
    if (0 != mkdir(name.c_str(), S_IRWXU)) {
      LOG4CXX_WARN_WITH_ERRNO(logger_, "Unable to create directory: " << name);
    }
  }

  return name;
}

bool file_system::CreateDirectoryRecursively(const std::string& path) {
  size_t pos = 0;
  bool ret_val = true;

  while (ret_val == true && pos <= path.length()) {
    pos = path.find('/', pos + 1);
    if (!DirectoryExists(path.substr(0, pos))) {
      if (0 != mkdir(path.substr(0, pos).c_str(), S_IRWXU)) {
        ret_val = false;
      }
    }
  }

  return ret_val;
}

bool file_system::IsDirectory(const std::string& name) {
  struct stat status = {0};

  if (-1 == stat(name.c_str(), &status)) {
    return false;
  }

  return S_ISDIR(status.st_mode);
}

bool file_system::DirectoryExists(const std::string& name) {
  struct stat status = {0};

  if (-1 == stat(name.c_str(), &status) || !S_ISDIR(status.st_mode)) {
    return false;
  }

  return true;
}

bool file_system::FileExists(const std::string& name) {
  struct stat status = {0};

  if (-1 == stat(name.c_str(), &status)) {
    return false;
  }
  return true;
}

bool file_system::Write(const std::string& file_name,
                        const std::vector<uint8_t>& data,
                        std::ios_base::openmode mode) {
  std::ofstream file(file_name.c_str(), std::ios_base::binary | mode);
  if (file.is_open()) {
    for (uint32_t i = 0; i < data.size(); ++i) {
      file << data[i];
    }
    file.close();
    return true;
  }
  return false;
}

std::ofstream* file_system::Open(const std::string& file_name,
                                 std::ios_base::openmode mode) {
  std::ofstream* file = new std::ofstream();
  file->open(file_name.c_str(), std::ios_base::binary | mode);
  if (file->is_open()) {
    return file;
  }

  delete file;
  return NULL;
}

bool file_system::Write(std::ofstream* const file_stream,
                        const uint8_t* data,
                        uint32_t data_size) {
  bool result = false;
  if (file_stream) {
    for (size_t i = 0; i < data_size; ++i) {
      (*file_stream) << data[i];
    }
    result = true;
  }
  return result;
}

void file_system::Close(std::ofstream* file_stream) {
  if (file_stream) {
    file_stream->close();
  }
}

std::string file_system::CurrentWorkingDirectory() {
  const size_t filename_max_length = 1024;
  char path[filename_max_length];
  if (0 == getcwd(path, filename_max_length)) {
    LOG4CXX_WARN(logger_, "Could not get CWD");
  }
  return std::string(path);
}

std::string file_system::GetAbsolutePath(const std::string& path) {
  char abs_path[PATH_MAX];
  if (NULL == realpath(path.c_str(), abs_path)) {
    return std::string();
  }

  return std::string(abs_path);
}

bool file_system::DeleteFile(const std::string& name) {
  if (FileExists(name) && IsAccessible(name, W_OK)) {
    return !remove(name.c_str());
  }
  return false;
}

void file_system::remove_directory_content(const std::string& directory_name) {
  int32_t return_code = 0;
  DIR* directory = NULL;
#ifndef __QNXNTO__
  struct dirent dir_element_;
  struct dirent* dir_element = &dir_element_;
#else
  char* direntbuffer =
      new char[offsetof(struct dirent, d_name) +
               pathconf(directory_name.c_str(), _PC_NAME_MAX) + 1];
  struct dirent* dir_element = new (direntbuffer) dirent;
#endif
  struct dirent* result = NULL;

  directory = opendir(directory_name.c_str());

  if (NULL != directory) {
    return_code = readdir_r(directory, dir_element, &result);

    for (; NULL != result && 0 == return_code;
         return_code = readdir_r(directory, dir_element, &result)) {
      if (0 == strcmp(result->d_name, "..") ||
          0 == strcmp(result->d_name, ".")) {
        continue;
      }

      std::string full_element_path = directory_name + "/" + result->d_name;

      if (file_system::IsDirectory(full_element_path)) {
        remove_directory_content(full_element_path);
        rmdir(full_element_path.c_str());
      } else {
        if (0 != remove(full_element_path.c_str())) {
          LOG4CXX_WARN_WITH_ERRNO(logger_, "Unable to remove file: "
                                  << full_element_path);
        }
      }
    }
  }

  closedir(directory);
#ifdef __QNXNTO__
  delete[] direntbuffer;
#endif
}

bool file_system::RemoveDirectory(const std::string& directory_name,
                                  bool is_recursively) {
  if (DirectoryExists(directory_name) && IsAccessible(directory_name, W_OK)) {
    if (is_recursively) {
      remove_directory_content(directory_name);
    }

    return !rmdir(directory_name.c_str());
  }
  return false;
}

bool file_system::IsAccessible(const std::string& name, int32_t how) {
  return !access(name.c_str(), how);
}

bool file_system::IsWritingAllowed(const std::string& name) {
  return IsAccessible(name, W_OK);
}

bool file_system::IsReadingAllowed(const std::string& name) {
  return IsAccessible(name, R_OK);
}

std::vector<std::string> file_system::ListFiles(
    const std::string& directory_name) {
  std::vector<std::string> listFiles;
  if (!DirectoryExists(directory_name)) {
    return listFiles;
  }

  int32_t return_code = 0;
  DIR* directory = NULL;
#ifndef __QNXNTO__
  struct dirent dir_element_;
  struct dirent* dir_element = &dir_element_;
#else
  char* direntbuffer =
      new char[offsetof(struct dirent, d_name) +
               pathconf(directory_name.c_str(), _PC_NAME_MAX) + 1];
  struct dirent* dir_element = new (direntbuffer) dirent;
#endif
  struct dirent* result = NULL;

  directory = opendir(directory_name.c_str());
  if (NULL != directory) {
    return_code = readdir_r(directory, dir_element, &result);

    for (; NULL != result && 0 == return_code;
         return_code = readdir_r(directory, dir_element, &result)) {
      if (0 == strcmp(result->d_name, "..") ||
          0 == strcmp(result->d_name, ".")) {
        continue;
      }

      listFiles.push_back(std::string(result->d_name));
    }

    closedir(directory);
  }

#ifdef __QNXNTO__
  delete[] direntbuffer;
#endif

  return listFiles;
}

bool file_system::WriteBinaryFile(const std::string& name,
                                  const std::vector<uint8_t>& contents) {
  using namespace std;
  ofstream output(name.c_str(), ios_base::binary | ios_base::trunc);
  output.write(reinterpret_cast<const char*>(&contents.front()),
               contents.size());
  return output.good();
}

bool file_system::ReadBinaryFile(const std::string& name,
                                 std::vector<uint8_t>& result) {
  if (!FileExists(name) || !IsAccessible(name, R_OK)) {
    return false;
  }

  std::ifstream file(name.c_str(), std::ios_base::binary);
  std::ostringstream ss;
  ss << file.rdbuf();
  const std::string s = ss.str();

  result.resize(s.length());
  std::copy(s.begin(), s.end(), result.begin());
  return true;
}

bool file_system::ReadFile(const std::string& name, std::string& result) {
  if (!FileExists(name) || !IsAccessible(name, R_OK)) {
    return false;
  }

  std::ifstream file(name.c_str());
  std::ostringstream ss;
  ss << file.rdbuf();
  result = ss.str();
  return true;
}

const std::string file_system::ConvertPathForURL(const std::string& path) {
  std::string::const_iterator it_path = path.begin();
  std::string::const_iterator it_path_end = path.end();

  const std::string reserved_symbols = "!#$&'()*+,:;=?@[] ";
  size_t pos = std::string::npos;
  std::string converted_path;

  for (; it_path != it_path_end; ++it_path) {
    pos = reserved_symbols.find_first_of(*it_path);
    if (pos != std::string::npos) {
      const size_t size = 100;
      char percent_value[size];
      snprintf(percent_value, size, "%%%x", *it_path);
      converted_path += percent_value;
    } else {
      converted_path += *it_path;
    }
  }
  return converted_path;
}

bool file_system::CreateFile(const std::string& path) {
  std::ofstream file(path);
  if (!(file.is_open())) {
    return false;
  } else {
    file.close();
    return true;
  }
}

uint64_t file_system::GetFileModificationTime(const std::string& path) {
  struct stat info;
  if (0 != stat(path.c_str(), &info)) {
    LOG4CXX_WARN_WITH_ERRNO(logger_, "Could not get file mod time: " << path);
  }
#ifndef __QNXNTO__
  return static_cast<uint64_t>(info.st_mtim.tv_nsec);
#else
  return static_cast<uint64_t>(info.st_mtime);
#endif
}

bool file_system::CopyFile(const std::string& src, const std::string& dst) {
  if (!FileExists(src) || FileExists(dst) || !CreateFile(dst)) {
    return false;
  }
  std::vector<uint8_t> data;
  if (!ReadBinaryFile(src, data) || !WriteBinaryFile(dst, data)) {
    DeleteFile(dst);
    return false;
  }
  return true;
}

bool file_system::MoveFile(const std::string& src, const std::string& dst) {
  if (std::rename(src.c_str(), dst.c_str()) == 0) {
    return true;
  } else {
    // In case of src and dst on different file systems std::rename returns
    // an error (at least on QNX).
    // Seems, streams are not recommended for use, so have
    // to find another way to do this.
    std::ifstream s_src(src, std::ios::binary);
    if (!s_src.good()) {
      return false;
    }
    std::ofstream s_dst(dst, std::ios::binary);
    if (!s_dst.good()) {
      return false;
    }
    s_dst << s_src.rdbuf();
    s_dst.close();
    s_src.close();
    DeleteFile(src);
    return true;
  }
  return false;
}<|MERGE_RESOLUTION|>--- conflicted
+++ resolved
@@ -59,18 +59,12 @@
 
 int64_t file_system::FileSize(const std::string& path) {
   if (file_system::FileExists(path)) {
-<<<<<<< HEAD
-    struct stat file_info = { 0 };
+    struct stat file_info = {0};
     if (0 != stat(path.c_str(), &file_info)) {
       LOG4CXX_WARN_WITH_ERRNO(logger_, "Could not get file size: " << path);
     } else {
       return file_info.st_size;
     }
-=======
-    struct stat file_info = {0};
-    stat(path.c_str(), &file_info);
-    return file_info.st_size;
->>>>>>> aff7f09a
   }
   return 0;
 }
