/*
 * Copyright (c) 2014, Ford Motor Company
 * All rights reserved.
 *
 * Redistribution and use in source and binary forms, with or without
 * modification, are permitted provided that the following conditions are met:
 *
 * Redistributions of source code must retain the above copyright notice, this
 * list of conditions and the following disclaimer.
 *
 * Redistributions in binary form must reproduce the above copyright notice,
 * this list of conditions and the following
 * disclaimer in the documentation and/or other materials provided with the
 * distribution.
 *
 * Neither the name of the Ford Motor Company nor the names of its contributors
 * may be used to endorse or promote products derived from this software
 * without specific prior written permission.
 *
 * THIS SOFTWARE IS PROVIDED BY THE COPYRIGHT HOLDERS AND CONTRIBUTORS "AS IS"
 * AND ANY EXPRESS OR IMPLIED WARRANTIES, INCLUDING, BUT NOT LIMITED TO, THE
 * IMPLIED WARRANTIES OF MERCHANTABILITY AND FITNESS FOR A PARTICULAR PURPOSE
 * ARE DISCLAIMED. IN NO EVENT SHALL THE COPYRIGHT HOLDER OR CONTRIBUTORS BE
 * LIABLE FOR ANY DIRECT, INDIRECT, INCIDENTAL, SPECIAL, EXEMPLARY, OR
 * CONSEQUENTIAL DAMAGES (INCLUDING, BUT NOT LIMITED TO, PROCUREMENT OF
 * SUBSTITUTE GOODS OR SERVICES; LOSS OF USE, DATA, OR PROFITS; OR BUSINESS
 * INTERRUPTION) HOWEVER CAUSED AND ON ANY THEORY OF LIABILITY, WHETHER IN
 * CONTRACT, STRICT LIABILITY, OR TORT (INCLUDING NEGLIGENCE OR OTHERWISE)
 * ARISING IN ANY WAY OUT OF THE USE OF THIS SOFTWARE, EVEN IF ADVISED OF THE
 * POSSIBILITY OF SUCH DAMAGE.
 */

#ifndef SRC_COMPONENTS_CONNECTION_HANDLER_INCLUDE_CONNECTION_HANDLER_CONNECTION_HANDLER_H_
#define SRC_COMPONENTS_CONNECTION_HANDLER_INCLUDE_CONNECTION_HANDLER_CONNECTION_HANDLER_H_

#include "transport_manager/transport_manager_listener.h"
#include "protocol_handler/session_observer.h"
#include "connection_handler/connection_handler_observer.h"
#include "connection_handler/device.h"
#include "connection_handler/connection.h"
#include "connection_handler/devices_discovery_starter.h"

/**
 * \namespace connection_handler
 * \brief SmartDeviceLink connection_handler namespace.
 */
namespace connection_handler {
/**
 * \class ConnectionHandler
 * \brief SmartDeviceLink ConnectionHandler interface class
 */
class ConnectionHandler {
 public:
  /**
   * \brief Sets observer pointer for ConnectionHandler.
   * \param observer Pointer to observer object.
   **/
  virtual void set_connection_handler_observer(
      ConnectionHandlerObserver *observer) = 0;

  /**
   * \brief Sets pointer to TransportManager.
   * \param transportManager Pointer to TransportManager object.
   **/
  virtual void set_transport_manager(
      transport_manager::TransportManager *transport_manager) = 0;

  virtual void StartTransportManager() = 0;

  virtual void ConnectToDevice(
      connection_handler::DeviceHandle device_handle) = 0;

  virtual void ConnectToAllDevices() = 0;

  /**
   * \brief Close all associated sessions and close the connection pointed by handle
   */
  virtual void CloseConnection(ConnectionHandle connection_handle) = 0;

  /**
   * \brief Return count of session for specified connection
   * \param connection_key pair of connection handle and session id
   */
  virtual uint32_t GetConnectionSessionsCount(uint32_t connection_key) = 0;

  /**
   * Gets device id by mac address
   * @param mac_address
   * @return true if successfully
   */
  virtual bool GetDeviceID(const std::string &mac_address,
                           DeviceHandle *device_handle) = 0;

  /**
   * Close session associated with the key
   */
  virtual void CloseSession(uint32_t key) = 0;

  /**
   * Close session
   */
  virtual void CloseSession(ConnectionHandle connection_handle,
                            uint8_t session_id) = 0;

  /**
   * \brief Start heartbeat for specified session
   *
   * \param connection_key pair of connection and session id
   */
  virtual void StartSessionHeartBeat(uint32_t connection_key) = 0;

  /**
   * \brief Send heartbeat to mobile app
   */
  virtual void SendHeartBeat(ConnectionHandle connection_handle,
                            uint8_t session_id) = 0;

<<<<<<< HEAD
=======
  /*
   * \brief binds protocol version with session
   *
   * \param connection_key pair of connection and session id
   * \param protocol_version contains protocol version of
   * \registered application.
   */
  virtual void BindProtocolVersionWithSession(uint32_t connection_key,
                                              uint8_t protocol_version) = 0;


>>>>>>> ac5eae64
 protected:
  /**
   * \brief Destructor
   */
  virtual ~ConnectionHandler() {
  }
};
}  // namespace connection_handler

#endif  // SRC_COMPONENTS_CONNECTION_HANDLER_INCLUDE_CONNECTION_HANDLER_CONNECTION_HANDLER_H_<|MERGE_RESOLUTION|>--- conflicted
+++ resolved
@@ -115,8 +115,6 @@
   virtual void SendHeartBeat(ConnectionHandle connection_handle,
                             uint8_t session_id) = 0;
 
-<<<<<<< HEAD
-=======
   /*
    * \brief binds protocol version with session
    *
@@ -127,8 +125,6 @@
   virtual void BindProtocolVersionWithSession(uint32_t connection_key,
                                               uint8_t protocol_version) = 0;
 
-
->>>>>>> ac5eae64
  protected:
   /**
    * \brief Destructor
