--- conflicted
+++ resolved
@@ -171,15 +171,9 @@
     // TODO(EZamakhov): make version last parameter
     virtual int32_t OnSessionStartedCallback(
       const transport_manager::ConnectionUID& connection_handle,
-<<<<<<< HEAD
-      const uint8_t& session_id,
+      const uint8_t session_id,
       const protocol_handler::ServiceType& service_type,
-      const uint8_t& protocol_version,
       const bool is_protected);
-=======
-      const uint8_t session_id,
-      const protocol_handler::ServiceType& service_type);
->>>>>>> 5c4a8e12
 
     /**
      * \brief Callback function used by ProtocolHandler
@@ -242,7 +236,6 @@
                                   std::list<uint32_t>* applications_list = NULL,
                                   std::string* mac_address = NULL);
 
-<<<<<<< HEAD
     /**
      * \brief Sets crypto context of connection
      * \param key Unique key used by other components as session identifier
@@ -252,6 +245,7 @@
     int SetSSLContext(
       const uint32_t& key,
       security_manager::SSLContext* context) OVERRIDE;
+
   /**
    * \brief Gets crypto context of connection, use service_type to get NULL
    * SSLContex for not protected services or ControlService (0x0)
@@ -263,10 +257,10 @@
   security_manager::SSLContext* GetSSLContext(
       const uint32_t& key,
       const protocol_handler::ServiceType& service_type) OVERRIDE;
-=======
+
+  //TODO(EZamakhov):add brief
     virtual bool GetDeviceID(const std::string& mac_address,
                              DeviceHandle* device_handle);
->>>>>>> 5c4a8e12
 
     /**
      * \brief Method which should start devices discovering
@@ -373,6 +367,7 @@
      */
     utils::StlMapDeleter<ConnectionList> connection_list_deleter_;
 
+#ifdef BUILD_TESTS
     /*
      * Methods for test usage
      */
@@ -381,6 +376,7 @@
     void addDeviceConnection(
         const transport_manager::DeviceInfo& device_info,
         const transport_manager::ConnectionUID& connection_id);
+#endif
  private:
     FRIEND_BASE_SINGLETON_CLASS(ConnectionHandlerImpl);
     DISALLOW_COPY_AND_ASSIGN(ConnectionHandlerImpl);
