--- conflicted
+++ resolved
@@ -40,11 +40,8 @@
 
 #include "transport_manager/transport_manager_listener_empty.h"
 #include "protocol_handler/session_observer.h"
-<<<<<<< HEAD
 #include "protocol_handler/protocol_handler.h"
 #include "transport_manager/transport_manager_listener_empty.h"
-=======
->>>>>>> 3b2826d1
 #include "connection_handler/connection_handler_observer.h"
 #include "connection_handler/device.h"
 #include "connection_handler/connection.h"
@@ -106,25 +103,14 @@
    */
   virtual void ConnectToDevice(connection_handler::DeviceHandle device_handle);
 
-<<<<<<< HEAD
+  virtual void ConnectToAllDevices();
+
   virtual void StartTransportManager();
-=======
-    virtual void ConnectToAllDevices();
-
-    virtual void StartTransportManager();
->>>>>>> 3b2826d1
 
   virtual void OnDeviceListUpdated(
       const std::vector<transport_manager::DeviceInfo>&);
 
-<<<<<<< HEAD
-  /**
-    * @brief Reaction on event, when new applications are started on device
-    * and SDL found this application
-    *
-    * @param device_handle Unique ID of device with new application list
-    */
-  virtual void OnApplicationListUpdated(DeviceHandle device_handle);
+  virtual void OnFindNewApplicationsRequest();
 
   /**
    * \brief Available devices list updated.
@@ -140,24 +126,6 @@
 
   virtual void OnScanDevicesFinished();
   virtual void OnScanDevicesFailed(
-=======
-    virtual void OnFindNewApplicationsRequest();
-
-    /**
-     * \brief Available devices list updated.
-     *
-     * Called when device scanning initiated with scanForNewDevices
-     * is completed or devices connected via background procedures.
-     *
-     * \param DeviceList New list of available devices.
-     **/
-    virtual void OnDeviceFound(const transport_manager::DeviceInfo& device_info);
-    virtual void OnDeviceAdded(const transport_manager::DeviceInfo& device_info);
-    virtual void OnDeviceRemoved(const transport_manager::DeviceInfo& device_info);
-
-    virtual void OnScanDevicesFinished();
-    virtual void OnScanDevicesFailed(
->>>>>>> 3b2826d1
       const transport_manager::SearchDeviceError& error);
 
   /**
