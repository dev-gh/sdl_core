/*
 * Copyright (c) 2014, Ford Motor Company
 * All rights reserved.
 *
 * Redistribution and use in source and binary forms, with or without
 * modification, are permitted provided that the following conditions are met:
 *
 * Redistributions of source code must retain the above copyright notice, this
 * list of conditions and the following disclaimer.
 *
 * Redistributions in binary form must reproduce the above copyright notice,
 * this list of conditions and the following
 * disclaimer in the documentation and/or other materials provided with the
 * distribution.
 *
 * Neither the name of the Ford Motor Company nor the names of its contributors
 * may be used to endorse or promote products derived from this software
 * without specific prior written permission.
 *
 * THIS SOFTWARE IS PROVIDED BY THE COPYRIGHT HOLDERS AND CONTRIBUTORS "AS IS"
 * AND ANY EXPRESS OR IMPLIED WARRANTIES, INCLUDING, BUT NOT LIMITED TO, THE
 * IMPLIED WARRANTIES OF MERCHANTABILITY AND FITNESS FOR A PARTICULAR PURPOSE
 * ARE DISCLAIMED. IN NO EVENT SHALL THE COPYRIGHT HOLDER OR CONTRIBUTORS BE
 * LIABLE FOR ANY DIRECT, INDIRECT, INCIDENTAL, SPECIAL, EXEMPLARY, OR
 * CONSEQUENTIAL DAMAGES (INCLUDING, BUT NOT LIMITED TO, PROCUREMENT OF
 * SUBSTITUTE GOODS OR SERVICES; LOSS OF USE, DATA, OR PROFITS; OR BUSINESS
 * INTERRUPTION) HOWEVER CAUSED AND ON ANY THEORY OF LIABILITY, WHETHER IN
 * CONTRACT, STRICT LIABILITY, OR TORT (INCLUDING NEGLIGENCE OR OTHERWISE)
 * ARISING IN ANY WAY OUT OF THE USE OF THIS SOFTWARE, EVEN IF ADVISED OF THE
 * POSSIBILITY OF SUCH DAMAGE.
 */

#include <limits.h>

#include <algorithm>

#include "connection_handler/connection.h"
#include "connection_handler/connection_handler.h"
#include "protocol_handler/protocol_packet.h"
#include "utils/logger.h"
#include "utils/macro.h"
#include "security_manager/security_query.h"

/**
 * \namespace connection_handler
 * \brief SmartDeviceLink ConnectionHandler namespace.
 */
namespace connection_handler {

CREATE_LOGGERPTR_GLOBAL(logger_, "ConnectionHandler")

Connection::Connection(ConnectionHandle connection_handle,
                       DeviceHandle connection_device_handle,
                       ConnectionHandler* connection_handler,
                       int32_t heartbeat_timeout)
    : connection_handler_(connection_handler),
      connection_handle_(connection_handle),
      connection_device_handle_(connection_device_handle) {
  DCHECK(connection_handler_);

  heartbeat_monitor_ = new HeartBeatMonitor(heartbeat_timeout, this);
  heart_beat_monitor_thread_ = new threads::Thread("HeartBeatMonitorThread",
                                                   heartbeat_monitor_);
}

Connection::~Connection() {
  session_map_.clear();
  heart_beat_monitor_thread_->stop();
  delete heart_beat_monitor_thread_;
}

<<<<<<< HEAD
// Finds a key not presented in std::map<unsigned char, T>
// Returns 0 if that key not found
namespace {
template <class T>
int32_t findGap(const std::map<unsigned char, T>& map) {
  for (int32_t i = 1; i <= UCHAR_MAX; ++i) {
    if (map.find(i) == map.end()) {
      return i;
    }
  }
  return 0;
}
}  // namespace


int32_t Connection::AddNewSession(const uint8_t& protocol_version) {
=======
int32_t Connection::AddNewSession() {
>>>>>>> 5c4a8e12
  sync_primitives::AutoLock lock(session_map_lock_);

  int32_t result = -1;

  const int32_t session_id = findGap(session_map_);
  if (session_id > 0) {

<<<<<<< HEAD
    /* whenever new session created RPC and Bulk services are
    established automatically */
    // TODO: Dmitriy Trunov + Klimenko
    session_map_[session_id].service_list.push_back(protocol_handler::kRpc);
    session_map_[session_id].service_list.push_back(protocol_handler::kBulk);

    if (protocol_handler::PROTOCOL_VERSION_3 == protocol_version) {
      heartbeat_monitor_->AddSession(session_id);

      // start monitoring thread when first session with heartbeat added
      if (session_map_.size() == 1) {
        heart_beat_monitor_thread_->start();
      }
    }

    result = session_id;
=======
   for (uint8_t session_id = 1; session_id <= 255; ++session_id) {
     if (session_map_.end() == session_map_.find(session_id)) {
       /* whenever new session created RPC and Bulk services are
       established automatically */
       session_map_[session_id].push_back(protocol_handler::kRpc);
       session_map_[session_id].push_back(protocol_handler::kBulk);
       result = session_id;
       break;
     }
   }
>>>>>>> 5c4a8e12
  }

  return result;
}

int32_t Connection::RemoveSession(uint8_t session) {
  sync_primitives::AutoLock lock(session_map_lock_);
  int32_t result = -1;
  SessionMapIterator it = session_map_.find(session);
  if (session_map_.end() == it) {
    LOG4CXX_WARN(logger_, "Session not found in this connection!");
  } else {
    heartbeat_monitor_->RemoveSession(session);
    session_map_.erase(session);
    result = session;
  }

  return result;
}

bool Connection::AddNewService(uint8_t session,
                               protocol_handler::ServiceType service_type,
                               const bool is_protected) {
  // Ignore wrong services
  if (protocol_handler::kControl == service_type ||
     protocol_handler::kInvalidServiceType == service_type )
    return false;

  sync_primitives::AutoLock lock(session_map_lock_);

  SessionMapIterator session_it = session_map_.find(session);
  if (session_it == session_map_.end()) {
    LOG4CXX_WARN(logger_, "Session not found in this connection!");
    return false;
  }

  ServiceList& service_list = session_it->second.service_list;
  ServiceListIterator service_it = find(service_list.begin(),
                                        service_list.end(), service_type);
  // if service already exists
  if (service_it != service_list.end()) {
    Service& service = *service_it;
    // For unproteced service could be start protection
    if (!service.is_protected_ && is_protected) {
      service.is_protected_ = true;
      // Rpc and bulk shall be protected as one service
      if (service.service_type == protocol_handler::kRpc) {
        ServiceListIterator service_Bulk_it = find(service_list.begin(),
                                                service_list.end(),
                                                   protocol_handler::kBulk);
        DCHECK(service_Bulk_it != service_list.end());
        service_Bulk_it->is_protected_ = true;
      } else if (service.service_type == protocol_handler::kBulk) {
        ServiceListIterator service_Rpc_it = find(service_list.begin(),
                                                  service_list.end(),
                                                  protocol_handler::kRpc);
        DCHECK(service_Rpc_it != service_list.end());
        service_Rpc_it->is_protected_ = true;
      }
    } else {
      LOG4CXX_WARN(logger_, "Session " << static_cast<int>(session) <<
                    " already established service " << service_type);
      return false;
    }
  } else {
    service_list.push_back(Service(service_type, is_protected));
  }

  return true;
}

bool Connection::RemoveService(
    uint8_t session, protocol_handler::ServiceType service_type) {
  // Ignore wrong and required for Session services
  if (protocol_handler::kControl == service_type ||
     protocol_handler::kInvalidServiceType == service_type ||
     protocol_handler::kRpc  == service_type ||
     protocol_handler::kBulk == service_type )
    return false;
  sync_primitives::AutoLock lock(session_map_lock_);

  SessionMapIterator session_it = session_map_.find(session);
  if (session_it == session_map_.end()) {
    LOG4CXX_WARN(logger_, "Session not found in this connection!");
    return false;
  }

  ServiceList& service_list = session_it->second.service_list;
  ServiceListIterator service_it = find(service_list.begin(),
                                        service_list.end(), service_type);
  if (service_it == service_list.end()) {
    LOG4CXX_WARN(logger_, "Session " << session << " didn't established"
                  " service " << service_type);
    return false;
  }
  service_list.erase(service_it);
  return true;
}

int Connection::SetSSLContext(uint8_t sessionId,
                              security_manager::SSLContext *context) {
  sync_primitives::AutoLock lock(session_map_lock_);
  SessionMap::iterator session_it = session_map_.find(sessionId);
  if (session_it == session_map_.end()) {
    LOG4CXX_WARN(logger_, "Session not found in this connection!");
    return security_manager::SecurityQuery::ERROR_INTERNAL;
  }
  Session& session = session_it->second;
  session.ssl_context = context;
  return security_manager::SecurityQuery::ERROR_SUCCESS;
}

security_manager::SSLContext* Connection::GetSSLContext(
    uint8_t sessionId, const protocol_handler::ServiceType &service_type) const {
  LOG4CXX_TRACE(logger_, "Connection::GetSSLContext");
  sync_primitives::AutoLock lock(session_map_lock_);
  SessionMap::const_iterator session_it = session_map_.find(sessionId);
  if (session_it == session_map_.end()) {
    LOG4CXX_WARN(logger_, "Session not found in this connection!");
    return NULL;
  }
  const Session& session = session_it->second;
  // for control services return current SSLContext value
  if (protocol_handler::kControl == service_type)
    return session.ssl_context;
  const ServiceList& service_list = session_it->second.service_list;
  ServiceList::const_iterator service_it = std::find(service_list.begin(),
                                                     service_list.end(),
                                                     service_type);
  if (service_it == service_list.end()) {
    LOG4CXX_WARN(logger_, "Service not found in this session!");
    return NULL;
  }
  const Service& service = *service_it;
  if (!service.is_protected_)
    return NULL;
  LOG4CXX_TRACE(logger_, "SSLContext is " << session.ssl_context);
  return session.ssl_context;
}

ConnectionHandle Connection::connection_handle() const {
  return connection_handle_;
}

DeviceHandle Connection::connection_device_handle() {
  return connection_device_handle_;
}

const SessionMap Connection::session_map() const {
  sync_primitives::AutoLock lock(session_map_lock_);
  return session_map_;
}

void Connection::CloseSession(uint8_t session_id) {
  size_t size;

  {
    sync_primitives::AutoLock lock(session_map_lock_);

    SessionMapIterator session_it = session_map_.find(session_id);
    if (session_it == session_map_.end()) {
      return;
    }

    size = session_map_.size();
<<<<<<< HEAD
    service_list = session_map_[session_id].service_list;
=======
>>>>>>> 5c4a8e12
  }

  //Close connection if it is last session
  if (1 == size) {
    heartbeat_monitor_->RemoveSession(session_id);
    connection_handler_->CloseConnection(connection_handle_);
  } else {
    connection_handler_->CloseSession(connection_handle_, session_id);
  }
}

void Connection::StartHeartBeat(uint8_t session_id) {
    bool is_first_session = heartbeat_monitor_->AddSession(session_id);

    // start monitoring thread when first session with heartbeat added
    if (is_first_session) {
      heart_beat_monitor_thread_->start();
    }
}

void Connection::SendHeartBeat(uint8_t session_id) {
  connection_handler_->SendHeartBeat(connection_handle_, session_id);
}

void Connection::KeepAlive(uint8_t session_id) {
  heartbeat_monitor_->KeepAlive(session_id);
}

} // namespace connection_handler<|MERGE_RESOLUTION|>--- conflicted
+++ resolved
@@ -69,7 +69,6 @@
   delete heart_beat_monitor_thread_;
 }
 
-<<<<<<< HEAD
 // Finds a key not presented in std::map<unsigned char, T>
 // Returns 0 if that key not found
 namespace {
@@ -84,50 +83,15 @@
 }
 }  // namespace
 
-
-int32_t Connection::AddNewSession(const uint8_t& protocol_version) {
-=======
 int32_t Connection::AddNewSession() {
->>>>>>> 5c4a8e12
-  sync_primitives::AutoLock lock(session_map_lock_);
-
-  int32_t result = -1;
+  sync_primitives::AutoLock lock(session_map_lock_);
 
   const int32_t session_id = findGap(session_map_);
   if (session_id > 0) {
-
-<<<<<<< HEAD
-    /* whenever new session created RPC and Bulk services are
-    established automatically */
-    // TODO: Dmitriy Trunov + Klimenko
     session_map_[session_id].service_list.push_back(protocol_handler::kRpc);
     session_map_[session_id].service_list.push_back(protocol_handler::kBulk);
-
-    if (protocol_handler::PROTOCOL_VERSION_3 == protocol_version) {
-      heartbeat_monitor_->AddSession(session_id);
-
-      // start monitoring thread when first session with heartbeat added
-      if (session_map_.size() == 1) {
-        heart_beat_monitor_thread_->start();
-      }
-    }
-
-    result = session_id;
-=======
-   for (uint8_t session_id = 1; session_id <= 255; ++session_id) {
-     if (session_map_.end() == session_map_.find(session_id)) {
-       /* whenever new session created RPC and Bulk services are
-       established automatically */
-       session_map_[session_id].push_back(protocol_handler::kRpc);
-       session_map_[session_id].push_back(protocol_handler::kBulk);
-       result = session_id;
-       break;
-     }
-   }
->>>>>>> 5c4a8e12
-  }
-
-  return result;
+  }
+  return session_id;
 }
 
 int32_t Connection::RemoveSession(uint8_t session) {
@@ -279,22 +243,14 @@
 }
 
 void Connection::CloseSession(uint8_t session_id) {
-  size_t size;
-
-  {
-    sync_primitives::AutoLock lock(session_map_lock_);
-
-    SessionMapIterator session_it = session_map_.find(session_id);
-    if (session_it == session_map_.end()) {
-      return;
-    }
-
-    size = session_map_.size();
-<<<<<<< HEAD
-    service_list = session_map_[session_id].service_list;
-=======
->>>>>>> 5c4a8e12
-  }
+  sync_primitives::AutoLock lock(session_map_lock_);
+
+  SessionMapIterator session_it = session_map_.find(session_id);
+  if (session_it == session_map_.end()) {
+    return;
+  }
+
+  const size_t size = session_map_.size();
 
   //Close connection if it is last session
   if (1 == size) {
