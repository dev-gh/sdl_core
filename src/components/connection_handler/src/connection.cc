--- conflicted
+++ resolved
@@ -292,24 +292,22 @@
 }
 
 void Connection::CloseSession(uint8_t session_id) {
-  sync_primitives::AutoLock lock(session_map_lock_);
-
-  SessionMap::iterator session_it = session_map_.find(session_id);
-  if (session_it == session_map_.end()) {
-    return;
-  }
-
-<<<<<<< HEAD
-  const size_t size = session_map_.size();
-
-  // Close connection if it is last session
-=======
-  connection_handler_->CloseSession(connection_handle_, session_id);
+  size_t size;
+  {
+    sync_primitives::AutoLock lock(session_map_lock_);
+
+    SessionMap::iterator session_it = session_map_.find(session_id);
+    if (session_it == session_map_.end()) {
+      return;
+    }
+    size = session_map_.size();
+  }
 
   //Close connection if it is last session
->>>>>>> 1fc15fe9
   if (1 == size) {
     connection_handler_->CloseConnection(connection_handle_);
+  } else {
+    connection_handler_->CloseSession(connection_handle_, session_id);
   }
 }
 
