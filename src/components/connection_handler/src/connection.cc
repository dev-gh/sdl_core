--- conflicted
+++ resolved
@@ -222,10 +222,7 @@
 
 security_manager::SSLContext* Connection::GetSSLContext(
     uint8_t sessionId, const protocol_handler::ServiceType &service_type) const {
-<<<<<<< HEAD
-=======
   LOG4CXX_TRACE(logger_, "Connection::GetSSLContext");
->>>>>>> 1fe2c827
   sync_primitives::AutoLock lock(session_map_lock_);
   SessionMap::const_iterator session_it = session_map_.find(sessionId);
   if (session_it == session_map_.end()) {
@@ -247,10 +244,7 @@
   const Service& service = *service_it;
   if (!service.is_protected_)
     return NULL;
-<<<<<<< HEAD
-=======
   LOG4CXX_TRACE(logger_, "SSLContext is " << session.ssl_context);
->>>>>>> 1fe2c827
   return session.ssl_context;
 }
 
