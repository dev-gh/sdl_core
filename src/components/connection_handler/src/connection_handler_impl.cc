--- conflicted
+++ resolved
@@ -236,27 +236,17 @@
   OnConnectionEnded(connection_handle);
 }
 
-<<<<<<< HEAD
-int32_t ConnectionHandlerImpl::OnSessionStartedCallback(
+uint32_t ConnectionHandlerImpl::OnSessionStartedCallback(
     const transport_manager::ConnectionUID& connection_handle,
     const uint8_t session_id, const protocol_handler::ServiceType& service_type,
     const bool is_protected) {
   LOG4CXX_TRACE(logger_, "ConnectionHandlerImpl::OnSessionStartedCallback()");
-=======
- uint32_t ConnectionHandlerImpl::OnSessionStartedCallback(
-  const transport_manager::ConnectionUID& connection_handle,
-  const uint8_t sessionId,
-  const protocol_handler::ServiceType& service_type) {
-  LOG4CXX_INFO(logger_, "ConnectionHandlerImpl::OnSessionStartedCallback()");
-
-  uint32_t new_session_id = 0;
->>>>>>> fd2f8d6c
 
   sync_primitives::AutoLock lock(connection_list_lock_);
   ConnectionListIterator it = connection_list_.find(connection_handle);
   if (connection_list_.end() == it) {
     LOG4CXX_ERROR(logger_, "Unknown connection!");
-    return -1;
+    return 0;
   }
 #ifdef ENABLE_SECURITY
   if (is_protected) {
@@ -268,7 +258,7 @@
         protectedSpecific.end()) {
       LOG4CXX_ERROR(logger_, "Service " << static_cast<int>(service_type)
                     << " is forbidden to be protected");
-      return -1;
+      return 0;
     }
   } else {
     // Check deliver-specific services (which shall be protected)
@@ -279,12 +269,12 @@
         protectedSpecific.end()) {
       LOG4CXX_ERROR(logger_, "Service " << static_cast<int>(service_type)
                     << " shall be protected");
-      return -1;
+      return 0;
     }
   }
 #endif //  ENABLE_SECURITY
 
-  int32_t new_session_id = -1;
+  int32_t new_session_id = 0;
 
   Connection* connection = it->second;
   if ((0 == session_id) && (protocol_handler::kRpc == service_type)) {
@@ -304,6 +294,7 @@
   }
 
   if (connection_handler_observer_) {
+    // TODO(Ezamakhov) change all session_keys as uint32_t
     int32_t session_key = KeyFromPair(connection_handle, new_session_id);
 
     const bool success = connection_handler_observer_->OnServiceStartedCallback(
@@ -315,7 +306,7 @@
       } else {
         connection->RemoveService(session_id, service_type);
       }
-      new_session_id = -1;
+      new_session_id = 0;
     }
   }
   return new_session_id;
@@ -327,10 +318,7 @@
     const protocol_handler::ServiceType& service_type) {
   LOG4CXX_TRACE(logger_, "ConnectionHandlerImpl::OnSessionEndedCallback()");
 
-<<<<<<< HEAD
   // null is wrong session id
-=======
->>>>>>> fd2f8d6c
   uint32_t result = 0;
   sync_primitives::AutoLock lock(connection_list_lock_);
   ConnectionListIterator it = connection_list_.find(connection_handle);
@@ -368,11 +356,11 @@
 
 uint32_t ConnectionHandlerImpl::KeyFromPair(
     transport_manager::ConnectionUID connection_handle, uint8_t sessionId) {
-  int32_t key = connection_handle | (sessionId << 16);
+  const uint32_t key = connection_handle | (sessionId << 16);
   LOG4CXX_TRACE(logger_, "Key for ConnectionHandle:"
-                << static_cast<int32_t>(connection_handle)
-                << " Session:" << static_cast<int32_t>(sessionId)
-                << " is: " << static_cast<int32_t>(key));
+                << static_cast<uint32_t>(connection_handle)
+                << " Session:" << static_cast<uint32_t>(sessionId)
+                << " is: " << static_cast<uint32_t>(key));
   return key;
 }
 
