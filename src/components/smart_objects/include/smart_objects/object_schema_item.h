// Copyright (c) 2013, Ford Motor Company
// All rights reserved.
//
// Redistribution and use in source and binary forms, with or without
// modification, are permitted provided that the following conditions are met:
//
// Redistributions of source code must retain the above copyright notice, this
// list of conditions and the following disclaimer.
//
// Redistributions in binary form must reproduce the above copyright notice,
// this list of conditions and the following
// disclaimer in the documentation and/or other materials provided with the
// distribution.
//
// Neither the name of the Ford Motor Company nor the names of its contributors
// may be used to endorse or promote products derived from this software
// without specific prior written permission.
//
// THIS SOFTWARE IS PROVIDED BY THE COPYRIGHT HOLDERS AND CONTRIBUTORS "AS IS"
// AND ANY EXPRESS OR IMPLIED WARRANTIES, INCLUDING, BUT NOT LIMITED TO, THE
// IMPLIED WARRANTIES OF MERCHANTABILITY AND FITNESS FOR 'A PARTICULAR PURPOSE
// ARE DISCLAIMED. IN NO EVENT SHALL THE COPYRIGHT HOLDER OR CONTRIBUTORS BE
// LIABLE FOR ANY DIRECT, INDIRECT, INCIDENTAL, SPECIAL, EXEMPLARY, OR
// CONSEQUENTIAL DAMAGES (INCLUDING, BUT NOT LIMITED TO, PROCUREMENT OF
// SUBSTITUTE GOODS OR SERVICES; LOSS OF USE, DATA, OR PROFITS; OR BUSINESS
// INTERRUPTION) HOWEVER CAUSED AND ON ANY THEORY OF LIABILITY, WHETHER IN
// CONTRACT, STRICT LIABILITY, OR TORT (INCLUDING NEGLIGENCE OR OTHERWISE)
// ARISING IN ANY WAY OUT OF THE USE OF THIS SOFTWARE, EVEN IF ADVISED OF THE
// POSSIBILITY OF SUCH DAMAGE.

#ifndef SRC_COMPONENTS_SMART_OBJECTS_INCLUDE_SMART_OBJECTS_OBJECT_SCHEMA_ITEM_H_
#define SRC_COMPONENTS_SMART_OBJECTS_INCLUDE_SMART_OBJECTS_OBJECT_SCHEMA_ITEM_H_

#include <map>
#include <string>

#include "utils/shared_ptr.h"

#include "smart_objects/schema_item.h"
#include "smart_objects/schema_item_parameter.h"

<<<<<<< HEAD
namespace NsSmartDeviceLink
{
    namespace NsSmartObjects
    {
        /**
         * @brief Object schema item.
         **/
        class CObjectSchemaItem: public ISchemaItem
        {
        public:
            /**
             * @brief Object member.
             **/
            struct SMember
            {
                /**
                 * @brief Default constructor.
                 **/
                SMember(void);

                /**
                 * @brief Constructor.
                 *
                 * @param SchemaItem Member schema item.
                 * @param IsMandatory true if member is mandatory, false
                 *                    otherwise. Defaults to true.
                 **/
                SMember(const utils::SharedPtr<ISchemaItem> & SchemaItem,
                        const bool IsMandatory = true);

                /**
                 * @brief Member schema item.
                 **/
                utils::SharedPtr<ISchemaItem> mSchemaItem;

                /**
                 * @brief true if member is mandatory, false otherwise.
                 **/
                bool mIsMandatory;
            };

            /**
             * @brief Create a new schema item.
             *
             * @param Members Map of member name to SMember structure
             *                describing the object member.
             *
             * @return Shared pointer to a new schema item.
             **/
            static utils::SharedPtr<CObjectSchemaItem> create(const std::map<std::string, SMember> & Members);

            /**
             * @brief Validate smart object.
             *
             * @param Object Object to validate.
             *
             * @return NsSmartObjects::Errors::eType
             **/
            virtual Errors::eType validate(const NsSmartDeviceLink::NsSmartObjects::SmartObject & Object);

            /**
             * @brief Apply schema.
             *
             * @param Object Object to apply schema.
             **/
            virtual void applySchema(NsSmartDeviceLink::NsSmartObjects::SmartObject & Object);

            /**
             * @brief Unapply schema.
             *
             * @param Object Object to unapply schema.
             **/
            virtual void unapplySchema(NsSmartDeviceLink::NsSmartObjects::SmartObject & Object);

            /**
             * @brief Build smart object by smart schema having copied matched
             *        parameters from pattern smart object
             *
             * @param pattern_object pattern object
             * @param result_object object to build
             */
            virtual void BuildObjectBySchema(
              const NsSmartDeviceLink::NsSmartObjects::SmartObject& pattern_object,
              NsSmartDeviceLink::NsSmartObjects::SmartObject& result_object);

            virtual ~CObjectSchemaItem() {}

        protected:
            /**
             * @brief Constructor.
             *
             * @param Members Map of member name to SMember structure
             *                describing the object member.
             **/
            CObjectSchemaItem(const std::map<std::string, SMember> & Members);

            /**
             * @brief Copy constructor.
             *
             * Not implemented to prevent misuse.
             *
             * @param Other Other schema item.
             **/
            CObjectSchemaItem(const CObjectSchemaItem & Other);

            /**
             * @brief Assignment operator.
             *
             * Not implemented to prevent misuse.
             *
             * @param Other Other schema item.
             *
             * @return Not implemented.
             **/
            CObjectSchemaItem & operator =(const CObjectSchemaItem & Other);

            /**
             * @brief Map of member name to SMember structure describing the object member.
             **/
            const std::map<std::string, SMember> mMembers;
        };
    }
}

#endif
=======
namespace NsSmartDeviceLink {
namespace NsSmartObjects {
/**
 * @brief Object schema item.
 **/
class CObjectSchemaItem : public ISchemaItem {
 public:
  /**
   * @brief Object member.
   **/
  struct SMember {
    /**
     * @brief Default constructor.
     **/
    SMember(void);

    /**
     * @brief Constructor.
     *
     * @param SchemaItem Member schema item.
     * @param IsMandatory true if member is mandatory, false
     *                    otherwise. Defaults to true.
     **/
    SMember(const utils::SharedPtr<ISchemaItem>& SchemaItem,
            const bool IsMandatory = true);

    /**
     * @brief Member schema item.
     **/
    utils::SharedPtr<ISchemaItem> mSchemaItem;

    /**
     * @brief true if member is mandatory, false otherwise.
     **/
    bool mIsMandatory;
  };

  /**
   * @brief Create a new schema item.
   *
   * @param Members Map of member name to SMember structure
   *                describing the object member.
   *
   * @return Shared pointer to a new schema item.
   **/
  static utils::SharedPtr<CObjectSchemaItem> create(
      const std::map<std::string, SMember>& Members);

  /**
   * @brief Validate smart object.
   *
   * @param Object Object to validate.
   *
   * @return NsSmartObjects::Errors::eType
   **/
  virtual Errors::eType validate(const SmartObject& Object);

  /**
   * @brief Apply schema.
   *
   * @param Object Object to apply schema.
   **/
  virtual void applySchema(SmartObject& Object);

  /**
   * @brief Unapply schema.
   *
   * @param Object Object to unapply schema.
   **/
  virtual void unapplySchema(SmartObject& Object);

  /**
   * @brief Build smart object by smart schema having copied matched
   *        parameters from pattern smart object
   *
   * @param pattern_object pattern object
   * @param result_object object to build
   */
  virtual void BuildObjectBySchema(const SmartObject& pattern_object,
                                   SmartObject& result_object);

  virtual ~CObjectSchemaItem() {
  }

 private:
  /**
   * @brief Constructor.
   *
   * @param Members Map of member name to SMember structure
   *                describing the object member.
   **/
  CObjectSchemaItem(const std::map<std::string, SMember>& Members);

  /**
   * @brief Copy constructor.
   *
   * Not implemented to prevent misuse.
   *
   * @param Other Other schema item.
   **/
  CObjectSchemaItem(const CObjectSchemaItem& Other);

  /**
   * @brief Assignment operator.
   *
   * Not implemented to prevent misuse.
   *
   * @param Other Other schema item.
   *
   * @return Not implemented.
   **/
  CObjectSchemaItem & operator =(const CObjectSchemaItem& Other);

  /**
   * @brief Map of member name to SMember structure describing the object member.
   **/
  const std::map<std::string, SMember> mMembers;
};
}  // namespace NsSmartObjects
}  // namespace NsSmartDeviceLink

#endif  // SRC_COMPONENTS_SMART_OBJECTS_INCLUDE_SMART_OBJECTS_OBJECT_SCHEMA_ITEM_H_
>>>>>>> d2c4c8a9
<|MERGE_RESOLUTION|>--- conflicted
+++ resolved
@@ -39,133 +39,7 @@
 #include "smart_objects/schema_item.h"
 #include "smart_objects/schema_item_parameter.h"
 
-<<<<<<< HEAD
-namespace NsSmartDeviceLink
-{
-    namespace NsSmartObjects
-    {
-        /**
-         * @brief Object schema item.
-         **/
-        class CObjectSchemaItem: public ISchemaItem
-        {
-        public:
-            /**
-             * @brief Object member.
-             **/
-            struct SMember
-            {
-                /**
-                 * @brief Default constructor.
-                 **/
-                SMember(void);
 
-                /**
-                 * @brief Constructor.
-                 *
-                 * @param SchemaItem Member schema item.
-                 * @param IsMandatory true if member is mandatory, false
-                 *                    otherwise. Defaults to true.
-                 **/
-                SMember(const utils::SharedPtr<ISchemaItem> & SchemaItem,
-                        const bool IsMandatory = true);
-
-                /**
-                 * @brief Member schema item.
-                 **/
-                utils::SharedPtr<ISchemaItem> mSchemaItem;
-
-                /**
-                 * @brief true if member is mandatory, false otherwise.
-                 **/
-                bool mIsMandatory;
-            };
-
-            /**
-             * @brief Create a new schema item.
-             *
-             * @param Members Map of member name to SMember structure
-             *                describing the object member.
-             *
-             * @return Shared pointer to a new schema item.
-             **/
-            static utils::SharedPtr<CObjectSchemaItem> create(const std::map<std::string, SMember> & Members);
-
-            /**
-             * @brief Validate smart object.
-             *
-             * @param Object Object to validate.
-             *
-             * @return NsSmartObjects::Errors::eType
-             **/
-            virtual Errors::eType validate(const NsSmartDeviceLink::NsSmartObjects::SmartObject & Object);
-
-            /**
-             * @brief Apply schema.
-             *
-             * @param Object Object to apply schema.
-             **/
-            virtual void applySchema(NsSmartDeviceLink::NsSmartObjects::SmartObject & Object);
-
-            /**
-             * @brief Unapply schema.
-             *
-             * @param Object Object to unapply schema.
-             **/
-            virtual void unapplySchema(NsSmartDeviceLink::NsSmartObjects::SmartObject & Object);
-
-            /**
-             * @brief Build smart object by smart schema having copied matched
-             *        parameters from pattern smart object
-             *
-             * @param pattern_object pattern object
-             * @param result_object object to build
-             */
-            virtual void BuildObjectBySchema(
-              const NsSmartDeviceLink::NsSmartObjects::SmartObject& pattern_object,
-              NsSmartDeviceLink::NsSmartObjects::SmartObject& result_object);
-
-            virtual ~CObjectSchemaItem() {}
-
-        protected:
-            /**
-             * @brief Constructor.
-             *
-             * @param Members Map of member name to SMember structure
-             *                describing the object member.
-             **/
-            CObjectSchemaItem(const std::map<std::string, SMember> & Members);
-
-            /**
-             * @brief Copy constructor.
-             *
-             * Not implemented to prevent misuse.
-             *
-             * @param Other Other schema item.
-             **/
-            CObjectSchemaItem(const CObjectSchemaItem & Other);
-
-            /**
-             * @brief Assignment operator.
-             *
-             * Not implemented to prevent misuse.
-             *
-             * @param Other Other schema item.
-             *
-             * @return Not implemented.
-             **/
-            CObjectSchemaItem & operator =(const CObjectSchemaItem & Other);
-
-            /**
-             * @brief Map of member name to SMember structure describing the object member.
-             **/
-            const std::map<std::string, SMember> mMembers;
-        };
-    }
-}
-
-#endif
-=======
 namespace NsSmartDeviceLink {
 namespace NsSmartObjects {
 /**
@@ -250,7 +124,7 @@
   virtual ~CObjectSchemaItem() {
   }
 
- private:
+ protected:
   /**
    * @brief Constructor.
    *
@@ -287,5 +161,4 @@
 }  // namespace NsSmartObjects
 }  // namespace NsSmartDeviceLink
 
-#endif  // SRC_COMPONENTS_SMART_OBJECTS_INCLUDE_SMART_OBJECTS_OBJECT_SCHEMA_ITEM_H_
->>>>>>> d2c4c8a9
+#endif  // SRC_COMPONENTS_SMART_OBJECTS_INCLUDE_SMART_OBJECTS_OBJECT_SCHEMA_ITEM_H_