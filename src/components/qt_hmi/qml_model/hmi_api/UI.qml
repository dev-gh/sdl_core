--- conflicted
+++ resolved
@@ -31,32 +31,14 @@
                            Common.TextFieldName.alertText3]
 
         var fieldSubstrings = filter(alertStrings, alertFields)
-/*
-        var alertString = ""
-// this cycle concatenates all the substrings according to the order of the fields
-        for (var fieldIndex = 0; fieldIndex < alertFields.length; ++fieldIndex) {
-            if (fieldSubstrings[fieldIndex] !== "") {
-                if (alertString !== "") {
-                    alertString += "\n" // need linebreak
-                }
-                alertString += fieldSubstrings[fieldIndex]
-            }
-        }
-<<<<<<< HEAD
-*/
         var tryAgainTime = alertWindow.alert(fieldSubstrings, duration, appID)
         if (tryAgainTime === undefined) {
-            return {}
+            alertWindow.async = new Async.AsyncCall();
+            return alertWindow.async;
         }
         else {
             return {tryAgainTime: tryAgainTime}
         }
-=======
-
-        alertWindow.alert(alertString, duration)
-        alertWindow.async = new Async.AsyncCall();
-        return alertWindow.async;
->>>>>>> d07cae79
     }
 
     function show (showStrings, alignment, graphic, softButtons, customPresets, appID) {
