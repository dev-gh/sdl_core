--- conflicted
+++ resolved
@@ -217,13 +217,10 @@
 
         onAppUnregistered: {
             dataContainer.removeApplication(appId);
-<<<<<<< HEAD
-=======
         }
 
         onPlayTone: {
             beep.play()
->>>>>>> a8bd6e7d
         }
     }
 
