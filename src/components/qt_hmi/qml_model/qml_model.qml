--- conflicted
+++ resolved
@@ -64,7 +64,6 @@
 
 
         model: Menu {}
-<<<<<<< HEAD
         highlight: Rectangle { color: "lightsteelblue"; radius: 5 }
         focus: true
 
@@ -80,92 +79,4 @@
             }*/
         }
     }
-=======
-        // highlight: Rectangle { color: "lightsteelblue"; radius: 5; width: parent.width; height: parent.height + 20 }
-        focus: false
-
-        delegate: Column {
-            MouseArea {
-                anchors.fill: parent
-                onClicked: {
-                    caption.text = name
-                }
-            }
-            x: 20
-            y: 20
-            width: 100
-            height: 100
-            Image { source: icon; anchors.horizontalCenter: parent.horizontalCenter }
-            Text  {
-                text: name;
-                color: "white"
-                anchors.baseline: parent.bottom;
-                anchors.horizontalCenter: parent.horizontalCenter }
-            }
-
-    }
-//*/
-
-    /*
-    Item
-    {
-        id: hardwareKeybezel1
-        width: 800
-        height: 375
-        x:10
-        y:500
-        // function keys
-        TextHardkey {
-            id: hk_OnOff
-            width: 100
-            height: 50
-            anchors.left: parent.left
-            anchors.leftMargin: 0
-            anchors.top: parent.top
-            anchors.topMargin: 0
-            label: "On/Off"
-        }
-
-        BaseText {
-            id: info
-            text: dataPool.version
-            color: "black"
-            anchors.top: hk_OnOff.top
-            anchors.left: hk_OnOff.right
-            anchors.leftMargin: 20
-        }
-
-
-        FHardwareKey {
-                   id: buttonUp
-                   hardwareControlID: "buttonUp"
-                   //commName: "buttonBack"
-
-                   x:0
-                   y:0
-                   width: 60
-                   height:25
-
-
-                   keyboardKey: Qt.Key_Up
-                   visible: false
-               }
-
-        FHardwareKey {
-                   id: buttonDown
-                   hardwareControlID: "buttonDown"
-                   //commName: "buttonBack"
-
-                   x:0
-                   y:0
-                   width: 60
-                   height:25
-
-
-                   keyboardKey: Qt.Key_Down
-                   visible: false
-               }
-    }
-    //*/
->>>>>>> 758b477d
 }
