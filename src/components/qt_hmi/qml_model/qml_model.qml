--- conflicted
+++ resolved
@@ -79,29 +79,4 @@
         text: "Hello"
     }
 
-<<<<<<< HEAD
-    MainMenuGridView {
-        id: mainMenuGridView
-    }
-    CarMenuGridView {
-        id: carMenuGridView
-    }
-
-    AppsMenuGridView {
-        id: appsMenuGridView
-    }
-
-=======
->>>>>>> c5b6be79
-    states: [
-        State {
-            name: "Main"
-        },
-        State {
-            name: "Car"
-        },
-        State {
-            name: "Apps"
-        }
-    ]
 }
