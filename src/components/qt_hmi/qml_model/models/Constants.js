/**
 * @file Constants.js
 * @brief Namespace of constants.
 * Copyright (c) 2013, Ford Motor Company
 * All rights reserved.
 *
 * Redistribution and use in source and binary forms, with or without
 * modification, are permitted provided that the following conditions are met:
 *
 * Redistributions of source code must retain the above copyright notice, this
 * list of conditions and the following disclaimer.
 *
 * Redistributions in binary form must reproduce the above copyright notice,
 * this list of conditions and the following
 * disclaimer in the documentation and/or other materials provided with the
 * distribution.
 *
 * Neither the name of the Ford Motor Company nor the names of its contributors
 * may be used to endorse or promote products derived from this software
 * without specific prior written permission.
 *
 * THIS SOFTWARE IS PROVIDED BY THE COPYRIGHT HOLDERS AND CONTRIBUTORS "AS IS"
 * AND ANY EXPRESS OR IMPLIED WARRANTIES, INCLUDING, BUT NOT LIMITED TO, THE
 * IMPLIED WARRANTIES OF MERCHANTABILITY AND FITNESS FOR A PARTICULAR PURPOSE
 * ARE DISCLAIMED. IN NO EVENT SHALL THE COPYRIGHT HOLDER OR CONTRIBUTORS BE
 * LIABLE FOR ANY DIRECT, INDIRECT, INCIDENTAL, SPECIAL, EXEMPLARY, OR
 * CONSEQUENTIAL DAMAGES (INCLUDING, BUT NOT LIMITED TO, PROCUREMENT OF
 * SUBSTITUTE GOODS OR SERVICES; LOSS OF USE, DATA, OR PROFITS; OR BUSINESS
 * INTERRUPTION) HOWEVER CAUSED AND ON ANY THEORY OF LIABILITY, WHETHER IN
 * CONTRACT, STRICT LIABILITY, OR TORT (INCLUDING NEGLIGENCE OR OTHERWISE)
 * ARISING IN ANY WAY OUT OF THE USE OF THIS SOFTWARE, EVEN IF ADVISED OF THE
 * POSSIBILITY OF SUCH DAMAGE.
 */
.pragma library

// Colors

// Main color of HMI model(now it ~lightblue). Buttons, text, icons of this color.
var primaryColor = "#1d81d5"

// Color of pressed buttons, text, icons etc.
var primaryColorPressed = "#8ec0ea"

// Secondary color of HMI model, backgroud of this color.
var secondaryColor = "black"

// Color of text at buttonts that are inactive (at phone keyboard, when no any contact started with current letter).
var inactiveButtonTextColor = "grey"

// Color of text at buttonts that are inactive but nevertheless pressed (at phone keyboard, when no any contact started with current letter).
var inactiveButtonTextColorPressed = "lightgrey"

// Color of text at contact list screen view (Name, number and number type).
var contactTextColor = "lightblue"

// Color of text at buttons, when they are pressed.
var pressedButtonTextColor = "black"

// Color of text at "white" buttons, for all other buttons (which most) use primaryColor.
var releasedButtonTextColor = "white"

// Transparent background.
var transparentColor = "#00000000"

// "Warning" word color
var warningColor = "red"

// Color for PopUp
var popUpBorderColor = "white"

// Color for hardware and simulation panels
var panelColor = "#003"

// Color for text in hardware and simulation panels
var panelTextColor = "white"

//--------------------------------------------------------------------------------------

// Other

// Font size for most of text in HMI model.
var fontSize = 20

// Font size for text inside oval buttons.
var ovalButtonFontSize = 15

// Title font size
var titleFontSize = 45

// Power on/off button font size
var powerButtonFornSize = 25

// Offset from the edges of the screen.
var margin = 20

// Offset from the edges of the popup
var popupMargin = 15

// Spacing between contacts at contact screen view.
var contactListSpacing = 30

// Minimal width and height of screen (screen wont resize, if height and width are lower).
var mainScreenMinWidth = 800
var mainScreenMiHeight = 600

// Duration of appearance of icon/button at icon/button menus.
var animationDuration = 500

// Duration of appearence of "OK" button at warning screen view, when HMI starts.
var warningScreenDuration = 1000

// Timer to check how long preset button is pressed.
var presetButtonTimer = 400

// Width for long oval button
var ovalButtonWidth = 163

// Height for oval button
var ovalButtonHeight = 65

// Size icon for buttons
var iconButtonSize = 30

// Size icon for item list
var iconItemListSize = 40

// Spacing between icon and item in list
var iconItemListSpacing = 20

// Height item list
var itemListHeight = 60

// Spacing between item on views
var generalSpacing = 10

// Width of scrollBar
var scrollBarWidth = 5

// Speak text for a given time
var ttsSpeakTime = 2000

// font size fo TTS popup
var ttsFontSize = 12

// Maximal number of submenus
var maximumSubmenus = 1000

// Maximal number of commands in submenu or root menu
var maximumCommandsPerSubmenu = 1000

// padding for popup view
var popUpPadding = 20

// Width for TTS popup
var ttsPopUpWidth = 250

// Height for TTS popup
var ttsPopUpHeight = 100

// Padding for TTS popup
var ttsPopUpPadding = 10

// -------------------------
var sliderBarWidth = 400
var sliderBarHeight = 50
var sliderBarRadius = 3
var sliderBarBorderWidth = 1
var sliderTextColor = "white"
var sliderBarBorderColor = "white"
var sliderBarFillColor = "white"

// Width for popup view
var popupWidth = 700

// Width for alert window
var alertWidth = 360

// Height for popup view
var popupHeigth = 500

// Width for combobox
var comboboxWidth = 300

// -------------------------
var scrollableMessageTextColor = "white"
var scrollableMessageScrollBarColor = "gray"
var scrollableMessageScrollBarWidth = 10

// -------------------------
var audioPassThruTextColor = "white"

// Padding for hardware and simulation panels
var panelPadding = 20

// Scale for pressed icon in menu
var pressedIconScale = 1.1

// Font size for list of applications
var appListFontSize = 40

// Size icon for list of applications
var appListIconSize = 100

<<<<<<< HEAD
//soft button highlighting values
var softButtonHue = 0.9
var softButtonSaturation = 0.0
var softButtonLightness = 0.1

// Count of rows for menu
var menuRowCount = 2
=======
// Values of color effect for highlighted button
var highlightedButtonHue = 0.9
var highlightedButtonSaturation = 0.0
var highlightedButtonLightness = 0.1


// Values of color effect for disabled button
var disabledButtonHue = 0.0
var disabledButtonSaturation = -1.0
var disabledButtonLightness = 0.1
>>>>>>> 5b62f424
<|MERGE_RESOLUTION|>--- conflicted
+++ resolved
@@ -201,23 +201,15 @@
 // Size icon for list of applications
 var appListIconSize = 100
 
-<<<<<<< HEAD
-//soft button highlighting values
-var softButtonHue = 0.9
-var softButtonSaturation = 0.0
-var softButtonLightness = 0.1
-
 // Count of rows for menu
 var menuRowCount = 2
-=======
+
 // Values of color effect for highlighted button
 var highlightedButtonHue = 0.9
 var highlightedButtonSaturation = 0.0
 var highlightedButtonLightness = 0.1
 
-
 // Values of color effect for disabled button
 var disabledButtonHue = 0.0
 var disabledButtonSaturation = -1.0
-var disabledButtonLightness = 0.1
->>>>>>> 5b62f424
+var disabledButtonLightness = 0.1