--- conflicted
+++ resolved
@@ -56,15 +56,12 @@
     }
 
     function setCurrentApplication(appId) {
-<<<<<<< HEAD
         console.log("Enter setCurrentApplication function");
         var oldApplicationContext = applicationContext;
         if (dataContainer.currentApplication.appId !== appId) {
             applicationContext = false;
         }
 
-=======
->>>>>>> 8469c353
         for(var i = 0; i < applicationList.count; i++) {
             if(applicationList.get(i).appId === appId) {
                 currentApplication.appId = appId
@@ -97,16 +94,12 @@
             appType: app.appType,
             helpPrompt: "",
             timeoutPrompt: "",
-<<<<<<< HEAD
             playPauseState: 'Pause',
             hmiUIText: app.hmiUIText,
-            options: []
-=======
             options: [],
             turnList: [],
             turnListSoftButtons: []
             // This place is for adding new properties
->>>>>>> 8469c353
         })
         console.log("Exit addApplication function");
     }
