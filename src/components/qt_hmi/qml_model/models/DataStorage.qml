--- conflicted
+++ resolved
@@ -48,7 +48,6 @@
         }
     }
 
-<<<<<<< HEAD
     function setCurrentApplication(appId) {
         for(var i = 0; i < applicationList.count; i++) {
             if(applicationList.get(i).appId === appId) {
@@ -84,11 +83,7 @@
             }
         }
     }
-
-    property int hmiContext
-=======
     property int systemContext
->>>>>>> 0a7a7165
     property bool applicationContext: false
 
     property int systemSavedContext
