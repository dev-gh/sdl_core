/**
 * @file MediaPlayerView.qml
 * @brief Parent for BT, IPod, CD players screen view.
 * Copyright (c) 2013, Ford Motor Company
 * All rights reserved.
 *
 * Redistribution and use in source and binary forms, with or without
 * modification, are permitted provided that the following conditions are met:
 *
 * Redistributions of source code must retain the above copyright notice, this
 * list of conditions and the following disclaimer.
 *
 * Redistributions in binary form must reproduce the above copyright notice,
 * this list of conditions and the following
 * disclaimer in the documentation and/or other materials provided with the
 * distribution.
 *
 * Neither the name of the Ford Motor Company nor the names of its contributors
 * may be used to endorse or promote products derived from this software
 * without specific prior written permission.
 *
 * THIS SOFTWARE IS PROVIDED BY THE COPYRIGHT HOLDERS AND CONTRIBUTORS "AS IS"
 * AND ANY EXPRESS OR IMPLIED WARRANTIES, INCLUDING, BUT NOT LIMITED TO, THE
 * IMPLIED WARRANTIES OF MERCHANTABILITY AND FITNESS FOR A PARTICULAR PURPOSE
 * ARE DISCLAIMED. IN NO EVENT SHALL THE COPYRIGHT HOLDER OR CONTRIBUTORS BE
 * LIABLE FOR ANY DIRECT, INDIRECT, INCIDENTAL, SPECIAL, EXEMPLARY, OR
 * CONSEQUENTIAL DAMAGES (INCLUDING, BUT NOT LIMITED TO, PROCUREMENT OF
 * SUBSTITUTE GOODS OR SERVICES; LOSS OF USE, DATA, OR PROFITS; OR BUSINESS
 * INTERRUPTION) HOWEVER CAUSED AND ON ANY THEORY OF LIABILITY, WHETHER IN
 * CONTRACT, STRICT LIABILITY, OR TORT (INCLUDING NEGLIGENCE OR OTHERWISE)
 * ARISING IN ANY WAY OUT OF THE USE OF THIS SOFTWARE, EVEN IF ADVISED OF THE
 * POSSIBILITY OF SUCH DAMAGE.
 */

import QtQuick 2.0
import "../controls"
import "../models"
<<<<<<< HEAD
import "../hmi_api/Common.js" as Common
=======
import "../models/Constants.js" as Constants
>>>>>>> d07cae79

Item {
    id: mediaPlayerView

    property string playerName: ""
    property string playerType: ""

    property string textColor: "#1d81d5"

    property alias topOvalButtons: top.children

    signal rewind
    signal forward
    signal play
    signal pause

    // Holds players info (song name, play/pause state, track number etc)
    property PlayerState playerState;

    Item {
        // top 3/4 screen
        id: upperContent
        height: parent.height * 3/4
        width: parent.width
        anchors.top: parent.top
        anchors.left: parent.left

        Item {
            // top part for buttons
            id: top
            anchors.top: parent.top
            anchors.left: parent.left
            width: parent.width
            height: parent.height * 1/4

            LongOvalButton {
                anchors.left: parent.left
                anchors.top: parent.top
                text: playerName
                pixelSize: Constants.fontSize
                dest: "./views/MusicSourceView.qml"
            }

            LongOvalButton {
                anchors.right: parent.right
                anchors.top: parent.top
                text: "Browse"
                pixelSize: Constants.fontSize
            }
        }

        Item {
            // mid part for picture, information about song, album
            id: mid
            anchors.verticalCenter: parent.verticalCenter
            anchors.left: parent.left
            anchors.right: parent.right
            width: parent.width
            height: parent.height * 2/4

            Image {
                id: image
                anchors.left: parent.left
                anchors.verticalCenter: parent.verticalCenter
                source: playerState.albumImage
            }

            Item {
                id: space
                anchors.left: image.right
                width: 20
            }

<<<<<<< HEAD
            Column {
                anchors.left: space.right
                anchors.right: parent.right
                anchors.verticalCenter: parent.verticalCenter
                spacing: parent.height / 5

                Text {
                    anchors.left: parent.left
                    anchors.right: parent.right
                    horizontalAlignment: dataContainer.hmiUITextAlignment
                    color: textColor
                    text: playerState.trackName
                    font.pixelSize: 45
                    font.bold: true
                }

                Text {
                    anchors.left: parent.left
                    anchors.right: parent.right
                    horizontalAlignment: dataContainer.hmiUITextAlignment
                    color: textColor
                    text: playerState.albumName
                    font.pixelSize: 25
                }

                Text {
                    anchors.left: parent.left
                    anchors.right: parent.right
                    color: textColor
                    text: playerState.trackNumber
                    font.pixelSize: 20
=======
                    Text {
                        color: Constants.primaryColor
                        text: "Track " + playerState.trackNumber
                        font.pixelSize: 20
                    }

                    Text {
                        color: Constants.primaryColor
                        text: playerState.trackName
                        font.pixelSize: 45
                        font.bold: true
                    }

                    Text {
                        color: Constants.primaryColor
                        text: playerState.albumName
                        font.pixelSize: 25
                    }
>>>>>>> d07cae79
                }
            }
        }

        Item {
            // bottom part
            id: bot
            anchors.left: parent.left
            anchors.bottom: parent. bottom
            width: parent.width
            height: parent.height * 1/4

            Text {
                id: time
                anchors.left: parent.left
                anchors.leftMargin: 1/10 * parent.width
                anchors.verticalCenter: parent.verticalCenter
                color: "white"
                text: dataContainer.hmiUIText.mediaClock
                font.pixelSize: 18
            }

            Row {
                anchors.horizontalCenter: parent.horizontalCenter
                anchors.verticalCenter: parent.verticalCenter
                height: parent.height
                width: 2/3 * parent.width

                Rectangle {
                   id: firstRect
                   anchors.verticalCenter: parent.verticalCenter
                   height: 2
                   width: 1/3 * parent.width
                   color: "white"
                }

                Rectangle {
                   id: secondRect
                   anchors.verticalCenter: parent.verticalCenter
                   height: 2
                   width: 2/3 * parent.width
<<<<<<< HEAD
                   color: textColor
=======
                   color: Constants.primaryColor
>>>>>>> d07cae79
                }
            }
            Text {
                anchors.right: parent.right
                anchors.rightMargin: 1/10 * parent.width
                anchors.verticalCenter: parent.verticalCenter
<<<<<<< HEAD
                color: textColor
=======
                color: Constants.primaryColor
>>>>>>> d07cae79
                text: "04:23"
                font.pixelSize: 18
            }
        }
    }

    Item {
        //bottom 1/4 screen
        id: lowerContent
        anchors.bottom: parent.bottom
        anchors.left: parent.left
        width: parent.width
        height: 1/4 * parent.height

        Row {
            id: mediaControl

            anchors.centerIn: parent
            Image {
                id: prevButton
                anchors.verticalCenter: parent.verticalCenter
                source: "../res/buttons/player_prev_btn.png"
                MouseArea {
                    anchors.fill: parent
                    onPressed: {
                        prevButton.source = "../res/buttons/player_prev_pressed_btn.png"
                    }
                    onReleased: {
                        prevButton.source = "../res/buttons/player_prev_btn.png"
                    }
                }
            }

            PlayPauseButton {
                state: playerState.playPauseState
                onClicked: {
                    (state == 'Play') ? play() : pause()
                    mediaPlayerView.playerState.playPauseState = state
                }
            }

            Image {
                id: nextButton
                anchors.verticalCenter: parent.verticalCenter
                source: "../res/buttons/player_next_btn.png"
                MouseArea {
                    anchors.fill: parent
                    onPressed: {
                        nextButton.source = "../res/buttons/player_next_pressed_btn.png"
                    }
                    onReleased: {
                        nextButton.source = "../res/buttons/player_next_btn.png"
                    }
                }
            }
        }

        Text {
            anchors.left: parent.left
            anchors.right: parent.right
            anchors.top: mediaControl.bottom
            anchors.bottom: parent.bottom
            text: dataContainer.hmiUIText.statusBar
            color: textColor
        }
    }
}<|MERGE_RESOLUTION|>--- conflicted
+++ resolved
@@ -35,19 +35,14 @@
 import QtQuick 2.0
 import "../controls"
 import "../models"
-<<<<<<< HEAD
 import "../hmi_api/Common.js" as Common
-=======
 import "../models/Constants.js" as Constants
->>>>>>> d07cae79
 
 Item {
     id: mediaPlayerView
 
     property string playerName: ""
     property string playerType: ""
-
-    property string textColor: "#1d81d5"
 
     property alias topOvalButtons: top.children
 
@@ -113,7 +108,6 @@
                 width: 20
             }
 
-<<<<<<< HEAD
             Column {
                 anchors.left: space.right
                 anchors.right: parent.right
@@ -124,7 +118,7 @@
                     anchors.left: parent.left
                     anchors.right: parent.right
                     horizontalAlignment: dataContainer.hmiUITextAlignment
-                    color: textColor
+                    color: Constants.primaryColor
                     text: playerState.trackName
                     font.pixelSize: 45
                     font.bold: true
@@ -134,7 +128,7 @@
                     anchors.left: parent.left
                     anchors.right: parent.right
                     horizontalAlignment: dataContainer.hmiUITextAlignment
-                    color: textColor
+                    color: Constants.primaryColor
                     text: playerState.albumName
                     font.pixelSize: 25
                 }
@@ -142,29 +136,9 @@
                 Text {
                     anchors.left: parent.left
                     anchors.right: parent.right
-                    color: textColor
+                    color: Constants.primaryColor
                     text: playerState.trackNumber
                     font.pixelSize: 20
-=======
-                    Text {
-                        color: Constants.primaryColor
-                        text: "Track " + playerState.trackNumber
-                        font.pixelSize: 20
-                    }
-
-                    Text {
-                        color: Constants.primaryColor
-                        text: playerState.trackName
-                        font.pixelSize: 45
-                        font.bold: true
-                    }
-
-                    Text {
-                        color: Constants.primaryColor
-                        text: playerState.albumName
-                        font.pixelSize: 25
-                    }
->>>>>>> d07cae79
                 }
             }
         }
@@ -206,22 +180,14 @@
                    anchors.verticalCenter: parent.verticalCenter
                    height: 2
                    width: 2/3 * parent.width
-<<<<<<< HEAD
-                   color: textColor
-=======
                    color: Constants.primaryColor
->>>>>>> d07cae79
                 }
             }
             Text {
                 anchors.right: parent.right
                 anchors.rightMargin: 1/10 * parent.width
                 anchors.verticalCenter: parent.verticalCenter
-<<<<<<< HEAD
-                color: textColor
-=======
                 color: Constants.primaryColor
->>>>>>> d07cae79
                 text: "04:23"
                 font.pixelSize: 18
             }
