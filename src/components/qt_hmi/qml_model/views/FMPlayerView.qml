/**
 * @file FMPlayerView.qml
 * @brief FM player screen view.
 * Copyright (c) 2013, Ford Motor Company
 * All rights reserved.
 *
 * Redistribution and use in source and binary forms, with or without
 * modification, are permitted provided that the following conditions are met:
 *
 * Redistributions of source code must retain the above copyright notice, this
 * list of conditions and the following disclaimer.
 *
 * Redistributions in binary form must reproduce the above copyright notice,
 * this list of conditions and the following
 * disclaimer in the documentation and/or other materials provided with the
 * distribution.
 *
 * Neither the name of the Ford Motor Company nor the names of its contributors
 * may be used to endorse or promote products derived from this software
 * without specific prior written permission.
 *
 * THIS SOFTWARE IS PROVIDED BY THE COPYRIGHT HOLDERS AND CONTRIBUTORS "AS IS"
 * AND ANY EXPRESS OR IMPLIED WARRANTIES, INCLUDING, BUT NOT LIMITED TO, THE
 * IMPLIED WARRANTIES OF MERCHANTABILITY AND FITNESS FOR A PARTICULAR PURPOSE
 * ARE DISCLAIMED. IN NO EVENT SHALL THE COPYRIGHT HOLDER OR CONTRIBUTORS BE
 * LIABLE FOR ANY DIRECT, INDIRECT, INCIDENTAL, SPECIAL, EXEMPLARY, OR
 * CONSEQUENTIAL DAMAGES (INCLUDING, BUT NOT LIMITED TO, PROCUREMENT OF
 * SUBSTITUTE GOODS OR SERVICES; LOSS OF USE, DATA, OR PROFITS; OR BUSINESS
 * INTERRUPTION) HOWEVER CAUSED AND ON ANY THEORY OF LIABILITY, WHETHER IN
 * CONTRACT, STRICT LIABILITY, OR TORT (INCLUDING NEGLIGENCE OR OTHERWISE)
 * ARISING IN ANY WAY OUT OF THE USE OF THIS SOFTWARE, EVEN IF ADVISED OF THE
 * POSSIBILITY OF SUCH DAMAGE.
 */

import QtQuick 2.0
import "../controls"

<<<<<<< HEAD
GeneralView {
    RadioPlayerView {
        anchors.fill: parent

        radioType: "FM"
        presets: ["96.3", "107.9", "104.3", "101.9", "105.3", "100.5", "107.9", "103.4"]

        LongOvalButton {
            id: hdBtn
            Row {
=======
RadioPlayerView {
    id: fmRadioPlayer
    radioType: "FM"
    radioName: "FM Radio"
    songName: "So Far Around The Bend"
    albumName: "The National"
    presets: ["96.3", "107.9", "104.3", "101.9", "105.3", "100.5", "107.9", "103.4"]

    buttonHD: [
        //TODO: (ALeshin) Remake button and it's behavior
        LongOvalButton {
            id: hdBtn
            anchors.bottom: parent.bottom
            anchors.left: parent.left

            Row{
>>>>>>> 0e9230c5
                id: row
                anchors.verticalCenter: parent.verticalCenter
                x: parent.x + 20
                spacing: 5
                property int selected: 0
<<<<<<< HEAD
=======

>>>>>>> 0e9230c5
                MouseArea {
                    onClicked: {
                        //todo: change color of text
                    }
                }

                Image {
                    anchors.verticalCenter: parent.verticalCenter
                    source:"../res/hd_logo_on.png"
                }
<<<<<<< HEAD
=======

>>>>>>> 0e9230c5
                Text {
                    id: one
                    anchors.verticalCenter: parent.verticalCenter
                    text: "1"
                    color: "white"
                    font.pixelSize: 25
                }
<<<<<<< HEAD
=======

>>>>>>> 0e9230c5
                Text {
                    id: two
                    anchors.verticalCenter: parent.verticalCenter
                    text: "2"
                    color: parent.selected == 1 ? "white" : "#1d81d5"
                    font.pixelSize: 25
                }
<<<<<<< HEAD
=======

>>>>>>> 0e9230c5
                Text {
                    id: three
                    anchors.verticalCenter: parent.verticalCenter
                    text: "3"
                    color: parent.selected == 2 ? "white" : "#1d81d5"
                    font.pixelSize: 25
                }
<<<<<<< HEAD
=======

>>>>>>> 0e9230c5
                Text {
                    id: fourth
                    anchors.verticalCenter: parent.verticalCenter
                    text: "4"
                    color: parent.selected == 3 ? "white" : "#1d81d5"
                    font.pixelSize: 25
                }
            }
        }
<<<<<<< HEAD
    }
=======
    ]
>>>>>>> 0e9230c5
}<|MERGE_RESOLUTION|>--- conflicted
+++ resolved
@@ -35,103 +35,74 @@
 import QtQuick 2.0
 import "../controls"
 
-<<<<<<< HEAD
 GeneralView {
     RadioPlayerView {
+        id: fmRadioPlayer
         anchors.fill: parent
-
         radioType: "FM"
+        radioName: "FM Radio"
+        songName: "So Far Around The Bend"
+        albumName: "The National"
         presets: ["96.3", "107.9", "104.3", "101.9", "105.3", "100.5", "107.9", "103.4"]
 
-        LongOvalButton {
-            id: hdBtn
-            Row {
-=======
-RadioPlayerView {
-    id: fmRadioPlayer
-    radioType: "FM"
-    radioName: "FM Radio"
-    songName: "So Far Around The Bend"
-    albumName: "The National"
-    presets: ["96.3", "107.9", "104.3", "101.9", "105.3", "100.5", "107.9", "103.4"]
+        buttonHD: [
+            //TODO: (ALeshin) Remake button and it's behavior
+            LongOvalButton {
+                id: hdBtn
+                anchors.bottom: parent.bottom
+                anchors.left: parent.left
 
-    buttonHD: [
-        //TODO: (ALeshin) Remake button and it's behavior
-        LongOvalButton {
-            id: hdBtn
-            anchors.bottom: parent.bottom
-            anchors.left: parent.left
+                Row {
+                    id: row
+                    anchors.verticalCenter: parent.verticalCenter
+                    x: parent.x + 20
+                    spacing: 5
+                    property int selected: 0
 
-            Row{
->>>>>>> 0e9230c5
-                id: row
-                anchors.verticalCenter: parent.verticalCenter
-                x: parent.x + 20
-                spacing: 5
-                property int selected: 0
-<<<<<<< HEAD
-=======
+                    MouseArea {
+                        onClicked: {
+                            //todo: change color of text
+                        }
+                    }
 
->>>>>>> 0e9230c5
-                MouseArea {
-                    onClicked: {
-                        //todo: change color of text
+                    Image {
+                        anchors.verticalCenter: parent.verticalCenter
+                        source:"../res/hd_logo_on.png"
+                    }
+
+                    Text {
+                        id: one
+                        anchors.verticalCenter: parent.verticalCenter
+                        text: "1"
+                        color: "white"
+                        font.pixelSize: 25
+                    }
+
+                    Text {
+                        id: two
+                        anchors.verticalCenter: parent.verticalCenter
+                        text: "2"
+                        color: parent.selected == 1 ? "white" : "#1d81d5"
+                        font.pixelSize: 25
+                    }
+
+                    Text {
+                        id: three
+                        anchors.verticalCenter: parent.verticalCenter
+                        text: "3"
+                        color: parent.selected == 2 ? "white" : "#1d81d5"
+                        font.pixelSize: 25
+                    }
+
+                    Text {
+                        id: fourth
+                        anchors.verticalCenter: parent.verticalCenter
+                        text: "4"
+                        color: parent.selected == 3 ? "white" : "#1d81d5"
+                        font.pixelSize: 25
                     }
                 }
-
-                Image {
-                    anchors.verticalCenter: parent.verticalCenter
-                    source:"../res/hd_logo_on.png"
-                }
-<<<<<<< HEAD
-=======
-
->>>>>>> 0e9230c5
-                Text {
-                    id: one
-                    anchors.verticalCenter: parent.verticalCenter
-                    text: "1"
-                    color: "white"
-                    font.pixelSize: 25
-                }
-<<<<<<< HEAD
-=======
-
->>>>>>> 0e9230c5
-                Text {
-                    id: two
-                    anchors.verticalCenter: parent.verticalCenter
-                    text: "2"
-                    color: parent.selected == 1 ? "white" : "#1d81d5"
-                    font.pixelSize: 25
-                }
-<<<<<<< HEAD
-=======
-
->>>>>>> 0e9230c5
-                Text {
-                    id: three
-                    anchors.verticalCenter: parent.verticalCenter
-                    text: "3"
-                    color: parent.selected == 2 ? "white" : "#1d81d5"
-                    font.pixelSize: 25
-                }
-<<<<<<< HEAD
-=======
-
->>>>>>> 0e9230c5
-                Text {
-                    id: fourth
-                    anchors.verticalCenter: parent.verticalCenter
-                    text: "4"
-                    color: parent.selected == 3 ? "white" : "#1d81d5"
-                    font.pixelSize: 25
-                }
             }
-        }
-<<<<<<< HEAD
+        ]
     }
-=======
-    ]
->>>>>>> 0e9230c5
 }