--- conflicted
+++ resolved
@@ -32,26 +32,26 @@
  * POSSIBILITY OF SUCH DAMAGE.
  */
 
-#ifndef SRC_COMPONENTS_QT_HMI_QML_PLUGINS_LOGGER_LOGGER_PLUGIN_H_
-#define SRC_COMPONENTS_QT_HMI_QML_PLUGINS_LOGGER_LOGGER_PLUGIN_H_
+#ifndef SRC_COMPONENTS_QT_HMI_QML_PLUGINS_LOG4CXX_LOG4CXX_PLUGIN_H_
+#define SRC_COMPONENTS_QT_HMI_QML_PLUGINS_LOG4CXX_LOG4CXX_PLUGIN_H_
 
 #include <qglobal.h>
 
 #define QT_4                                    \
   ((QT_VERSION >= QT_VERSION_CHECK(4, 8, 0)) && \
-   (QT_VERSION < QT_VERSION_CHECK(5, 0, 0)))
+  (QT_VERSION < QT_VERSION_CHECK(5, 0, 0)))
 
 #define QT_5                                    \
   ((QT_VERSION >= QT_VERSION_CHECK(5, 0, 0)) && \
-   (QT_VERSION < QT_VERSION_CHECK(6, 0, 0)))
+  (QT_VERSION < QT_VERSION_CHECK(6, 0, 0)))
 
 #if QT_4
-#include <QtDeclarative/qdeclarative.h>
-#include <QtDeclarative/QDeclarativeExtensionPlugin>
+#  include <QtDeclarative/qdeclarative.h>
+#  include <QtDeclarative/QDeclarativeExtensionPlugin>
 typedef QDeclarativeExtensionPlugin ExtensionPlugin;
 #elif QT_5
-#include <QtQml/qqml.h>
-#include <QtQml/QQmlExtensionPlugin>
+#  include <QtQml/qqml.h>
+#  include <QtQml/QQmlExtensionPlugin>
 typedef QQmlExtensionPlugin ExtensionPlugin;
 #endif  // QT_VERSION
 
@@ -60,7 +60,7 @@
   Q_DISABLE_COPY(Logger)
 
  public:
-  explicit Logger(QObject* parent = 0) : QObject(parent) {}
+  explicit Logger(QObject *parent = 0) : QObject(parent) {}
 };
 
 class Log4cxxPlugin : public ExtensionPlugin {
@@ -70,13 +70,9 @@
 #endif  // QT_5
 
  public:
-  void registerTypes(const char* uri);
+  void registerTypes(const char *uri);
 };
 
 QML_DECLARE_TYPE(Logger)
 
-<<<<<<< HEAD
-#endif  // SRC_COMPONENTS_QT_HMI_QML_PLUGINS_LOGGER_LOGGER_PLUGIN_H_
-=======
 #endif  // SRC_COMPONENTS_QT_HMI_QML_PLUGINS_LOG4CXX_LOG4CXX_PLUGIN_H_
->>>>>>> 37ff416f
