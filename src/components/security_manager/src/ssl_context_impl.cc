/*
 * Copyright (c) 2014, Ford Motor Company
 * All rights reserved.
 *
 * Redistribution and use in source and binary forms, with or without
 * modification, are permitted provided that the following conditions are met:
 *
 * Redistributions of source code must retain the above copyright notice, this
 * list of conditions and the following disclaimer.
 *
 * Redistributions in binary form must reproduce the above copyright notice,
 * this list of conditions and the following
 * disclaimer in the documentation and/or other materials provided with the
 * distribution.
 *
 * Neither the name of the Ford Motor Company nor the names of its contributors
 * may be used to endorse or promote products derived from this software
 * without specific prior written permission.
 *
 * THIS SOFTWARE IS PROVIDED BY THE COPYRIGHT HOLDERS AND CONTRIBUTORS "AS IS"
 * AND ANY EXPRESS OR IMPLIED WARRANTIES, INCLUDING, BUT NOT LIMITED TO, THE
 * IMPLIED WARRANTIES OF MERCHANTABILITY AND FITNESS FOR A PARTICULAR PURPOSE
 * ARE DISCLAIMED. IN NO EVENT SHALL THE COPYRIGHT HOLDER OR CONTRIBUTORS BE
 * LIABLE FOR ANY DIRECT, INDIRECT, INCIDENTAL, SPECIAL, EXEMPLARY, OR
 * CONSEQUENTIAL DAMAGES (INCLUDING, BUT NOT LIMITED TO, PROCUREMENT OF
 * SUBSTITUTE GOODS OR SERVICES; LOSS OF USE, DATA, OR PROFITS; OR BUSINESS
 * INTERRUPTION) HOWEVER CAUSED AND ON ANY THEORY OF LIABILITY, WHETHER IN
 * CONTRACT, STRICT LIABILITY, OR TORT (INCLUDING NEGLIGENCE OR OTHERWISE)
 * ARISING IN ANY WAY OUT OF THE USE OF THIS SOFTWARE, EVEN IF ADVISED OF THE
 * POSSIBILITY OF SUCH DAMAGE.
 */
#include "security_manager/crypto_manager_impl.h"

#include <assert.h>
#include <memory.h>
#include <map>
#include <algorithm>
<<<<<<< HEAD
#include <sstream>
=======
#include <vector>
>>>>>>> 4e7e5600

#include <openssl/bio.h>
#include <openssl/ssl.h>
#include <openssl/err.h>

#include "utils/macro.h"

namespace security_manager {

CREATE_LOGGERPTR_GLOBAL(logger_, "SecurityManager")

CryptoManagerImpl::SSLContextImpl::SSLContextImpl(SSL* conn,
                                                  Mode mode,
                                                  size_t maximum_payload_size)
    : connection_(conn)
    , bioIn_(BIO_new(BIO_s_mem()))
    , bioOut_(BIO_new(BIO_s_mem()))
    , bioFilter_(NULL)
    , buffer_size_(maximum_payload_size)
    , buffer_(new uint8_t[buffer_size_])
    , is_handshake_pending_(false)
    , mode_(mode)
    , max_block_size_(0) {
  SSL_set_bio(connection_, bioIn_, bioOut_);
}

std::string CryptoManagerImpl::SSLContextImpl::LastError() const {
  if (!IsInitCompleted()) {
    return std::string("Initialization is not completed");
  }
  const char* reason = ERR_reason_error_string(ERR_get_error());
  return std::string(reason ? reason : "");
}

bool CryptoManagerImpl::SSLContextImpl::IsInitCompleted() const {
  sync_primitives::AutoLock locker(bio_locker);
  return SSL_is_init_finished(connection_);
}

SSLContext::HandshakeResult CryptoManagerImpl::SSLContextImpl::StartHandshake(
    const uint8_t** const out_data, size_t* out_data_size) {
  is_handshake_pending_ = true;
  return DoHandshakeStep(NULL, 0, out_data, out_data_size);
}

namespace {
size_t aes128_gcm_sha256_max_block_size(size_t mtu) {
  if (mtu < 29)
    return 0;
  return mtu - 29;
}
size_t rc4_md5_max_block_size(size_t mtu) {
  if (mtu < 21)
    return 0;
  return mtu - 21;
}
size_t rc4_sha_max_block_size(size_t mtu) {
  if (mtu < 25)
    return 0;
  return mtu - 25;
}
size_t seed_sha_max_block_size(size_t mtu) {
  if (mtu < 53)
    return 0;
  return ((mtu - 37) & 0xfffffff0) - 5;
}
size_t aes128_sha256_max_block_size(size_t mtu) {
  if (mtu < 69)
    return 0;
  return ((mtu - 53) & 0xfffffff0) - 1;
}
size_t des_cbc3_sha_max_block_size(size_t mtu) {
  if (mtu < 37)
    return 0;
  return ((mtu - 29) & 0xfffffff8) - 5;
}
}  // namespace

std::map<std::string, CryptoManagerImpl::SSLContextImpl::BlockSizeGetter>
CryptoManagerImpl::SSLContextImpl::create_max_block_sizes() {
  std::map<std::string, CryptoManagerImpl::SSLContextImpl::BlockSizeGetter> rc;
  rc.insert(
      std::make_pair("AES128-GCM-SHA256", aes128_gcm_sha256_max_block_size));
  rc.insert(std::make_pair("AES128-SHA256", aes128_sha256_max_block_size));
  rc.insert(std::make_pair("AES128-SHA", seed_sha_max_block_size));
  rc.insert(
      std::make_pair("AES256-GCM-SHA384", aes128_gcm_sha256_max_block_size));
  rc.insert(std::make_pair("AES256-SHA256", aes128_sha256_max_block_size));
  rc.insert(std::make_pair("AES256-SHA", seed_sha_max_block_size));
  rc.insert(std::make_pair("CAMELLIA128-SHA", seed_sha_max_block_size));
  rc.insert(std::make_pair("CAMELLIA256-SHA", seed_sha_max_block_size));
  rc.insert(std::make_pair("DES-CBC3-SHA", des_cbc3_sha_max_block_size));
  rc.insert(std::make_pair("DES-CBC-SHA", des_cbc3_sha_max_block_size));
  rc.insert(std::make_pair("RC4-MD5", rc4_md5_max_block_size));
  rc.insert(std::make_pair("RC4-SHA", rc4_sha_max_block_size));
  rc.insert(std::make_pair("SEED-SHA", seed_sha_max_block_size));
  return rc;
}

std::map<std::string, CryptoManagerImpl::SSLContextImpl::BlockSizeGetter>
    CryptoManagerImpl::SSLContextImpl::max_block_sizes =
        CryptoManagerImpl::SSLContextImpl::create_max_block_sizes();

<<<<<<< HEAD
std::string GetName(X509_NAME* x509_name) {
  char* tmp_str = X509_NAME_oneline(x509_name, NULL, 0);
  std::string name(tmp_str);
  OPENSSL_free(tmp_str);
  std::stringstream output;
  while (name.length()) {
    size_t pos = name.find('/');
    std::string data(name.substr(0, pos));
    if (data.find("CN=") == std::string::npos &&
        data.find("serialNumber=") == std::string::npos) {
      // Will write in output stream all except CN and serialNumber
      output << data << ' ';
    }
    name = std::string::npos != pos ? name.substr(pos + 1, name.length()) : "";
  }
  return output.str();
=======
const std::string CryptoManagerImpl::SSLContextImpl::RemoveDisallowedInfo(
    X509_NAME* in_data) const {
  if (!in_data) {
    return std::string();
  }

  char* tmp_char_str = X509_NAME_oneline(in_data, NULL, 0);
  std::string out_str(tmp_char_str);
  OPENSSL_free(tmp_char_str);

  typedef std::vector<std::string> StringVector;
  StringVector disallowed_params;
  disallowed_params.push_back("CN");
  disallowed_params.push_back("serialNumber");

  const char str_delimiter = '/', param_delimiter = '=';
  for (StringVector::const_iterator it = disallowed_params.begin();
       it != disallowed_params.end();
       ++it) {
    const std::string search_str = str_delimiter + (*it) + param_delimiter;
    const size_t occurence_start = out_str.find(search_str);
    if (std::string::npos == occurence_start) {
      continue;
    }

    const size_t occurence_end =
        out_str.find(str_delimiter, occurence_start + 1);
    out_str.erase(occurence_start, occurence_end - occurence_start);
  }

  return out_str;
>>>>>>> 4e7e5600
}

void CryptoManagerImpl::SSLContextImpl::PrintCertData(
    X509* cert, const std::string& cert_owner) {
<<<<<<< HEAD
  if (cert) {
    LOG4CXX_DEBUG(logger_,
                  cert_owner
                      << " subject:" << GetName(X509_get_subject_name(cert)));
    LOG4CXX_DEBUG(logger_,
                  cert_owner
                      << " issuer:" << GetName(X509_get_issuer_name(cert)));
    ASN1_TIME* notBefore = X509_get_notBefore(cert);
    ASN1_TIME* notAfter = X509_get_notAfter(cert);
=======
  if (!cert) {
    LOG4CXX_DEBUG(logger_, "Empty certificate data");
    return;
  }

  std::string subj = RemoveDisallowedInfo(X509_get_subject_name(cert));
  if (!subj.empty()) {
    std::replace(subj.begin(), subj.end(), '/', ' ');
    LOG4CXX_DEBUG(logger_, cert_owner << " subject:" << subj);
  }
>>>>>>> 4e7e5600

  std::string issuer = RemoveDisallowedInfo(X509_get_issuer_name(cert));
  if (!issuer.empty()) {
    std::replace(issuer.begin(), issuer.end(), '/', ' ');
    LOG4CXX_DEBUG(logger_, cert_owner << " issuer:" << issuer);
  }

  ASN1_TIME* not_before = X509_get_notBefore(cert);
  if (not_before) {
    LOG4CXX_DEBUG(
        logger_,
        "Start date: " << static_cast<unsigned char*>(not_before->data));
  }

  ASN1_TIME* not_after = X509_get_notAfter(cert);
  if (not_after) {
    LOG4CXX_DEBUG(logger_,
                  "End date: " << static_cast<unsigned char*>(not_after->data));
  }
}

void CryptoManagerImpl::SSLContextImpl::PrintCertInfo() {
  PrintCertData(SSL_get_certificate(connection_), "HU's");

  STACK_OF(X509)* peer_certs = SSL_get_peer_cert_chain(connection_);
  while (sk_X509_num(peer_certs) > 0) {
    X509* cert = sk_X509_pop(peer_certs);
    PrintCertData(cert, "SERVERS");
  }
}

SSLContext::HandshakeResult
CryptoManagerImpl::SSLContextImpl::CheckCertContext() {
  X509* cert = SSL_get_peer_certificate(connection_);
  if (!cert) {
    // According to the openssl documentation the peer certificate
    // might be ommitted for the SERVER but required for the cient.
    return CLIENT == mode_ ? Handshake_Result_Fail : Handshake_Result_Success;
  }

  X509_NAME* subj_name = X509_get_subject_name(cert);

  const std::string& cn = GetTextBy(subj_name, NID_commonName);
  const std::string& sn = GetTextBy(subj_name, NID_serialNumber);

  if (!(hsh_context_.expected_cn.CompareIgnoreCase(cn.c_str()))) {
    LOG4CXX_ERROR(logger_,
                  "Trying to run handshake with wrong app name: "
                      << cn << ". Expected app name: "
                      << hsh_context_.expected_cn.AsMBString());
    return Handshake_Result_AppNameMismatch;
  }

  if (!(hsh_context_.expected_sn.CompareIgnoreCase(sn.c_str()))) {
    LOG4CXX_ERROR(logger_,
                  "Trying to run handshake with wrong app id: "
                      << sn << ". Expected app id: "
                      << hsh_context_.expected_sn.AsMBString());
    return Handshake_Result_AppIDMismatch;
  }
  return Handshake_Result_Success;
}

bool CryptoManagerImpl::SSLContextImpl::ReadHandshakeData(
    const uint8_t** const out_data, size_t* out_data_size) {
  LOG4CXX_AUTO_TRACE(logger_);
  const size_t pend = BIO_ctrl_pending(bioOut_);
  LOG4CXX_DEBUG(logger_, "Available " << pend << " bytes for handshake");

  if (pend > 0) {
    LOG4CXX_DEBUG(logger_, "Reading handshake data");
    EnsureBufferSizeEnough(pend);

    const int read_count = BIO_read(bioOut_, buffer_, pend);
    if (read_count == static_cast<int>(pend)) {
      *out_data_size = read_count;
      *out_data = buffer_;
    } else {
      LOG4CXX_WARN(logger_, "BIO read fail");
      is_handshake_pending_ = false;
      ResetConnection();
      return false;
    }
  }

  return true;
}

bool CryptoManagerImpl::SSLContextImpl::WriteHandshakeData(
    const uint8_t* const in_data, size_t in_data_size) {
  LOG4CXX_AUTO_TRACE(logger_);
  if (in_data && in_data_size) {
    const int ret = BIO_write(bioIn_, in_data, in_data_size);
    if (ret <= 0) {
      is_handshake_pending_ = false;
      ResetConnection();
      return Handshake_Result_AbnormalFail;
    }
  }
  return true;
}

SSLContext::HandshakeResult
CryptoManagerImpl::SSLContextImpl::PerformHandshake() {
  const int handshake_result = SSL_do_handshake(connection_);
  if (handshake_result == 1) {
    const HandshakeResult result = CheckCertContext();
    if (result != Handshake_Result_Success) {
      ResetConnection();
      is_handshake_pending_ = false;
      return result;
    }

    LOG4CXX_DEBUG(logger_, "SSL handshake successfully finished");
    // Handshake is successful
    bioFilter_ = BIO_new(BIO_f_ssl());
    BIO_set_ssl(bioFilter_, connection_, BIO_NOCLOSE);

    const SSL_CIPHER* cipher = SSL_get_current_cipher(connection_);
    max_block_size_ = max_block_sizes[SSL_CIPHER_get_name(cipher)];
    is_handshake_pending_ = false;

  } else if (handshake_result == 0) {
    SSL_clear(connection_);
    is_handshake_pending_ = false;
    return Handshake_Result_Fail;
  } else {
    const int error = SSL_get_error(connection_, handshake_result);
    if (error != SSL_ERROR_WANT_READ) {
      const long error = SSL_get_verify_result(connection_);
      SetHandshakeError(error);
      LOG4CXX_WARN(logger_,
                   "Handshake failed with error "
                       << " -> " << SSL_get_error(connection_, error) << " \""
                       << LastError() << '"');
      ResetConnection();
      is_handshake_pending_ = false;

      // In case error happened but ssl verification shows OK
      // method will return AbnormalFail.
      if (X509_V_OK == error) {
        return Handshake_Result_AbnormalFail;
      }
      return openssl_error_convert_to_internal(error);
    }
  }
  return Handshake_Result_Success;
}

SSLContext::HandshakeResult CryptoManagerImpl::SSLContextImpl::DoHandshakeStep(
    const uint8_t* const in_data,
    size_t in_data_size,
    const uint8_t** const out_data,
    size_t* out_data_size) {
  LOG4CXX_AUTO_TRACE(logger_);
  DCHECK(out_data);
  DCHECK(out_data_size);
  *out_data = NULL;
  *out_data_size = 0;

  // TODO(Ezamakhov): add test - hanshake fail -> restart StartHandshake
  {
    sync_primitives::AutoLock locker(bio_locker);

    if (SSL_is_init_finished(connection_)) {
      LOG4CXX_DEBUG(logger_, "SSL initilization is finished");
      is_handshake_pending_ = false;
      return Handshake_Result_Success;
    }
  }

  if (!WriteHandshakeData(in_data, in_data_size)) {
    return Handshake_Result_AbnormalFail;
  }

  PrintCertInfo();

  const HandshakeResult res = PerformHandshake();
  if (res != Handshake_Result_Success) {
    return res;
  }

  if (!ReadHandshakeData(out_data, out_data_size)) {
    return Handshake_Result_AbnormalFail;
  }

  return res;
}

bool CryptoManagerImpl::SSLContextImpl::Encrypt(const uint8_t* const in_data,
                                                size_t in_data_size,
                                                const uint8_t** const out_data,
                                                size_t* out_data_size) {
  sync_primitives::AutoLock locker(bio_locker);
  if (!SSL_is_init_finished(connection_) || !in_data || !in_data_size) {
    return false;
  }

  BIO_write(bioFilter_, in_data, in_data_size);
  const size_t len = BIO_ctrl_pending(bioOut_);

  EnsureBufferSizeEnough(len);
  const int read_size = BIO_read(bioOut_, buffer_, len);
  DCHECK(len == static_cast<size_t>(read_size));
  if (read_size <= 0) {
    // Reset filter and connection deinitilization instead
    BIO_ctrl(bioFilter_, BIO_CTRL_RESET, 0, NULL);
    return false;
  }
  *out_data_size = read_size;
  *out_data = buffer_;

  return true;
}

bool CryptoManagerImpl::SSLContextImpl::Decrypt(const uint8_t* const in_data,
                                                size_t in_data_size,
                                                const uint8_t** const out_data,
                                                size_t* out_data_size) {
  sync_primitives::AutoLock locker(bio_locker);
  if (!SSL_is_init_finished(connection_)) {
    return false;
  }

  if (!in_data || !in_data_size) {
    return false;
  }
  BIO_write(bioIn_, in_data, in_data_size);
  int len = BIO_ctrl_pending(bioFilter_);
  ptrdiff_t offset = 0;

  *out_data_size = 0;
  while (len) {
    EnsureBufferSizeEnough(len + offset);
    len = BIO_read(bioFilter_, buffer_ + offset, len);
    // TODO(EZamakhov): investigate BIO_read return 0, -1 and -2 meanings
    if (len <= 0) {
      // Reset filter and connection deinitilization instead
      BIO_ctrl(bioFilter_, BIO_CTRL_RESET, 0, NULL);
      return false;
    }
    *out_data_size += len;
    offset += len;
    len = BIO_ctrl_pending(bioFilter_);
  }
  *out_data = buffer_;
  return true;
}

size_t CryptoManagerImpl::SSLContextImpl::get_max_block_size(size_t mtu) const {
  if (!max_block_size_) {
    // FIXME(EZamakhov): add correct logics for TLS1/1.2/SSL3
    // For SSL3.0 set temporary value 90, old TLS1.2 value is 29
    assert(mtu > 90);
    return mtu - 90;
  }
  return max_block_size_(mtu);
}

bool CryptoManagerImpl::SSLContextImpl::IsHandshakePending() const {
  return is_handshake_pending_;
}

CryptoManagerImpl::SSLContextImpl::~SSLContextImpl() {
  SSL_shutdown(connection_);
  SSL_free(connection_);
  delete[] buffer_;
}

void CryptoManagerImpl::SSLContextImpl::SetHandshakeError(const int error) {
  const char* error_str = X509_verify_cert_error_string(error);
  if (error_str) {
    last_error_ = error_str;
  } else {
    // Error will be updated with the next LastError call
    last_error_.clear();
  }
}

void CryptoManagerImpl::SSLContextImpl::ResetConnection() {
  LOG4CXX_AUTO_TRACE(logger_);
  const int shutdown_result = SSL_shutdown(connection_);
  if (shutdown_result != 1) {
    const size_t pend = BIO_ctrl_pending(bioOut_);
    LOG4CXX_DEBUG(logger_, "Available " << pend << " bytes for shutdown");
    if (pend > 0) {
      LOG4CXX_DEBUG(logger_, "Reading shutdown data");
      EnsureBufferSizeEnough(pend);
      BIO_read(bioOut_, buffer_, pend);
    }
    SSL_shutdown(connection_);
  }
  LOG4CXX_DEBUG(logger_, "SSL connection recreation");
  SSL_CTX* ssl_context = connection_->ctx;
  SSL_free(connection_);
  connection_ = SSL_new(ssl_context);
  if (mode_ == SERVER) {
    SSL_set_accept_state(connection_);
  } else {
    SSL_set_connect_state(connection_);
  }
  bioIn_ = BIO_new(BIO_s_mem());
  bioOut_ = BIO_new(BIO_s_mem());
  SSL_set_bio(connection_, bioIn_, bioOut_);
}

void CryptoManagerImpl::SSLContextImpl::SetHandshakeContext(
    const SSLContext::HandshakeContext& hsh_ctx) {
  hsh_context_ = hsh_ctx;
}

void CryptoManagerImpl::SSLContextImpl::EnsureBufferSizeEnough(size_t size) {
  if (buffer_size_ < size) {
    delete[] buffer_;
    buffer_ = new (std::nothrow) uint8_t[size];
    if (buffer_) {
      buffer_size_ = size;
    }
  }
}

SSLContext::HandshakeResult
CryptoManagerImpl::SSLContextImpl::openssl_error_convert_to_internal(
    const long error) {
  switch (error) {
    case X509_V_ERR_CERT_HAS_EXPIRED:
      return Handshake_Result_CertExpired;
    case X509_V_ERR_CERT_NOT_YET_VALID:
      return Handshake_Result_NotYetValid;
    case X509_V_ERR_SUBJECT_ISSUER_MISMATCH:
    case X509_V_ERR_CERT_SIGNATURE_FAILURE:
    case X509_V_ERR_UNABLE_TO_GET_ISSUER_CERT:
    case X509_V_ERR_DEPTH_ZERO_SELF_SIGNED_CERT:
      return Handshake_Result_CertNotSigned;
    default:
      return Handshake_Result_Fail;
  }
}

std::string CryptoManagerImpl::SSLContextImpl::GetTextBy(X509_NAME* name,
                                                         int object) const {
  const int req_len = X509_NAME_get_text_by_NID(name, object, NULL, 0);

  if (-1 == req_len) {
    LOG4CXX_WARN(logger_,
                 "Unable to obtain object: " << object << " from certificate");
    return std::string();
  }

  std::vector<char> data;
  data.resize(req_len + 1);
  X509_NAME_get_text_by_NID(name, object, &data.front(), data.size());

  std::string str(data.begin(), data.end() - 1);

  std::transform(str.begin(), str.end(), str.begin(), ::tolower);
  return str;
}

}  // namespace security_manager<|MERGE_RESOLUTION|>--- conflicted
+++ resolved
@@ -35,11 +35,8 @@
 #include <memory.h>
 #include <map>
 #include <algorithm>
-<<<<<<< HEAD
 #include <sstream>
-=======
 #include <vector>
->>>>>>> 4e7e5600
 
 #include <openssl/bio.h>
 #include <openssl/ssl.h>
@@ -143,24 +140,6 @@
     CryptoManagerImpl::SSLContextImpl::max_block_sizes =
         CryptoManagerImpl::SSLContextImpl::create_max_block_sizes();
 
-<<<<<<< HEAD
-std::string GetName(X509_NAME* x509_name) {
-  char* tmp_str = X509_NAME_oneline(x509_name, NULL, 0);
-  std::string name(tmp_str);
-  OPENSSL_free(tmp_str);
-  std::stringstream output;
-  while (name.length()) {
-    size_t pos = name.find('/');
-    std::string data(name.substr(0, pos));
-    if (data.find("CN=") == std::string::npos &&
-        data.find("serialNumber=") == std::string::npos) {
-      // Will write in output stream all except CN and serialNumber
-      output << data << ' ';
-    }
-    name = std::string::npos != pos ? name.substr(pos + 1, name.length()) : "";
-  }
-  return output.str();
-=======
 const std::string CryptoManagerImpl::SSLContextImpl::RemoveDisallowedInfo(
     X509_NAME* in_data) const {
   if (!in_data) {
@@ -192,22 +171,10 @@
   }
 
   return out_str;
->>>>>>> 4e7e5600
 }
 
 void CryptoManagerImpl::SSLContextImpl::PrintCertData(
     X509* cert, const std::string& cert_owner) {
-<<<<<<< HEAD
-  if (cert) {
-    LOG4CXX_DEBUG(logger_,
-                  cert_owner
-                      << " subject:" << GetName(X509_get_subject_name(cert)));
-    LOG4CXX_DEBUG(logger_,
-                  cert_owner
-                      << " issuer:" << GetName(X509_get_issuer_name(cert)));
-    ASN1_TIME* notBefore = X509_get_notBefore(cert);
-    ASN1_TIME* notAfter = X509_get_notAfter(cert);
-=======
   if (!cert) {
     LOG4CXX_DEBUG(logger_, "Empty certificate data");
     return;
@@ -218,7 +185,6 @@
     std::replace(subj.begin(), subj.end(), '/', ' ');
     LOG4CXX_DEBUG(logger_, cert_owner << " subject:" << subj);
   }
->>>>>>> 4e7e5600
 
   std::string issuer = RemoveDisallowedInfo(X509_get_issuer_name(cert));
   if (!issuer.empty()) {
