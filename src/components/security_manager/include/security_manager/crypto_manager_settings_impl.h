
#ifndef SRC_COMPONENTS_SECURITY_MANAGER_INCLUDE_SECURITY_MANAGER_CRYPTO_MANAGER_SETTINGS_IMPL_H_
#define SRC_COMPONENTS_SECURITY_MANAGER_INCLUDE_SECURITY_MANAGER_CRYPTO_MANAGER_SETTINGS_IMPL_H_
#include "security_manager/security_manager_settings.h"
#include "config_profile/profile.h"

namespace security_manager {

class CryptoManagerSettingsImpl : public CryptoManagerSettings {
 public:
  CryptoManagerSettingsImpl(const profile::Profile& profile,
                            const std::string& certificate_data)
      : profile_(profile), certificate_data_(certificate_data) {}

  // CryptoManagerSettings interface
  Mode security_manager_mode() const OVERRIDE {
    return profile_.ssl_mode() == "SERVER" ? security_manager::SERVER
                                           : security_manager::CLIENT;
  }
  Protocol security_manager_protocol_name() const OVERRIDE {
    CREATE_LOGGERPTR_LOCAL(logger_, "SecurityManager")

    const std::string& protocol_str = profile_.security_manager_protocol_name();
    if (protocol_str == "TLSv1.0") {
      return security_manager::TLSv1;
    }
    if (protocol_str == "TLSv1.1") {
      return security_manager::TLSv1_1;
    }
    if (protocol_str == "TLSv1.2") {
      return security_manager::TLSv1_2;
    }
    if (protocol_str == "SSLv3") {
      return security_manager::SSLv3;
    }
    LOGGER_ERROR(
        logger_,
<<<<<<< HEAD
        "Unknown protocol: " << profile_.security_manager_protocol_name());
=======
        "Unknown protocol: "
            << profile::Profile::instance()->security_manager_protocol_name());
>>>>>>> 64ac11d0
    return static_cast<security_manager::Protocol>(-1);
  }
  bool verify_peer() const OVERRIDE {
    return profile_.verify_peer();
  }
  const std::string& certificate_data() const OVERRIDE {
    return certificate_data_;
  }
  const std::string& ciphers_list() const OVERRIDE {
    return profile_.ciphers_list();
  }
  const std::string& ca_cert_path() const OVERRIDE {
    return profile_.ca_cert_path();
  }
  size_t update_before_hours() const OVERRIDE {
    return profile_.update_before_hours();
  }
  size_t maximum_payload_size() const OVERRIDE {
    return profile_.maximum_payload_size();
  }

 private:
  const profile::Profile& profile_;
  const std::string certificate_data_;
};
}
#endif  // SRC_COMPONENTS_SECURITY_MANAGER_INCLUDE_SECURITY_MANAGER_CRYPTO_MANAGER_SETTINGS_IMPL_H_<|MERGE_RESOLUTION|>--- conflicted
+++ resolved
@@ -34,13 +34,8 @@
       return security_manager::SSLv3;
     }
     LOGGER_ERROR(
-        logger_,
-<<<<<<< HEAD
+          logger_,
         "Unknown protocol: " << profile_.security_manager_protocol_name());
-=======
-        "Unknown protocol: "
-            << profile::Profile::instance()->security_manager_protocol_name());
->>>>>>> 64ac11d0
     return static_cast<security_manager::Protocol>(-1);
   }
   bool verify_peer() const OVERRIDE {
