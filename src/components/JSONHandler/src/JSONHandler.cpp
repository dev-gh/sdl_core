/**
* \file JSONHandler.cpp
* \brief JSONHandler class source file.
* \author PVyshnevska
*/


#include <stdio.h>
#include <algorithm>
#include <string.h>
#include <pthread.h>
#include <signal.h>
#include <json/reader.h>
#include <json/writer.h>
#include "JSONHandler/JSONHandler.h"
#include "JSONHandler/ALRPCObjects/Marshaller.h"


log4cplus::Logger JSONHandler::mLogger = log4cplus::Logger::getInstance(LOG4CPLUS_TEXT("JSONHandler"));

JSONHandler::JSONHandler( AxisCore::ProtocolHandler * protocolHandler ) :
mProtocolHandler( protocolHandler )
{
    pthread_create( &mWaitForIncomingMessagesThread, NULL, &JSONHandler::waitForIncomingMessages, (void *)this );
    pthread_create( &mWaitForOutgoingMessagesThread, NULL, &JSONHandler::waitForOutgoingMessages, (void *)this );
}
    
JSONHandler::~JSONHandler()
{
    pthread_kill( mWaitForIncomingMessagesThread, 1 );
    pthread_kill( mWaitForOutgoingMessagesThread, 1 );
    mProtocolHandler = 0;
    mMessagesObserver = 0;
}

/*Methods for IRPCMessagesObserver*/
void JSONHandler::setRPCMessagesObserver( IRPCMessagesObserver * messagesObserver )
{
    if ( !messagesObserver )
    {
        LOG4CPLUS_ERROR( mLogger, "Invalid (null) pointer to IRPCMessagesObserver." );
    }
    mMessagesObserver = messagesObserver;
}

void JSONHandler::sendRPCMessage( const NsAppLinkRPC::ALRPCMessage * message, unsigned char sessionId )
{
    LOG4CPLUS_INFO(mLogger, "An outgoing message has been received" );
    if ( message )
    {
        mOutgoingMessages.push( message );
    } 
}
/*End of methods for IRPCMessagesObserver*/

/*Methods from IProtocolObserver*/
void JSONHandler::setProtocolHandler( AxisCore::ProtocolHandler * protocolHandler )
{
    mProtocolHandler = protocolHandler;
}

void JSONHandler::sessionStartedCallback(const UInt8 sessionID, const UInt32 hashCode)
{
    mSessionID = sessionID;
}

void JSONHandler::sessionEndedCallback(const UInt8 sessionID)
{}

void JSONHandler::dataReceivedCallback(const UInt8 sessionID, const UInt32 messageID, const UInt32 dataSize)
{
    LOG4CPLUS_INFO( mLogger, "Received message from mobile App." );
    UInt8 *data = new UInt8[dataSize+1];
    memset(data, 0, dataSize+1);

    if ( !mProtocolHandler )
    {
        LOG4CPLUS_ERROR( mLogger, "Cannot receive message: ProtocolHandler doesn't exist." );
        return; 
    }
    mProtocolHandler -> receiveData(sessionID, messageID, AxisCore::SERVICE_TYPE_RPC, dataSize, data);

    LOG4CPLUS_INFO( mLogger, "Mobile message size is " << dataSize << "; sessionID is " << sessionID );

    std::string str = std::string( (const char*)data, dataSize);
    std::string receivedString = clearEmptySpaces( str );

    delete[] data;

    mIncomingMessages.push( receivedString );
}
/*end of methods from IProtocolObserver*/

std::string JSONHandler::clearEmptySpaces( const std::string & input )
{
    LOG4CPLUS_INFO_EXT(mLogger, "Input string: " << input);
    std::string str = input;
    str.erase(std::remove(str.begin(), str.end(), '\n'), str.end());
    LOG4CPLUS_INFO_EXT(mLogger, "After clearing new lines: " << str);
    return str;
}

void * JSONHandler::waitForIncomingMessages( void * params )
{
    JSONHandler * handler = static_cast<JSONHandler*>( params );
    if ( !handler )
    {
        pthread_exit( 0 );
    }

    while( 1 )
    {        
        while ( ! handler -> mIncomingMessages.empty() )
        {
            LOG4CPLUS_INFO( mLogger, "Incoming mobile message received." );
            std::string jsonMessage = handler -> mIncomingMessages.pop();

<<<<<<< HEAD
            NsAppLinkRPC::ALRPCMessage * currentMessage = NsAppLinkRPC::Marshaller::fromString( jsonMessage );
=======
            LOG4CPLUS_ERROR( mLogger, "Json string: "<< jsonMessage );

            AppLinkRPC::ALRPCMessage * currentMessage = AppLinkRPC::Marshaller::fromString( jsonMessage );
>>>>>>> 17b7da16

            if ( !currentMessage )
            {
                LOG4CPLUS_ERROR( mLogger, "Invalid mobile message received." );
                continue;
            }

            if ( !handler -> mMessagesObserver )
            {
                LOG4CPLUS_ERROR( mLogger, "Cannot handle mobile message: MessageObserver doesn't exist." );
                pthread_exit( 0 );
            }
            handler -> mMessagesObserver -> onMessageReceivedCallback( currentMessage, handler -> mSessionID );
            LOG4CPLUS_INFO( mLogger, "Incoming mobile message handled." );
        }
        handler -> mIncomingMessages.wait();
    }
}

void * JSONHandler::waitForOutgoingMessages( void * params )
{
    JSONHandler * handler = static_cast<JSONHandler*>( params );
    if ( !handler )
    {
        pthread_exit( 0 );
    }

    while( 1 )
    {
        while ( ! handler -> mOutgoingMessages.empty() )
        {
            const NsAppLinkRPC::ALRPCMessage * message = handler -> mOutgoingMessages.pop();
            LOG4CPLUS_INFO( mLogger, "Outgoing mobile message " << message->getMethodId() << " received." );

            std::string messageString = NsAppLinkRPC::Marshaller::toString( message );

            UInt8* pData;
            pData = new UInt8[messageString.length() + 1];
            memcpy (pData, messageString.c_str(), messageString.length() + 1);

            if ( !handler -> mProtocolHandler )
            {
                LOG4CPLUS_ERROR( mLogger, "Cannot handle mobile message: ProtocolHandler doesn't exist." );
                pthread_exit( 0 );
            }
            handler -> mProtocolHandler -> sendData( handler -> mSessionID,  AxisCore::SERVICE_TYPE_RPC, 
                    messageString.size() + 1, pData, false );

            delete message;
            LOG4CPLUS_INFO( mLogger, "Outgoing mobile message handled." );
        }
        handler -> mOutgoingMessages.wait();
    }
}<|MERGE_RESOLUTION|>--- conflicted
+++ resolved
@@ -115,13 +115,9 @@
             LOG4CPLUS_INFO( mLogger, "Incoming mobile message received." );
             std::string jsonMessage = handler -> mIncomingMessages.pop();
 
-<<<<<<< HEAD
             NsAppLinkRPC::ALRPCMessage * currentMessage = NsAppLinkRPC::Marshaller::fromString( jsonMessage );
-=======
-            LOG4CPLUS_ERROR( mLogger, "Json string: "<< jsonMessage );
+            LOG4CPLUS_EINFO mLogger, "Json string: "<< jsonMessage );
 
-            AppLinkRPC::ALRPCMessage * currentMessage = AppLinkRPC::Marshaller::fromString( jsonMessage );
->>>>>>> 17b7da16
 
             if ( !currentMessage )
             {
