--- conflicted
+++ resolved
@@ -172,12 +172,11 @@
 
     virtual void OnAppsSearchCompleted();
 
-<<<<<<< HEAD
     void OnAppRegisteredOnMobile(const std::string& application_id);
-=======
+    
     virtual const std::vector<std::string> GetAppRequestTypes(
       const std::string policy_app_id) const;
->>>>>>> 5daa049e
+  
   protected:
     virtual utils::SharedPtr<policy_table::Table> Parse(
         const BinaryMessage& pt_content);
