--- conflicted
+++ resolved
@@ -378,21 +378,16 @@
     pt_ext->UnpairedDevicesList(&unpaired_device_ids_);
   }
 #endif  // EXTENDED_POLICY
-<<<<<<< HEAD
-  policy_table_snapshot_->SetPolicyTableType(policy_table::PT_SNAPSHOT);
-  if (false == policy_table_snapshot_->is_valid()) {
+  policy_table_snapshot->SetPolicyTableType(policy_table::PT_SNAPSHOT);
+  if (false == policy_table_snapshot->is_valid()) {
     LOG4CXX_INFO(
           logger_, "Policy snappshot is not valid");
     rpc::ValidationReport report("policy_table");
-    policy_table_snapshot_->ReportErrors(&report);
+    policy_table_snapshot->ReportErrors(&report);
     LOG4CXX_INFO(logger_,
                  "Errors: " << rpc::PrettyFormat(report));
   }
-  Json::Value value = policy_table_snapshot_->ToJsonValue();
-=======
-
   Json::Value value = policy_table_snapshot->ToJsonValue();
->>>>>>> f97bed3b
   Json::FastWriter writer;
   std::string message_string = writer.write(value);
   return new BinaryMessage(message_string.begin(), message_string.end());
