/*
 Copyright (c) 2016, Ford Motor Company
 All rights reserved.

 Redistribution and use in source and binary forms, with or without
 modification, are permitted provided that the following conditions are met:

 Redistributions of source code must retain the above copyright notice, this
 list of conditions and the following disclaimer.

 Redistributions in binary form must reproduce the above copyright notice,
 this list of conditions and the following
 disclaimer in the documentation and/or other materials provided with the
 distribution.

 Neither the name of the Ford Motor Company nor the names of its contributors
 may be used to endorse or promote products derived from this software
 without specific prior written permission.

 THIS SOFTWARE IS PROVIDED BY THE COPYRIGHT HOLDERS AND CONTRIBUTORS "AS IS"
 AND ANY EXPRESS OR IMPLIED WARRANTIES, INCLUDING, BUT NOT LIMITED TO, THE
 IMPLIED WARRANTIES OF MERCHANTABILITY AND FITNESS FOR A PARTICULAR PURPOSE
 ARE DISCLAIMED. IN NO EVENT SHALL THE COPYRIGHT HOLDER OR CONTRIBUTORS BE
 LIABLE FOR ANY DIRECT, INDIRECT, INCIDENTAL, SPECIAL, EXEMPLARY, OR
 CONSEQUENTIAL DAMAGES (INCLUDING, BUT NOT LIMITED TO, PROCUREMENT OF
 SUBSTITUTE GOODS OR SERVICES; LOSS OF USE, DATA, OR PROFITS; OR BUSINESS
 INTERRUPTION) HOWEVER CAUSED AND ON ANY THEORY OF LIABILITY, WHETHER IN
 CONTRACT, STRICT LIABILITY, OR TORT (INCLUDING NEGLIGENCE OR OTHERWISE)
 ARISING IN ANY WAY OUT OF THE USE OF THIS SOFTWARE, EVEN IF ADVISED OF THE
 POSSIBILITY OF SUCH DAMAGE.
 */
#include "policy/policy_manager_impl.h"

#include <algorithm>
#include <set>
#include <queue>
#include <iterator>
#include <limits>
#include "policy/policy_table.h"
#include "policy/pt_representation.h"
#include "policy/policy_helper.h"
#include "utils/file_system.h"
#include "utils/logger.h"
#include "utils/date_time.h"
#include "utils/json_utils.h"
#include "utils/make_shared.h"
#include "policy/cache_manager.h"
#include "policy/update_status_manager.h"
#include "config_profile/profile.h"
#include "utils/timer_task_impl.h"

policy::PolicyManager* CreateManager(const std::string& app_storage_folder,
                                     uint16_t attempts_to_open_policy_db,
                                     uint16_t open_attempt_timeout_ms
#ifdef ENABLE_LOG
                                     ,
                                     logger::Logger::Pimpl& logger
#endif
                                     ) {
  SET_LOGGER(logger);
  return new policy::PolicyManagerImpl(
      app_storage_folder, attempts_to_open_policy_db, open_attempt_timeout_ms);
}
void DeleteManager(policy::PolicyManager* pm) {
  delete pm;
}

namespace {
const uint32_t kDefaultRetryTimeoutInSec = 60u;
}  // namespace
namespace policy {

CREATE_LOGGERPTR_GLOBAL(logger_, "Policy")

PolicyManagerImpl::PolicyManagerImpl(const std::string& app_storage_folder,
                                     uint16_t attempts_to_open_policy_db,
                                     uint16_t open_attempt_timeout_ms)
    : PolicyManager()
    , listener_(NULL)
    , cache_(new CacheManager(app_storage_folder,
                              attempts_to_open_policy_db,
                              open_attempt_timeout_ms))
    , retry_sequence_timeout_(kDefaultRetryTimeoutInSec)
    , retry_sequence_index_(0)
    , timer_retry_sequence_("Retry sequence timer",
                            new timer::TimerTaskImpl<PolicyManagerImpl>(
                                this, &PolicyManagerImpl::RetrySequence))
    , ignition_check(true) {}

void PolicyManagerImpl::set_listener(PolicyListener* listener) {
  listener_ = listener;
  update_status_manager_.set_listener(listener);
}

#ifdef USE_HMI_PTU_DECRYPTION

utils::SharedPtr<policy_table::Table> PolicyManagerImpl::Parse(
    const BinaryMessage& pt_content) {
  using namespace utils::json;
  std::string json(pt_content.begin(), pt_content.end());

  JsonValue::ParseResult parse_result = JsonValue::Parse(json);
  if (!parse_result.second) {
    return utils::SharedPtr<policy_table::Table>();
  }
  JsonValue& root_json = parse_result.first;
  return utils::MakeShared<policy_table::Table>(root_json);
}

#else

utils::SharedPtr<policy_table::Table> PolicyManagerImpl::ParseArray(
    const BinaryMessage& pt_content) {
  using namespace utils::json;
  std::string json(pt_content.begin(), pt_content.end());
<<<<<<< HEAD
  Json::Value value;
  Json::Reader reader;
  if (reader.parse(json.c_str(), value)) {
    // For PT Update received from SDL Server.
    if (value["data"].size() != 0) {
      Json::Value data = value["data"];
      // First Element in
      return new policy_table::Table(&data[0]);
    } else {
      return new policy_table::Table(&value);
    }
  } else {
=======

  JsonValue::ParseResult parse_result = JsonValue::Parse(json);
  if (!parse_result.second) {
>>>>>>> 64ac11d0
    return utils::SharedPtr<policy_table::Table>();
  }
  const JsonValue& root_json = parse_result.first;
  // For PT Update received from SDL Server.
  if (root_json.HasMember("data") && root_json["data"].Size()) {
    const JsonValueRef data = root_json["data"];
    // First Element in
    return utils::MakeShared<policy_table::Table>(data[0u]);
  }
  return utils::MakeShared<policy_table::Table>(root_json);
}

#endif

void PolicyManagerImpl::CheckTriggers() {
  LOGGER_AUTO_TRACE(logger_);
  const bool exceed_ignition_cycles = ExceededIgnitionCycles();
  const bool exceed_days = ExceededDays();

  LOGGER_DEBUG(logger_,
               "\nDays exceeded: " << std::boolalpha << exceed_ignition_cycles
                                   << "\nStatusUpdateRequired: "
                                   << std::boolalpha << exceed_days);

  if (exceed_ignition_cycles || exceed_days) {
    update_status_manager_.ScheduleUpdate();
  }
}

bool PolicyManagerImpl::LoadPT(const std::string& file,
                               const BinaryMessage& pt_content) {
  LOGGER_INFO(logger_, "LoadPT of size " << pt_content.size());

#ifdef USE_HMI_PTU_DECRYPTION
  // Assuemes Policy Table was parsed, formatted, and/or decrypted by
  // the HMI after system request before calling OnReceivedPolicyUpdate
  // Parse message into table struct
  utils::SharedPtr<policy_table::Table> pt_update = Parse(pt_content);
#else
  // Message Received from server unecnrypted with PTU in first element
  // of 'data' array. No Parsing was done by HMI.
  utils::SharedPtr<policy_table::Table> pt_update = ParseArray(pt_content);
#endif
  if (!pt_update) {
    LOGGER_WARN(logger_, "Parsed table pointer is 0.");
    update_status_manager_.OnWrongUpdateReceived();
    return false;
  }

  file_system::DeleteFile(file);
  if (!IsPTValid(pt_update, policy_table::PT_UPDATE)) {
    update_status_manager_.OnWrongUpdateReceived();
    return false;
  }

  update_status_manager_.OnValidUpdateReceived();
  cache_->SaveUpdateRequired(false);
  // Update finished, no need retry
  if (timer_retry_sequence_.is_running()) {
    LOGGER_INFO(logger_, "Stop retry sequence");
    timer_retry_sequence_.Stop();
  }

  {
    sync_primitives::AutoLock lock(apps_registration_lock_);

    // Get current DB data, since it could be updated during awaiting of PTU
    utils::SharedPtr<policy_table::Table> policy_table_snapshot =
        cache_->GenerateSnapshot();
    if (!policy_table_snapshot) {
      LOGGER_ERROR(logger_, "Failed to create snapshot of policy table");
      return false;
    }

    // Checking of difference between PTU and current policy state
    // Must to be done before PTU applying since it is possible, that functional
    // groups, which had been present before are absent in PTU and will be
    // removed after update. So in case of revoked groups system has to know
    // names and ids of revoked groups before they will be removed.
    CheckPermissionsChanges(pt_update, policy_table_snapshot);

    // Replace current data with updated
    if (!cache_->ApplyUpdate(*pt_update)) {
      LOGGER_WARN(logger_, "Unsuccessful save of updated policy table.");
      return false;
    }

    if (pt_update->policy_table.module_config.certificate.is_initialized()) {
      listener_->OnCertificateUpdated(
          *(pt_update->policy_table.module_config.certificate));
    }

    std::map<std::string, StringArray> app_hmi_types;
    cache_->GetHMIAppTypeAfterUpdate(app_hmi_types);
    if (!app_hmi_types.empty()) {
      LOGGER_INFO(logger_, "app_hmi_types is full calling OnUpdateHMIAppType");
      listener_->OnUpdateHMIAppType(app_hmi_types);
    } else {
      LOGGER_INFO(logger_, "app_hmi_types empty" << pt_content.size());
    }
  }

  // If there was a user request for policy table update, it should be started
  // right after current update is finished
  if (update_status_manager_.IsUpdateRequired()) {
    StartPTExchange();
    return true;
  }

  RefreshRetrySequence();
  return true;
}

void PolicyManagerImpl::CheckPermissionsChanges(
    const utils::SharedPtr<policy_table::Table> pt_update,
    const utils::SharedPtr<policy_table::Table> snapshot) {
  LOGGER_INFO(logger_, "Checking incoming permissions.");

  // Replace predefined policies with its actual setting, e.g. "123":"default"
  // to actual values of default section
  UnwrapAppPolicies(pt_update->policy_table.app_policies_section.apps);

  std::for_each(pt_update->policy_table.app_policies_section.apps.begin(),
                pt_update->policy_table.app_policies_section.apps.end(),
                CheckAppPolicy(this, pt_update, snapshot));
}

void PolicyManagerImpl::PrepareNotificationData(
    const policy_table::FunctionalGroupings& groups,
    const policy_table::Strings& group_names,
    const std::vector<FunctionalGroupPermission>& group_permission,
    Permissions& notification_data) {
  LOGGER_INFO(logger_, "Preparing data for notification.");
  ProcessFunctionalGroup processor(groups, group_permission, notification_data);
  std::for_each(group_names.begin(), group_names.end(), processor);
}

void PolicyManagerImpl::GetServiceUrls(const std::string& service_type,
                                       EndpointUrls& end_points) {
  LOGGER_AUTO_TRACE(logger_);
  cache_->GetServiceUrls(service_type, end_points);
}

bool PolicyManagerImpl::RequestPTUpdate() {
  LOGGER_AUTO_TRACE(logger_);
  utils::SharedPtr<policy_table::Table> policy_table_snapshot =
      cache_->GenerateSnapshot();
  if (!policy_table_snapshot) {
    LOGGER_ERROR(logger_, "Failed to create snapshot of policy table");
    return false;
  }

  IsPTValid(policy_table_snapshot, policy_table::PT_SNAPSHOT);

  const std::string message_string =
      policy_table_snapshot->ToJsonValue().ToJson(false);

  LOGGER_DEBUG(logger_, "Snapshot contents is : " << message_string);

  BinaryMessage update(message_string.begin(), message_string.end());

  listener_->OnSnapshotCreated(update);

  // Need to reset update schedule since all currenly registered applications
  // were already added to the snapshot so no update for them required.
  update_status_manager_.ResetUpdateSchedule();
  return true;
}

std::string PolicyManagerImpl::GetLockScreenIconUrl() const {
  return cache_->GetLockScreenIconUrl();
}

void PolicyManagerImpl::StartPTExchange() {
  LOGGER_AUTO_TRACE(logger_);

  if (update_status_manager_.IsAppsSearchInProgress()) {
    update_status_manager_.ScheduleUpdate();
    LOGGER_INFO(logger_,
                "Starting exchange skipped, since applications "
                "search is in progress.");
    return;
  }

  if (update_status_manager_.IsUpdatePending()) {
    update_status_manager_.ScheduleUpdate();
    LOGGER_INFO(logger_,
                "Starting exchange skipped, since another exchange "
                "is in progress.");
    return;
  }

  if (listener_ && listener_->CanUpdate()) {
    if (ignition_check) {
      CheckTriggers();
      ignition_check = false;
    }

    if (update_status_manager_.IsUpdateRequired()) {
      if (RequestPTUpdate() && !timer_retry_sequence_.is_running()) {
        // Start retry sequency
        timer_retry_sequence_.Start(NextRetryTimeout(), false);
      }
    }
  }
}

void PolicyManagerImpl::OnAppsSearchStarted() {
  LOGGER_AUTO_TRACE(logger_);
  update_status_manager_.OnAppsSearchStarted();
}

void PolicyManagerImpl::OnAppsSearchCompleted() {
  LOGGER_AUTO_TRACE(logger_);
  update_status_manager_.OnAppsSearchCompleted();
  if (update_status_manager_.IsUpdateRequired()) {
    StartPTExchange();
  }
}

const std::vector<std::string> PolicyManagerImpl::GetAppRequestTypes(
    const std::string policy_app_id) const {
  std::vector<std::string> request_types;
  cache_->GetAppRequestTypes(policy_app_id, request_types);
  return request_types;
}
const VehicleInfo PolicyManagerImpl::GetVehicleInfo() const {
  return cache_->GetVehicleInfo();
}
void PolicyManagerImpl::CheckPermissions(const PTString& app_id,
                                         const PTString& hmi_level,
                                         const PTString& rpc,
                                         const RPCParams& rpc_params,
                                         CheckPermissionResult& result) {
  LOGGER_INFO(logger_,
              "CheckPermissions for " << app_id << " and rpc " << rpc << " for "
                                      << hmi_level << " level.");

  cache_->CheckPermissions(app_id, hmi_level, rpc, result);
}

bool PolicyManagerImpl::ResetUserConsent() {
  bool result = true;

  return result;
}

void PolicyManagerImpl::SendNotificationOnPermissionsUpdated(
    const std::string& application_id) {
  LOGGER_AUTO_TRACE(logger_);
  const std::string device_id = GetCurrentDeviceId(application_id);
  if (device_id.empty()) {
    LOGGER_WARN(logger_,
                "Couldn't find device info for application id "
                "'" << application_id << "'");
    return;
  }

  std::vector<FunctionalGroupPermission> app_group_permissions;
  GetPermissionsForApp(device_id, application_id, app_group_permissions);

  policy_table::FunctionalGroupings functional_groupings;
  cache_->GetFunctionalGroupings(functional_groupings);

  policy_table::Strings app_groups;
  std::vector<FunctionalGroupPermission>::const_iterator it =
      app_group_permissions.begin();
  std::vector<FunctionalGroupPermission>::const_iterator it_end =
      app_group_permissions.end();
  for (; it != it_end; ++it) {
    app_groups.push_back((*it).group_name);
  }

  Permissions notification_data;
  PrepareNotificationData(functional_groupings,
                          app_groups,
                          app_group_permissions,
                          notification_data);

  LOGGER_INFO(logger_,
              "Send notification for application_id:" << application_id);

  std::string default_hmi;
  default_hmi = "NONE";

  listener()->OnPermissionsUpdated(
      application_id, notification_data, default_hmi);
}

bool PolicyManagerImpl::CleanupUnpairedDevices() {
  LOGGER_AUTO_TRACE(logger_);
  // For SDL-specific it doesn't matter
  return true;
}

DeviceConsent PolicyManagerImpl::GetUserConsentForDevice(
    const std::string& device_id) const {
  LOGGER_AUTO_TRACE(logger_);
  return kDeviceAllowed;
}

void PolicyManagerImpl::SetUserConsentForDevice(const std::string& device_id,
                                                bool is_allowed) {
  LOGGER_AUTO_TRACE(logger_);
  LOGGER_DEBUG(logger_, "Device :" << device_id);
  DeviceConsent current_consent = GetUserConsentForDevice(device_id);
  bool is_current_device_allowed =
      DeviceConsent::kDeviceAllowed == current_consent ? true : false;
  if (DeviceConsent::kDeviceHasNoConsent != current_consent &&
      is_current_device_allowed == is_allowed) {
    const std::string consent = is_allowed ? "allowed" : "disallowed";
    LOGGER_INFO(logger_, "Device is already " << consent << ".");
    return;
  }
}

bool PolicyManagerImpl::ReactOnUserDevConsentForApp(const std::string app_id,
                                                    bool is_device_allowed) {
  return true;
}

bool PolicyManagerImpl::GetInitialAppData(const std::string& application_id,
                                          StringArray* nicknames,
                                          StringArray* app_hmi_types) {
  LOGGER_AUTO_TRACE(logger_);
  const bool result = nicknames && app_hmi_types;
  if (result) {
    cache_->GetInitialAppData(application_id, *nicknames, *app_hmi_types);
  }
  return result;
}

void PolicyManagerImpl::AddDevice(const std::string& device_id,
                                  const std::string& connection_type) {
  LOGGER_INFO(logger_, "SetDeviceInfo");
  LOGGER_DEBUG(logger_, "Device :" << device_id);
}

void PolicyManagerImpl::SetDeviceInfo(const std::string& device_id,
                                      const DeviceInfo& device_info) {
  LOGGER_AUTO_TRACE(logger_);
  LOGGER_DEBUG(logger_, "Device :" << device_id);
}

PermissionConsent PolicyManagerImpl::EnsureCorrectPermissionConsent(
    const PermissionConsent& permissions_to_check) {
  std::vector<FunctionalGroupPermission> current_user_consents;
  GetUserConsentForApp(permissions_to_check.device_id,
                       permissions_to_check.policy_app_id,
                       current_user_consents);

  PermissionConsent permissions_to_set;
  permissions_to_set.device_id = permissions_to_check.device_id;
  permissions_to_set.policy_app_id = permissions_to_check.policy_app_id;
  permissions_to_set.consent_source = permissions_to_check.consent_source;

  std::vector<FunctionalGroupPermission>::const_iterator it =
      permissions_to_check.group_permissions.begin();
  std::vector<FunctionalGroupPermission>::const_iterator it_end =
      permissions_to_check.group_permissions.end();

  for (; it != it_end; ++it) {
    std::vector<FunctionalGroupPermission>::const_iterator it_curr =
        current_user_consents.begin();
    std::vector<FunctionalGroupPermission>::const_iterator it_curr_end =
        current_user_consents.end();

    for (; it_curr != it_curr_end; ++it_curr) {
      if (it->group_alias == it_curr->group_alias &&
          it->group_id == it_curr->group_id) {
        permissions_to_set.group_permissions.push_back(*it);
      }
    }
  }

  return permissions_to_set;
}

void PolicyManagerImpl::CheckPendingPermissionsChanges(
    const std::string& policy_app_id,
    const std::vector<FunctionalGroupPermission>& current_permissions) {
  LOGGER_AUTO_TRACE(logger_);
  sync_primitives::AutoLock lock(app_permissions_diff_lock_);
  std::map<std::string, AppPermissions>::iterator it_pending =
      app_permissions_diff_.find(policy_app_id);
  if (app_permissions_diff_.end() == it_pending) {
    LOGGER_WARN(
        logger_,
        "No pending permissions had been found for appID: " << policy_app_id);
    return;
  }

  LOGGER_DEBUG(
      logger_,
      "Pending permissions had been found for appID: " << policy_app_id);

  // Change appPermissionsConsentNeeded depending on unconsented groups
  // presence
  std::vector<policy::FunctionalGroupPermission>::const_iterator it_groups =
      current_permissions.begin();
  std::vector<policy::FunctionalGroupPermission>::const_iterator it_end_groups =
      current_permissions.end();

  for (; it_groups != it_end_groups; ++it_groups) {
    if (policy::kGroupUndefined == it_groups->state) {
      LOGGER_DEBUG(
          logger_,
          "Unconsented groups still present for appID: " << policy_app_id);
      it_pending->second.appPermissionsConsentNeeded = true;
      return;
    }
  }

  LOGGER_DEBUG(
      logger_,
      "Unconsented groups not present anymore for appID: " << policy_app_id);
  it_pending->second.appPermissionsConsentNeeded = false;
  return;
}

void PolicyManagerImpl::SetUserConsentForApp(
    const PermissionConsent& permissions) {
  LOGGER_AUTO_TRACE(logger_);
}

bool PolicyManagerImpl::GetDefaultHmi(const std::string& policy_app_id,
                                      std::string* default_hmi) const {
  LOGGER_AUTO_TRACE(logger_);
  const std::string device_id = GetCurrentDeviceId(policy_app_id);
  DeviceConsent device_consent = GetUserConsentForDevice(device_id);
  const std::string app_id = policy::kDeviceAllowed != device_consent
                                 ? kPreDataConsentId
                                 : policy_app_id;
  return cache_->GetDefaultHMI(app_id, *default_hmi);
}

bool PolicyManagerImpl::GetPriority(const std::string& policy_app_id,
                                    std::string* priority) const {
  LOGGER_AUTO_TRACE(logger_);
  if (!priority) {
    LOGGER_WARN(logger_, "Input priority parameter is null.");
    return false;
  }

  return cache_->GetPriority(policy_app_id, *priority);
}

std::vector<UserFriendlyMessage> PolicyManagerImpl::GetUserFriendlyMessages(
    const std::vector<std::string>& message_code, const std::string& language) {
  return cache_->GetUserFriendlyMsg(message_code, language);
}

void PolicyManagerImpl::GetUserConsentForApp(
    const std::string& device_id,
    const std::string& policy_app_id,
    std::vector<FunctionalGroupPermission>& permissions) {
  LOGGER_AUTO_TRACE(logger_);

  FunctionalIdType group_types;
  if (!cache_->GetPermissionsForApp(device_id, policy_app_id, group_types)) {
    LOGGER_WARN(logger_,
                "Can't get user permissions for app " << policy_app_id);
    return;
  }

  // Functional groups w/o alias ("user_consent_prompt") considered as
  // automatically allowed and it could not be changed by user
  FunctionalGroupNames group_names;
  if (!cache_->GetFunctionalGroupNames(group_names)) {
    LOGGER_WARN(logger_, "Can't get functional group names");
    return;
  }

  FunctionalGroupNames::const_iterator it = group_names.begin();
  FunctionalGroupNames::const_iterator it_end = group_names.end();
  FunctionalGroupIDs auto_allowed_groups;
  for (; it != it_end; ++it) {
    if (it->second.first.empty()) {
      auto_allowed_groups.push_back(it->first);
    }
  }

  // For basic policy
  FunctionalGroupIDs all_groups = group_types[kTypeGeneral];
  FunctionalGroupIDs default_groups = group_types[kTypeDefault];
  FunctionalGroupIDs predataconsented_groups =
      group_types[kTypePreDataConsented];

  FunctionalGroupIDs allowed_groups;
  FunctionalGroupIDs no_auto = ExcludeSame(all_groups, auto_allowed_groups);

  if (cache_->IsDefaultPolicy(policy_app_id)) {
    allowed_groups = ExcludeSame(no_auto, default_groups);
  } else if (cache_->IsPredataPolicy(policy_app_id)) {
    allowed_groups = ExcludeSame(no_auto, predataconsented_groups);
  }
  FillFunctionalGroupPermissions(
      allowed_groups, group_names, kGroupAllowed, permissions);
}

void PolicyManagerImpl::GetPermissionsForApp(
    const std::string& device_id,
    const std::string& policy_app_id,
    std::vector<FunctionalGroupPermission>& permissions) {
  LOGGER_AUTO_TRACE(logger_);
  std::string app_id_to_check = policy_app_id;

  bool allowed_by_default = false;
  if (cache_->IsDefaultPolicy(policy_app_id)) {
    app_id_to_check = kDefaultId;
    allowed_by_default = true;
  } else if (cache_->IsPredataPolicy(policy_app_id) ||
             policy::kDeviceDisallowed == GetUserConsentForDevice(device_id)) {
    app_id_to_check = kPreDataConsentId;
    allowed_by_default = true;
  }

  FunctionalIdType group_types;
  if (!cache_->GetPermissionsForApp(device_id, app_id_to_check, group_types)) {
    LOGGER_WARN(logger_,
                "Can't get user permissions for app " << policy_app_id);
    return;
  }

  // Functional groups w/o alias ("user_consent_prompt") considered as
  // automatically allowed and it could not be changed by user
  FunctionalGroupNames group_names;
  if (!cache_->GetFunctionalGroupNames(group_names)) {
    LOGGER_WARN(logger_, "Can't get functional group names");
    return;
  }

  // The "default" and "pre_DataConsent" are auto-allowed groups
  // So, check if application in the one of these mode.
  if (allowed_by_default) {
    LOGGER_INFO(logger_, "Get auto allowed groups");
    GroupType type =
        (kDefaultId == app_id_to_check ? kTypeDefault : kTypePreDataConsented);

    FillFunctionalGroupPermissions(
        group_types[type], group_names, kGroupAllowed, permissions);
  } else {
    // The code bellow allows to process application which
    // has specific permissions(not default and pre_DataConsent).

    // All groups for specific application
    FunctionalGroupIDs all_groups = group_types[kTypeGeneral];

    // In case of GENIVI all groups are allowed
    FunctionalGroupIDs common_allowed = all_groups;
    FillFunctionalGroupPermissions(
        common_allowed, group_names, kGroupAllowed, permissions);
  }
  return;
}

std::string& PolicyManagerImpl::GetCurrentDeviceId(
    const std::string& policy_app_id) const {
  LOGGER_INFO(logger_, "GetDeviceInfo");
  last_device_id_ = listener()->OnCurrentDeviceIdUpdateRequired(policy_app_id);
  return last_device_id_;
}

void PolicyManagerImpl::SetSystemLanguage(const std::string& language) {}

void PolicyManagerImpl::SetSystemInfo(const std::string& ccpu_version,
                                      const std::string& wers_country_code,
                                      const std::string& language) {
  LOGGER_AUTO_TRACE(logger_);
}

void PolicyManagerImpl::OnSystemReady() {
  // Update policy table for the first time with system information
  if (cache_->IsPTPreloaded()) {
    listener()->OnSystemInfoUpdateRequired();
    return;
  }
}

uint32_t PolicyManagerImpl::GetNotificationsNumber(
    const std::string& priority) const {
  LOGGER_AUTO_TRACE(logger_);
  return cache_->GetNotificationsNumber(priority);
}

bool PolicyManagerImpl::ExceededIgnitionCycles() {
  return 0 == cache_->IgnitionCyclesBeforeExchange();
}

bool PolicyManagerImpl::IsPTValid(
    utils::SharedPtr<policy_table::Table> policy_table,
    policy_table::PolicyTableType type) const {
  policy_table->SetPolicyTableType(type);
  if (!policy_table->is_valid()) {
    LOGGER_ERROR(logger_, "Policy table is not valid.");
    rpc::ValidationReport report("policy_table");
    policy_table->ReportErrors(&report);
    LOGGER_DEBUG(logger_, "Errors: " << rpc::PrettyFormat(report));
    return false;
  }
  return true;
}

const PolicySettings& PolicyManagerImpl::get_settings() const {
  DCHECK(settings_);
  return *settings_;
}

bool PolicyManagerImpl::ExceededDays() {
  LOGGER_AUTO_TRACE(logger_);
<<<<<<< HEAD

=======
>>>>>>> 64ac11d0
  TimevalStruct current_time = date_time::DateTime::getCurrentTime();
  const int kSecondsInDay = 60 * 60 * 24;
  const int days = current_time.tv_sec / kSecondsInDay;

  return 0 == cache_->DaysBeforeExchange(days);
}

void PolicyManagerImpl::KmsChanged(int kilometers) {
  LOGGER_AUTO_TRACE(logger_);
  if (0 == cache_->KilometersBeforeExchange(kilometers)) {
    LOGGER_INFO(logger_, "Enough kilometers passed to send for PT update.");
    update_status_manager_.ScheduleUpdate();
    StartPTExchange();
  }
}

void PolicyManagerImpl::IncrementIgnitionCycles() {
  cache_->IncrementIgnitionCycles();
}

std::string PolicyManagerImpl::ForcePTExchange() {
  update_status_manager_.ScheduleUpdate();
  StartPTExchange();
  return update_status_manager_.StringifiedUpdateStatus();
}

std::string PolicyManagerImpl::GetPolicyTableStatus() const {
  return update_status_manager_.StringifiedUpdateStatus();
}

uint32_t PolicyManagerImpl::NextRetryTimeout() {
  sync_primitives::AutoLock auto_lock(retry_sequence_lock_);
  LOGGER_DEBUG(logger_, "Index: " << retry_sequence_index_);
  uint32_t next = 0u;
  if (retry_sequence_seconds_.empty() ||
      retry_sequence_index_ >= retry_sequence_seconds_.size()) {
    return next;
  }
  ++retry_sequence_index_;
  for (uint32_t i = 0u; i < retry_sequence_index_; ++i) {
    next += retry_sequence_seconds_[i];
    // According to requirement APPLINK-18244
    next += retry_sequence_timeout_;
  }
  // Return miliseconds
  return next * date_time::kMillisecondsInSecond;
}

void PolicyManagerImpl::RefreshRetrySequence() {
  sync_primitives::AutoLock auto_lock(retry_sequence_lock_);
  retry_sequence_timeout_ = cache_->TimeoutResponse();
  retry_sequence_seconds_.clear();
  cache_->SecondsBetweenRetries(retry_sequence_seconds_);
}

void PolicyManagerImpl::ResetRetrySequence() {
  sync_primitives::AutoLock auto_lock(retry_sequence_lock_);
  retry_sequence_index_ = 0;
  update_status_manager_.OnResetRetrySequence();
}

int PolicyManagerImpl::TimeoutExchange() {
  return retry_sequence_timeout_;
}

const std::vector<int> PolicyManagerImpl::RetrySequenceDelaysSeconds() {
  sync_primitives::AutoLock auto_lock(retry_sequence_lock_);
  return retry_sequence_seconds_;
}

void PolicyManagerImpl::OnExceededTimeout() {
  update_status_manager_.OnUpdateTimeoutOccurs();
}

void PolicyManagerImpl::OnUpdateStarted() {
  int update_timeout = TimeoutExchange();
  LOGGER_DEBUG(logger_,
               "Update timeout will be set to (sec): " << update_timeout);
  update_status_manager_.OnUpdateSentOut(update_timeout);
  cache_->SaveUpdateRequired(true);
}

void PolicyManagerImpl::PTUpdatedAt(Counters counter, int value) {
  LOGGER_AUTO_TRACE(logger_);
  cache_->SetCountersPassedForSuccessfulUpdate(counter, value);
  cache_->ResetIgnitionCycles();
}

void PolicyManagerImpl::Increment(usage_statistics::GlobalCounterId type) {
  LOGGER_INFO(logger_, "Increment without app id");
  cache_->Increment(type);
}

void PolicyManagerImpl::Increment(const std::string& app_id,
                                  usage_statistics::AppCounterId type) {
  LOGGER_DEBUG(logger_, "Increment " << app_id << " AppCounter: " << type);
  cache_->Increment(app_id, type);
}

void PolicyManagerImpl::Set(const std::string& app_id,
                            usage_statistics::AppInfoId type,
                            const std::string& value) {
  LOGGER_INFO(logger_, "Set " << app_id);
  cache_->Set(app_id, type, value);
}

void PolicyManagerImpl::Add(const std::string& app_id,
                            usage_statistics::AppStopwatchId type,
                            int32_t timespan_seconds) {
  LOGGER_INFO(logger_, "Add " << app_id);
  cache_->Add(app_id, type, timespan_seconds);
}

bool PolicyManagerImpl::IsApplicationRevoked(const std::string& app_id) const {
  return cache_->IsApplicationRevoked(app_id);
}

bool PolicyManagerImpl::IsConsentNeeded(const std::string& app_id) {
  LOGGER_AUTO_TRACE(logger_);
  return false;
}

void PolicyManagerImpl::SetVINValue(const std::string& value) {}

AppPermissions PolicyManagerImpl::GetAppPermissionsChanges(
    const std::string& policy_app_id) {
  typedef std::map<std::string, AppPermissions>::iterator PermissionsIt;
  PermissionsIt app_id_diff = app_permissions_diff_.find(policy_app_id);
  AppPermissions permissions(policy_app_id);
  if (app_permissions_diff_.end() != app_id_diff) {
    permissions = app_id_diff->second;
  } else {
    permissions.appPermissionsConsentNeeded = IsConsentNeeded(policy_app_id);
    permissions.appRevoked = IsApplicationRevoked(policy_app_id);
    GetPriority(permissions.application_id, &permissions.priority);
  }
  return permissions;
}

void PolicyManagerImpl::RemovePendingPermissionChanges(
    const std::string& app_id) {
  app_permissions_diff_.erase(app_id);
}

bool PolicyManagerImpl::CanAppKeepContext(const std::string& app_id) const {
  return cache_->CanAppKeepContext(app_id);
}

bool PolicyManagerImpl::CanAppStealFocus(const std::string& app_id) const {
  return cache_->CanAppStealFocus(app_id);
}

void PolicyManagerImpl::MarkUnpairedDevice(const std::string& device_id) {}

void PolicyManagerImpl::OnAppRegisteredOnMobile(
    const std::string& application_id) {
  SendNotificationOnPermissionsUpdated(application_id);
  StartPTExchange();
}

std::string PolicyManagerImpl::RetrieveCertificate() const {
  LOGGER_AUTO_TRACE(logger_);
  return cache_->GetCertificate();
}

void PolicyManagerImpl::AddApplication(const std::string& application_id) {
  LOGGER_AUTO_TRACE(logger_);
  const std::string device_id = GetCurrentDeviceId(application_id);
  DeviceConsent device_consent = GetUserConsentForDevice(device_id);
  sync_primitives::AutoLock lock(apps_registration_lock_);

  if (IsNewApplication(application_id)) {
    AddNewApplication(application_id, device_consent);
    update_status_manager_.OnNewApplicationAdded();
  } else {
    PromoteExistedApplication(application_id, device_consent);
  }
}

void PolicyManagerImpl::RemoveAppConsentForGroup(
    const std::string& app_id, const std::string& group_name) {
  cache_->RemoveAppConsentForGroup(app_id, group_name);
}

bool PolicyManagerImpl::IsPredataPolicy(const std::string& policy_app_id) {
  LOGGER_INFO(logger_, "IsPredataApp");
  return cache_->IsPredataPolicy(policy_app_id);
}

void PolicyManagerImpl::AddNewApplication(const std::string& application_id,
                                          DeviceConsent device_consent) {
  LOGGER_AUTO_TRACE(logger_);

  cache_->SetDefaultPolicy(application_id);
}

void PolicyManagerImpl::PromoteExistedApplication(
    const std::string& application_id, DeviceConsent device_consent) {
  // If device consent changed to allowed during application being
  // disconnected, app permissions should be changed also
  if (kDeviceAllowed == device_consent &&
      cache_->IsPredataPolicy(application_id)) {
    cache_->SetDefaultPolicy(application_id);
  }
}

bool PolicyManagerImpl::IsNewApplication(
    const std::string& application_id) const {
  return false == cache_->IsApplicationRepresented(application_id);
}

bool PolicyManagerImpl::ResetPT(const std::string& file_name) {
  cache_->ResetCalculatedPermissions();
  const bool result = cache_->ResetPT(file_name);
  if (result) {
    RefreshRetrySequence();
  }
  return result;
}

bool PolicyManagerImpl::CheckAppStorageFolder() const {
  LOGGER_AUTO_TRACE(logger_);
  const std::string app_storage_folder = get_settings().app_storage_folder();
  LOGGER_DEBUG(logger_, "AppStorageFolder " << app_storage_folder);
  if (!file_system::DirectoryExists(app_storage_folder)) {
    LOGGER_WARN(logger_,
                "Storage directory doesn't exist " << app_storage_folder);
    return false;
  }
  if (!(file_system::IsWritingAllowed(app_storage_folder) &&
        file_system::IsReadingAllowed(app_storage_folder))) {
    LOGGER_WARN(logger_,
                "Storage directory doesn't have read/write permissions "
                    << app_storage_folder);
    return false;
  }
  return true;
}

bool PolicyManagerImpl::InitPT(const std::string& file_name,
                               const PolicySettings* settings) {
  LOGGER_AUTO_TRACE(logger_);
  settings_ = settings;
  if (!CheckAppStorageFolder()) {
    LOGGER_ERROR(logger_, "Can not read/write into AppStorageFolder");
    return false;
  }
  const bool ret = cache_->Init(file_name, settings);
  if (ret) {
    RefreshRetrySequence();
    update_status_manager_.OnPolicyInit(cache_->UpdateRequired());
  }
  return ret;
}

uint32_t PolicyManagerImpl::HeartBeatTimeout(const std::string& app_id) const {
  return cache_->HeartBeatTimeout(app_id);
}

void PolicyManagerImpl::SaveUpdateStatusRequired(bool is_update_needed) {
  cache_->SaveUpdateRequired(is_update_needed);
}

void PolicyManagerImpl::set_cache_manager(
    CacheManagerInterface* cache_manager) {
  cache_ = cache_manager;
}

void PolicyManagerImpl::RetrySequence() {
  LOGGER_INFO(logger_, "Start new retry sequence");
  RequestPTUpdate();

  uint32_t timeout = NextRetryTimeout();

  if (!timeout && timer_retry_sequence_.is_running()) {
    timer_retry_sequence_.Stop();
    return;
  }

  timer_retry_sequence_.Start(timeout, false);
}

}  //  namespace policy<|MERGE_RESOLUTION|>--- conflicted
+++ resolved
@@ -61,13 +61,11 @@
   return new policy::PolicyManagerImpl(
       app_storage_folder, attempts_to_open_policy_db, open_attempt_timeout_ms);
 }
-void DeleteManager(policy::PolicyManager* pm) {
-  delete pm;
-}
 
 namespace {
 const uint32_t kDefaultRetryTimeoutInSec = 60u;
 }  // namespace
+
 namespace policy {
 
 CREATE_LOGGERPTR_GLOBAL(logger_, "Policy")
@@ -98,7 +96,6 @@
     const BinaryMessage& pt_content) {
   using namespace utils::json;
   std::string json(pt_content.begin(), pt_content.end());
-
   JsonValue::ParseResult parse_result = JsonValue::Parse(json);
   if (!parse_result.second) {
     return utils::SharedPtr<policy_table::Table>();
@@ -113,33 +110,17 @@
     const BinaryMessage& pt_content) {
   using namespace utils::json;
   std::string json(pt_content.begin(), pt_content.end());
-<<<<<<< HEAD
-  Json::Value value;
-  Json::Reader reader;
-  if (reader.parse(json.c_str(), value)) {
-    // For PT Update received from SDL Server.
-    if (value["data"].size() != 0) {
-      Json::Value data = value["data"];
-      // First Element in
-      return new policy_table::Table(&data[0]);
-    } else {
-      return new policy_table::Table(&value);
-    }
-  } else {
-=======
-
   JsonValue::ParseResult parse_result = JsonValue::Parse(json);
   if (!parse_result.second) {
->>>>>>> 64ac11d0
     return utils::SharedPtr<policy_table::Table>();
   }
   const JsonValue& root_json = parse_result.first;
-  // For PT Update received from SDL Server.
+    //For PT Update received from SDL Server.
   if (root_json.HasMember("data") && root_json["data"].Size()) {
     const JsonValueRef data = root_json["data"];
-    // First Element in
+      //First Element in
     return utils::MakeShared<policy_table::Table>(data[0u]);
-  }
+    }
   return utils::MakeShared<policy_table::Table>(root_json);
 }
 
@@ -164,16 +145,16 @@
                                const BinaryMessage& pt_content) {
   LOGGER_INFO(logger_, "LoadPT of size " << pt_content.size());
 
-#ifdef USE_HMI_PTU_DECRYPTION
+  #ifdef USE_HMI_PTU_DECRYPTION
   // Assuemes Policy Table was parsed, formatted, and/or decrypted by
   // the HMI after system request before calling OnReceivedPolicyUpdate
   // Parse message into table struct
   utils::SharedPtr<policy_table::Table> pt_update = Parse(pt_content);
-#else
-  // Message Received from server unecnrypted with PTU in first element
-  // of 'data' array. No Parsing was done by HMI.
+  #else
+  //Message Received from server unecnrypted with PTU in first element
+  //of 'data' array. No Parsing was done by HMI.
   utils::SharedPtr<policy_table::Table> pt_update = ParseArray(pt_content);
-#endif
+  #endif
   if (!pt_update) {
     LOGGER_WARN(logger_, "Parsed table pointer is 0.");
     update_status_manager_.OnWrongUpdateReceived();
@@ -181,6 +162,7 @@
   }
 
   file_system::DeleteFile(file);
+
   if (!IsPTValid(pt_update, policy_table::PT_UPDATE)) {
     update_status_manager_.OnWrongUpdateReceived();
     return false;
@@ -188,6 +170,7 @@
 
   update_status_manager_.OnValidUpdateReceived();
   cache_->SaveUpdateRequired(false);
+
   // Update finished, no need retry
   if (timer_retry_sequence_.is_running()) {
     LOGGER_INFO(logger_, "Stop retry sequence");
@@ -259,10 +242,11 @@
 }
 
 void PolicyManagerImpl::PrepareNotificationData(
-    const policy_table::FunctionalGroupings& groups,
-    const policy_table::Strings& group_names,
-    const std::vector<FunctionalGroupPermission>& group_permission,
-    Permissions& notification_data) {
+  const policy_table::FunctionalGroupings& groups,
+  const policy_table::Strings& group_names,
+  const std::vector<FunctionalGroupPermission>& group_permission,
+  Permissions& notification_data) {
+
   LOGGER_INFO(logger_, "Preparing data for notification.");
   ProcessFunctionalGroup processor(groups, group_permission, notification_data);
   std::for_each(group_names.begin(), group_names.end(), processor);
@@ -297,6 +281,7 @@
   // Need to reset update schedule since all currenly registered applications
   // were already added to the snapshot so no update for them required.
   update_status_manager_.ResetUpdateSchedule();
+
   return true;
 }
 
@@ -311,7 +296,7 @@
     update_status_manager_.ScheduleUpdate();
     LOGGER_INFO(logger_,
                 "Starting exchange skipped, since applications "
-                "search is in progress.");
+                 "search is in progress.");
     return;
   }
 
@@ -319,7 +304,7 @@
     update_status_manager_.ScheduleUpdate();
     LOGGER_INFO(logger_,
                 "Starting exchange skipped, since another exchange "
-                "is in progress.");
+                 "is in progress.");
     return;
   }
 
@@ -357,17 +342,19 @@
   cache_->GetAppRequestTypes(policy_app_id, request_types);
   return request_types;
 }
+
 const VehicleInfo PolicyManagerImpl::GetVehicleInfo() const {
   return cache_->GetVehicleInfo();
 }
+
 void PolicyManagerImpl::CheckPermissions(const PTString& app_id,
                                          const PTString& hmi_level,
-                                         const PTString& rpc,
-                                         const RPCParams& rpc_params,
-                                         CheckPermissionResult& result) {
+                                          const PTString& rpc,
+                                          const RPCParams& rpc_params,
+                                          CheckPermissionResult& result) {
   LOGGER_INFO(logger_,
-              "CheckPermissions for " << app_id << " and rpc " << rpc << " for "
-                                      << hmi_level << " level.");
+    "CheckPermissions for " << app_id << " and rpc " << rpc << " for "
+    << hmi_level << " level.");
 
   cache_->CheckPermissions(app_id, hmi_level, rpc, result);
 }
@@ -379,13 +366,13 @@
 }
 
 void PolicyManagerImpl::SendNotificationOnPermissionsUpdated(
-    const std::string& application_id) {
+  const std::string& application_id) {
   LOGGER_AUTO_TRACE(logger_);
   const std::string device_id = GetCurrentDeviceId(application_id);
   if (device_id.empty()) {
     LOGGER_WARN(logger_,
                 "Couldn't find device info for application id "
-                "'" << application_id << "'");
+                 "'" << application_id << "'");
     return;
   }
 
@@ -397,9 +384,9 @@
 
   policy_table::Strings app_groups;
   std::vector<FunctionalGroupPermission>::const_iterator it =
-      app_group_permissions.begin();
+    app_group_permissions.begin();
   std::vector<FunctionalGroupPermission>::const_iterator it_end =
-      app_group_permissions.end();
+    app_group_permissions.end();
   for (; it != it_end; ++it) {
     app_groups.push_back((*it).group_name);
   }
@@ -427,13 +414,13 @@
 }
 
 DeviceConsent PolicyManagerImpl::GetUserConsentForDevice(
-    const std::string& device_id) const {
+  const std::string& device_id) const {
   LOGGER_AUTO_TRACE(logger_);
   return kDeviceAllowed;
 }
 
 void PolicyManagerImpl::SetUserConsentForDevice(const std::string& device_id,
-                                                bool is_allowed) {
+    bool is_allowed) {
   LOGGER_AUTO_TRACE(logger_);
   LOGGER_DEBUG(logger_, "Device :" << device_id);
   DeviceConsent current_consent = GetUserConsentForDevice(device_id);
@@ -448,13 +435,13 @@
 }
 
 bool PolicyManagerImpl::ReactOnUserDevConsentForApp(const std::string app_id,
-                                                    bool is_device_allowed) {
+    bool is_device_allowed) {
   return true;
 }
 
 bool PolicyManagerImpl::GetInitialAppData(const std::string& application_id,
-                                          StringArray* nicknames,
-                                          StringArray* app_hmi_types) {
+    StringArray* nicknames,
+    StringArray* app_hmi_types) {
   LOGGER_AUTO_TRACE(logger_);
   const bool result = nicknames && app_hmi_types;
   if (result) {
@@ -492,7 +479,7 @@
   std::vector<FunctionalGroupPermission>::const_iterator it_end =
       permissions_to_check.group_permissions.end();
 
-  for (; it != it_end; ++it) {
+  for (;it != it_end; ++it) {
     std::vector<FunctionalGroupPermission>::const_iterator it_curr =
         current_user_consents.begin();
     std::vector<FunctionalGroupPermission>::const_iterator it_curr_end =
@@ -579,14 +566,14 @@
 }
 
 std::vector<UserFriendlyMessage> PolicyManagerImpl::GetUserFriendlyMessages(
-    const std::vector<std::string>& message_code, const std::string& language) {
+  const std::vector<std::string>& message_code, const std::string& language) {
   return cache_->GetUserFriendlyMsg(message_code, language);
 }
 
 void PolicyManagerImpl::GetUserConsentForApp(
     const std::string& device_id,
     const std::string& policy_app_id,
-    std::vector<FunctionalGroupPermission>& permissions) {
+  std::vector<FunctionalGroupPermission>& permissions) {
   LOGGER_AUTO_TRACE(logger_);
 
   FunctionalIdType group_types;
@@ -607,7 +594,7 @@
   FunctionalGroupNames::const_iterator it = group_names.begin();
   FunctionalGroupNames::const_iterator it_end = group_names.end();
   FunctionalGroupIDs auto_allowed_groups;
-  for (; it != it_end; ++it) {
+  for (;it != it_end; ++it) {
     if (it->second.first.empty()) {
       auto_allowed_groups.push_back(it->first);
     }
@@ -634,7 +621,7 @@
 void PolicyManagerImpl::GetPermissionsForApp(
     const std::string& device_id,
     const std::string& policy_app_id,
-    std::vector<FunctionalGroupPermission>& permissions) {
+  std::vector<FunctionalGroupPermission>& permissions) {
   LOGGER_AUTO_TRACE(logger_);
   std::string app_id_to_check = policy_app_id;
 
@@ -673,6 +660,7 @@
     FillFunctionalGroupPermissions(
         group_types[type], group_names, kGroupAllowed, permissions);
   } else {
+
     // The code bellow allows to process application which
     // has specific permissions(not default and pre_DataConsent).
 
@@ -688,7 +676,7 @@
 }
 
 std::string& PolicyManagerImpl::GetCurrentDeviceId(
-    const std::string& policy_app_id) const {
+  const std::string& policy_app_id) const {
   LOGGER_INFO(logger_, "GetDeviceInfo");
   last_device_id_ = listener()->OnCurrentDeviceIdUpdateRequired(policy_app_id);
   return last_device_id_;
@@ -741,12 +729,9 @@
 
 bool PolicyManagerImpl::ExceededDays() {
   LOGGER_AUTO_TRACE(logger_);
-<<<<<<< HEAD
-
-=======
->>>>>>> 64ac11d0
-  TimevalStruct current_time = date_time::DateTime::getCurrentTime();
-  const int kSecondsInDay = 60 * 60 * 24;
+
+    TimevalStruct current_time = date_time::DateTime::getCurrentTime();
+    const int kSecondsInDay = 60 * 60 * 24;
   const int days = current_time.tv_sec / kSecondsInDay;
 
   return 0 == cache_->DaysBeforeExchange(days);
@@ -783,12 +768,15 @@
       retry_sequence_index_ >= retry_sequence_seconds_.size()) {
     return next;
   }
+
   ++retry_sequence_index_;
+
   for (uint32_t i = 0u; i < retry_sequence_index_; ++i) {
     next += retry_sequence_seconds_[i];
     // According to requirement APPLINK-18244
     next += retry_sequence_timeout_;
   }
+
   // Return miliseconds
   return next * date_time::kMillisecondsInSecond;
 }
@@ -839,7 +827,7 @@
 }
 
 void PolicyManagerImpl::Increment(const std::string& app_id,
-                                  usage_statistics::AppCounterId type) {
+                                  usage_statistics::AppCounterId type){
   LOGGER_DEBUG(logger_, "Increment " << app_id << " AppCounter: " << type);
   cache_->Increment(app_id, type);
 }
@@ -885,7 +873,7 @@
 }
 
 void PolicyManagerImpl::RemovePendingPermissionChanges(
-    const std::string& app_id) {
+  const std::string& app_id) {
   app_permissions_diff_.erase(app_id);
 }
 
@@ -926,12 +914,12 @@
 
 void PolicyManagerImpl::RemoveAppConsentForGroup(
     const std::string& app_id, const std::string& group_name) {
-  cache_->RemoveAppConsentForGroup(app_id, group_name);
-}
-
-bool PolicyManagerImpl::IsPredataPolicy(const std::string& policy_app_id) {
+    cache_->RemoveAppConsentForGroup(app_id, group_name);
+}
+
+bool PolicyManagerImpl::IsPredataPolicy(const std::string &policy_app_id) {
   LOGGER_INFO(logger_, "IsPredataApp");
-  return cache_->IsPredataPolicy(policy_app_id);
+    return cache_->IsPredataPolicy(policy_app_id);
 }
 
 void PolicyManagerImpl::AddNewApplication(const std::string& application_id,
@@ -971,7 +959,7 @@
   LOGGER_DEBUG(logger_, "AppStorageFolder " << app_storage_folder);
   if (!file_system::DirectoryExists(app_storage_folder)) {
     LOGGER_WARN(logger_,
-                "Storage directory doesn't exist " << app_storage_folder);
+                 "Storage directory doesn't exist " << app_storage_folder);
     return false;
   }
   if (!(file_system::IsWritingAllowed(app_storage_folder) &&
