--- conflicted
+++ resolved
@@ -5,14 +5,12 @@
 
 #include "./enums.h"
 #include "rpc_base/rpc_message.h"
-
 namespace utils {
 namespace json {
 class JsonValue;
 class JsonValueRef;
 }  // namespace json
 }  // namespace utils
-
 namespace rpc {
 namespace policy_table_interface_base {
 struct AppLevel;
@@ -25,212 +23,173 @@
 }  // namespace policy_table_interface_base
 }  // namespace rpc
 
+
 namespace rpc {
 namespace policy_table_interface_base {
 
-typedef Array<String<1, 255>, 0, 255> Strings;
-
-typedef Array<Enum<AppHMIType>, 0, 255> AppHMITypes;
-
-typedef Array<Enum<HmiLevel>, 0, 4> HmiLevels;
-
-typedef Array<Enum<Parameter>, 0, 24> Parameters;
-
-typedef Map<RpcParameters, 0, 50> Rpc;
-
-typedef Array<String<10, 255>, 1, 255> URL;
-
-typedef Map<URL, 1, 255> URLList;
-
-typedef Map<URLList, 1, 255> ServiceEndpoints;
+typedef Array< String<1, 255>, 0, 255 > Strings;
+
+typedef Array< Enum<AppHMIType>, 0, 255 > AppHMITypes;
+
+typedef Array< Enum<HmiLevel>, 0, 4 > HmiLevels;
+
+typedef Array< Enum<Parameter>, 0, 24 > Parameters;
+
+typedef Map< RpcParameters, 0, 50 > Rpc;
+
+typedef Array< String<10, 255>, 1, 255 > URL;
+
+typedef Map< URL, 1, 255 > URLList;
+
+typedef Map< URLList, 1, 255 > ServiceEndpoints;
 
 typedef uint8_t NumberOfNotificationsType;
 typedef Map<Integer<NumberOfNotificationsType, 0, 255>, 0, 6>
     NumberOfNotificationsPerMinute;
 
-typedef Array<Integer<uint16_t, 1, 1000>, 0, 10> SecondsBetweenRetries;
-
-typedef Map<MessageString, 0, 500> Languages;
-
-typedef Map<MessageLanguages, 0, 255> Messages;
-
-typedef Map<AppLevel, 0, 255> AppLevels;
+typedef Array< Integer<uint16_t, 1, 1000>, 0, 10 > SecondsBetweenRetries;
+
+typedef Map< MessageString, 0, 500 > Languages;
+
+typedef Map< MessageLanguages, 0, 255 > Messages;
+
+typedef Map< AppLevel, 0, 255 > AppLevels;
 
 typedef Map<Stringifyable<Nullable<ApplicationParams> >, 1, 1000>
     ApplicationPolicies;
 
-typedef Map<Rpcs, 1, 255> FunctionalGroupings;
-
-typedef Map<DeviceParams, 0, 255> DeviceData;
-
-typedef Array<Enum<RequestType>, 0, 255> RequestTypes;
+typedef Map< Rpcs, 1, 255 > FunctionalGroupings;
+
+typedef Map< DeviceParams, 0, 255 > DeviceData;
+
+typedef Array< Enum<RequestType>, 0, 255 > RequestTypes;
 
 struct PolicyBase : CompositeType {
- public:
-  Enum<Priority> priority;
-
- public:
-  PolicyBase();
-  PolicyBase(Priority priority);
-  virtual ~PolicyBase();
-<<<<<<< HEAD
-  explicit PolicyBase(const Json::Value* value__);
-  Json::Value ToJsonValue() const;
-=======
+  public:
+    Enum<Priority> priority;
+  public:
+    PolicyBase();
+    PolicyBase(Priority priority);
+    virtual ~PolicyBase();
   explicit PolicyBase(const utils::json::JsonValueRef& value__);
   utils::json::JsonValue ToJsonValue() const;
->>>>>>> 37ff416f
-  bool is_valid() const;
-  bool is_initialized() const;
-  bool struct_empty() const;
-  void ReportErrors(rpc::ValidationReport* report__) const;
-  virtual void SetPolicyTableType(PolicyTableType pt_type);
-
- private:
-  bool Validate() const;
+    bool is_valid() const;
+    bool is_initialized() const;
+    bool struct_empty() const;
+    void ReportErrors(rpc::ValidationReport* report__) const;
+    virtual void SetPolicyTableType(PolicyTableType pt_type);
+  private:
+    bool Validate() const;
 };
 
 struct DevicePolicy : PolicyBase {
- public:
-  DevicePolicy();
-  DevicePolicy(Priority priority);
-  ~DevicePolicy();
-<<<<<<< HEAD
-  explicit DevicePolicy(const Json::Value* value__);
-=======
+  public:
+    DevicePolicy();
+    DevicePolicy(Priority priority);
+    ~DevicePolicy();
   explicit DevicePolicy(const utils::json::JsonValueRef& value__);
->>>>>>> 37ff416f
 };
 
 struct ApplicationParams : PolicyBase {
- public:
-  Strings groups;
-  Optional<Strings> nicknames;
-  Optional<AppHMITypes> AppHMIType;
-  Optional<RequestTypes> RequestType;
-  Optional<Integer<uint16_t, 0, 65225> > memory_kb;
-  Optional<Integer<uint32_t, 0, UINT_MAX> > heart_beat_timeout_ms;
-  Optional<String<0, 255> > certificate;
-
- public:
-  ApplicationParams();
-  ApplicationParams(const Strings& groups, Priority priority);
-  ~ApplicationParams();
-<<<<<<< HEAD
-  explicit ApplicationParams(const Json::Value* value__);
-  Json::Value ToJsonValue() const;
-=======
+  public:
+    Strings groups;
+    Optional< Strings > nicknames;
+    Optional< AppHMITypes > AppHMIType;
+    Optional< RequestTypes > RequestType;
+    Optional< Integer<uint16_t, 0, 65225> > memory_kb;
+    Optional< Integer<uint32_t, 0, UINT_MAX> > heart_beat_timeout_ms;
+    Optional< String<0, 255> > certificate;
+  public:
+    ApplicationParams();
+    ApplicationParams(const Strings& groups, Priority priority);
+    ~ApplicationParams();
   explicit ApplicationParams(const utils::json::JsonValueRef& value__);
   utils::json::JsonValue ToJsonValue() const;
->>>>>>> 37ff416f
-  bool is_valid() const;
-  bool is_initialized() const;
-  bool struct_empty() const;
-  void ReportErrors(rpc::ValidationReport* report__) const;
-  virtual void SetPolicyTableType(PolicyTableType pt_type);
-
- private:
-  bool Validate() const;
+    bool is_valid() const;
+    bool is_initialized() const;
+    bool struct_empty() const;
+    void ReportErrors(rpc::ValidationReport* report__) const;
+    virtual void SetPolicyTableType(PolicyTableType pt_type);
+  private:
+    bool Validate() const;
 };
 
 struct ApplicationPoliciesSection : CompositeType {
- public:
-  mutable ApplicationPolicies apps;
-  DevicePolicy device;
-
- public:
-  ApplicationPoliciesSection();
+  public:
+    mutable ApplicationPolicies apps;
+    DevicePolicy device;
+  public:
+    ApplicationPoliciesSection();
   ApplicationPoliciesSection(const ApplicationPolicies& apps,
                              const DevicePolicy& device);
-  ~ApplicationPoliciesSection();
-<<<<<<< HEAD
-  explicit ApplicationPoliciesSection(const Json::Value* value__);
-  Json::Value ToJsonValue() const;
-=======
+    ~ApplicationPoliciesSection();
   explicit ApplicationPoliciesSection(const utils::json::JsonValueRef& value__);
   utils::json::JsonValue ToJsonValue() const;
->>>>>>> 37ff416f
-  bool is_valid() const;
-  bool is_initialized() const;
-  bool struct_empty() const;
-  void ReportErrors(rpc::ValidationReport* report__) const;
-  virtual void SetPolicyTableType(PolicyTableType pt_type);
-
- private:
-  bool Validate() const;
+    bool is_valid() const;
+    bool is_initialized() const;
+    bool struct_empty() const;
+    void ReportErrors(rpc::ValidationReport* report__) const;
+    virtual void SetPolicyTableType(PolicyTableType pt_type);
+  private:
+    bool Validate() const;
 };
 
 struct RpcParameters : CompositeType {
- public:
-  HmiLevels hmi_levels;
-  Optional<Parameters> parameters;
-
- public:
-  RpcParameters();
-  explicit RpcParameters(const HmiLevels& hmi_levels);
-  ~RpcParameters();
-<<<<<<< HEAD
-  explicit RpcParameters(const Json::Value* value__);
-  Json::Value ToJsonValue() const;
-=======
+  public:
+    HmiLevels hmi_levels;
+    Optional< Parameters > parameters;
+  public:
+    RpcParameters();
+    explicit RpcParameters(const HmiLevels& hmi_levels);
+    ~RpcParameters();
   explicit RpcParameters(const utils::json::JsonValueRef& value__);
   utils::json::JsonValue ToJsonValue() const;
->>>>>>> 37ff416f
-  bool is_valid() const;
-  bool is_initialized() const;
-  bool struct_empty() const;
-  void ReportErrors(rpc::ValidationReport* report__) const;
-  virtual void SetPolicyTableType(PolicyTableType pt_type);
-
- private:
-  bool Validate() const;
+    bool is_valid() const;
+    bool is_initialized() const;
+    bool struct_empty() const;
+    void ReportErrors(rpc::ValidationReport* report__) const;
+    virtual void SetPolicyTableType(PolicyTableType pt_type);
+  private:
+    bool Validate() const;
 };
 
 struct Rpcs : CompositeType {
- public:
-  Optional<String<1, 255> > user_consent_prompt;
-  Nullable<Rpc> rpcs;
-
- public:
-  Rpcs();
-  explicit Rpcs(const Rpc& rpcs);
-  ~Rpcs();
-<<<<<<< HEAD
-  explicit Rpcs(const Json::Value* value__);
-  Json::Value ToJsonValue() const;
-=======
+  public:
+    Optional< String<1, 255> > user_consent_prompt;
+    Nullable< Rpc > rpcs;
+  public:
+    Rpcs();
+    explicit Rpcs(const Rpc& rpcs);
+    ~Rpcs();
   explicit Rpcs(const utils::json::JsonValueRef& value__);
   utils::json::JsonValue ToJsonValue() const;
->>>>>>> 37ff416f
-  bool is_valid() const;
-  bool is_initialized() const;
-  bool struct_empty() const;
-  void ReportErrors(rpc::ValidationReport* report__) const;
-  virtual void SetPolicyTableType(PolicyTableType pt_type);
-
- private:
-  bool Validate() const;
+    bool is_valid() const;
+    bool is_initialized() const;
+    bool struct_empty() const;
+    void ReportErrors(rpc::ValidationReport* report__) const;
+    virtual void SetPolicyTableType(PolicyTableType pt_type);
+  private:
+    bool Validate() const;
 };
 
 struct ModuleConfig : CompositeType {
- public:
-  Optional<Map<String<0, 100>, 0, 255> > device_certificates;
-  Optional<Boolean> preloaded_pt;
-  Integer<uint8_t, 0, 255> exchange_after_x_ignition_cycles;
-  Integer<int64_t, 0, 4294967296ll> exchange_after_x_kilometers;
-  Integer<uint8_t, 0, 255> exchange_after_x_days;
-  Integer<uint16_t, 0, 65535> timeout_after_x_seconds;
-  SecondsBetweenRetries seconds_between_retries;
-  ServiceEndpoints endpoints;
-  NumberOfNotificationsPerMinute notifications_per_minute_by_priority;
-  Optional<String<1, 100> > vehicle_make;
-  Optional<String<1, 100> > vehicle_model;
-  Optional<String<4, 4> > vehicle_year;
-  Optional<String<0, 10> > preloaded_date;
-  Optional<String<0, 65535> > certificate;
-
- public:
-  ModuleConfig();
+  public:
+    Optional< Map< String<0, 100>, 0, 255 > > device_certificates;
+    Optional< Boolean > preloaded_pt;
+    Integer<uint8_t, 0, 255> exchange_after_x_ignition_cycles;
+    Integer<int64_t, 0, 4294967296ll> exchange_after_x_kilometers;
+    Integer<uint8_t, 0, 255> exchange_after_x_days;
+    Integer<uint16_t, 0, 65535> timeout_after_x_seconds;
+    SecondsBetweenRetries seconds_between_retries;
+    ServiceEndpoints endpoints;
+    NumberOfNotificationsPerMinute notifications_per_minute_by_priority;
+    Optional< String<1, 100> > vehicle_make;
+    Optional< String<1, 100> > vehicle_model;
+    Optional< String<4, 4> > vehicle_year;
+    Optional< String<0, 10> > preloaded_date;
+    Optional< String<0, 65535> > certificate;
+  public:
+    ModuleConfig();
   ModuleConfig(uint8_t exchange_after_x_ignition_cycles,
                int64_t exchange_after_x_kilometers,
                uint8_t exchange_after_x_days,
@@ -239,146 +198,112 @@
                const ServiceEndpoints& endpoints,
                const NumberOfNotificationsPerMinute&
                    notifications_per_minute_by_priority);
-  ~ModuleConfig();
-<<<<<<< HEAD
-  explicit ModuleConfig(const Json::Value* value__);
-  void SafeCopyFrom(const ModuleConfig& from);
-  Json::Value ToJsonValue() const;
-=======
+    ~ModuleConfig();
   explicit ModuleConfig(const utils::json::JsonValueRef& value__);
-  void SafeCopyFrom(const ModuleConfig& from);
-  utils::json::JsonValue ToJsonValue() const;
->>>>>>> 37ff416f
-  bool is_valid() const;
-  bool is_initialized() const;
-  bool struct_empty() const;
-  void ReportErrors(rpc::ValidationReport* report__) const;
-  virtual void SetPolicyTableType(PolicyTableType pt_type);
-
- private:
-  bool Validate() const;
+    void SafeCopyFrom(const ModuleConfig& from);
+  utils::json::JsonValue ToJsonValue() const;
+    bool is_valid() const;
+    bool is_initialized() const;
+    bool struct_empty() const;
+    void ReportErrors(rpc::ValidationReport* report__) const;
+    virtual void SetPolicyTableType(PolicyTableType pt_type);
+  private:
+    bool Validate() const;
 };
 
 struct MessageString : CompositeType {
- public:
-  Optional<String<1, 65535> > line1;
-  Optional<String<1, 65535> > line2;
-  Optional<String<1, 65535> > tts;
-  Optional<String<1, 65535> > label;
-  Optional<String<1, 65535> > textBody;
-
- public:
-  MessageString();
-  ~MessageString();
-<<<<<<< HEAD
-  explicit MessageString(const Json::Value* value__);
-  Json::Value ToJsonValue() const;
-=======
+  public:
+    Optional< String<1, 65535> > line1;
+    Optional< String<1, 65535> > line2;
+    Optional< String<1, 65535> > tts;
+    Optional< String<1, 65535> > label;
+    Optional< String<1, 65535> > textBody;
+  public:
+    MessageString();
+    ~MessageString();
   explicit MessageString(const utils::json::JsonValueRef& value__);
   utils::json::JsonValue ToJsonValue() const;
->>>>>>> 37ff416f
-  bool is_valid() const;
-  bool is_initialized() const;
-  bool struct_empty() const;
-  void ReportErrors(rpc::ValidationReport* report__) const;
-  virtual void SetPolicyTableType(PolicyTableType pt_type);
-
- private:
-  bool Validate() const;
+    bool is_valid() const;
+    bool is_initialized() const;
+    bool struct_empty() const;
+    void ReportErrors(rpc::ValidationReport* report__) const;
+    virtual void SetPolicyTableType(PolicyTableType pt_type);
+  private:
+    bool Validate() const;
 };
 
 struct MessageLanguages : CompositeType {
- public:
-  Languages languages;
-
- public:
-  MessageLanguages();
-  explicit MessageLanguages(const Languages& languages);
-  ~MessageLanguages();
-<<<<<<< HEAD
-  explicit MessageLanguages(const Json::Value* value__);
-  Json::Value ToJsonValue() const;
-=======
+  public:
+    Languages languages;
+  public:
+    MessageLanguages();
+    explicit MessageLanguages(const Languages& languages);
+    ~MessageLanguages();
   explicit MessageLanguages(const utils::json::JsonValueRef& value__);
   utils::json::JsonValue ToJsonValue() const;
->>>>>>> 37ff416f
-  bool is_valid() const;
-  bool is_initialized() const;
-  bool struct_empty() const;
-  void ReportErrors(rpc::ValidationReport* report__) const;
-  virtual void SetPolicyTableType(PolicyTableType pt_type);
-
- private:
-  bool Validate() const;
+    bool is_valid() const;
+    bool is_initialized() const;
+    bool struct_empty() const;
+    void ReportErrors(rpc::ValidationReport* report__) const;
+    virtual void SetPolicyTableType(PolicyTableType pt_type);
+  private:
+    bool Validate() const;
 };
 
 struct ConsumerFriendlyMessages : CompositeType {
- public:
-  String<1, 100> version;
-  Optional<Messages> messages;
-
- public:
-  ConsumerFriendlyMessages();
-  explicit ConsumerFriendlyMessages(const std::string& version);
-  ~ConsumerFriendlyMessages();
-<<<<<<< HEAD
-  explicit ConsumerFriendlyMessages(const Json::Value* value__);
-  Json::Value ToJsonValue() const;
-=======
+  public:
+    String<1, 100> version;
+    Optional< Messages > messages;
+  public:
+    ConsumerFriendlyMessages();
+    explicit ConsumerFriendlyMessages(const std::string& version);
+    ~ConsumerFriendlyMessages();
   explicit ConsumerFriendlyMessages(const utils::json::JsonValueRef& value__);
   utils::json::JsonValue ToJsonValue() const;
->>>>>>> 37ff416f
-  bool is_valid() const;
-  bool is_initialized() const;
-  bool struct_empty() const;
-  void ReportErrors(rpc::ValidationReport* report__) const;
-  virtual void SetPolicyTableType(PolicyTableType pt_type);
-
- private:
-  bool Validate() const;
+    bool is_valid() const;
+    bool is_initialized() const;
+    bool struct_empty() const;
+    void ReportErrors(rpc::ValidationReport* report__) const;
+    virtual void SetPolicyTableType(PolicyTableType pt_type);
+  private:
+    bool Validate() const;
 };
 
 struct ModuleMeta : CompositeType {
- public:
- public:
-  ModuleMeta();
-  ~ModuleMeta();
-<<<<<<< HEAD
-  explicit ModuleMeta(const Json::Value* value__);
-  Json::Value ToJsonValue() const;
-=======
+  public:
+  public:
+    ModuleMeta();
+    ~ModuleMeta();
   explicit ModuleMeta(const utils::json::JsonValueRef& value__);
   utils::json::JsonValue ToJsonValue() const;
->>>>>>> 37ff416f
-  bool is_valid() const;
-  bool is_initialized() const;
-  bool struct_empty() const;
-  void ReportErrors(rpc::ValidationReport* report__) const;
-
- private:
-  bool Validate() const;
+    bool is_valid() const;
+    bool is_initialized() const;
+    bool struct_empty() const;
+    void ReportErrors(rpc::ValidationReport* report__) const;
+  private:
+    bool Validate() const;
 };
 
 struct AppLevel : CompositeType {
- public:
-  Integer<uint16_t, 0, 65535> minutes_in_hmi_full;
-  String<1, 10> app_registration_language_gui;
-  String<0, 10> app_registration_language_vui;
-  Integer<uint16_t, 0, 65535> minutes_in_hmi_limited;
-  Integer<uint16_t, 0, 65535> minutes_in_hmi_background;
-  Integer<uint16_t, 0, 65535> minutes_in_hmi_none;
-  Integer<uint16_t, 0, 65535> count_of_user_selections;
-  Integer<uint16_t, 0, 65535> count_of_rejections_sync_out_of_memory;
-  Integer<uint16_t, 0, 65535> count_of_rejections_nickname_mismatch;
-  Integer<uint16_t, 0, 65535> count_of_rejections_duplicate_name;
-  Integer<uint16_t, 0, 65535> count_of_rejected_rpc_calls;
-  Integer<uint16_t, 0, 65535> count_of_rpcs_sent_in_hmi_none;
-  Integer<uint16_t, 0, 65535> count_of_removals_for_bad_behavior;
-  Integer<uint16_t, 0, 65535> count_of_tls_errors;
-  Integer<uint16_t, 0, 65535> count_of_run_attempts_while_revoked;
-
- public:
-  AppLevel();
+  public:
+
+    Integer<uint16_t, 0, 65535> minutes_in_hmi_full;
+    String<1, 10> app_registration_language_gui;
+    String<0, 10> app_registration_language_vui;
+    Integer<uint16_t, 0, 65535> minutes_in_hmi_limited;
+    Integer<uint16_t, 0, 65535> minutes_in_hmi_background;
+    Integer<uint16_t, 0, 65535> minutes_in_hmi_none;
+    Integer<uint16_t, 0, 65535> count_of_user_selections;
+    Integer<uint16_t, 0, 65535> count_of_rejections_sync_out_of_memory;
+    Integer<uint16_t, 0, 65535> count_of_rejections_nickname_mismatch;
+    Integer<uint16_t, 0, 65535> count_of_rejections_duplicate_name;
+    Integer<uint16_t, 0, 65535> count_of_rejected_rpc_calls;
+    Integer<uint16_t, 0, 65535> count_of_rpcs_sent_in_hmi_none;
+    Integer<uint16_t, 0, 65535> count_of_removals_for_bad_behavior;
+    Integer<uint16_t, 0, 65535> count_of_tls_errors;
+    Integer<uint16_t, 0, 65535> count_of_run_attempts_while_revoked;
+  public:
+    AppLevel();
   AppLevel(uint16_t minutes_in_hmi_full,
            const std::string& app_registration_language_gui,
            const std::string& app_registration_language_vui,
@@ -394,125 +319,92 @@
            uint16_t count_of_removals_for_bad_behavior,
            uint16_t count_of_tls_errors,
            uint16_t count_of_run_attempts_while_revoked);
-  ~AppLevel();
-<<<<<<< HEAD
-  explicit AppLevel(const Json::Value* value__);
-  Json::Value ToJsonValue() const;
-=======
+    ~AppLevel();
   explicit AppLevel(const utils::json::JsonValueRef& value__);
   utils::json::JsonValue ToJsonValue() const;
->>>>>>> 37ff416f
-  bool is_valid() const;
-  bool is_initialized() const;
-  bool struct_empty() const;
-  void ReportErrors(rpc::ValidationReport* report__) const;
-
- private:
-  bool Validate() const;
+    bool is_valid() const;
+    bool is_initialized() const;
+    bool struct_empty() const;
+    void ReportErrors(rpc::ValidationReport* report__) const;
+  private:
+    bool Validate() const;
 };
 
 struct UsageAndErrorCounts : CompositeType {
- public:
-  Optional<AppLevels> app_level;
-
- public:
-  UsageAndErrorCounts();
-  ~UsageAndErrorCounts();
-<<<<<<< HEAD
-  explicit UsageAndErrorCounts(const Json::Value* value__);
-  Json::Value ToJsonValue() const;
-=======
+  public:
+    Optional< AppLevels > app_level;
+  public:
+    UsageAndErrorCounts();
+    ~UsageAndErrorCounts();
   explicit UsageAndErrorCounts(const utils::json::JsonValueRef& value__);
   utils::json::JsonValue ToJsonValue() const;
->>>>>>> 37ff416f
-  bool is_valid() const;
-  bool is_initialized() const;
-  bool struct_empty() const;
-  void ReportErrors(rpc::ValidationReport* report__) const;
-  virtual void SetPolicyTableType(PolicyTableType pt_type);
-
- private:
-  bool Validate() const;
+    bool is_valid() const;
+    bool is_initialized() const;
+    bool struct_empty() const;
+    void ReportErrors(rpc::ValidationReport* report__) const;
+    virtual void SetPolicyTableType(PolicyTableType pt_type);
+  private:
+    bool Validate() const;
 };
 
 struct DeviceParams : CompositeType {
- public:
- public:
-  DeviceParams();
-  ~DeviceParams();
-<<<<<<< HEAD
-  explicit DeviceParams(const Json::Value* value__);
-  Json::Value ToJsonValue() const;
-=======
+  public:
+  public:
+    DeviceParams();
+    ~DeviceParams();
   explicit DeviceParams(const utils::json::JsonValueRef& value__);
   utils::json::JsonValue ToJsonValue() const;
->>>>>>> 37ff416f
-  bool is_valid() const;
-  bool is_initialized() const;
-  bool struct_empty() const;
-  void ReportErrors(rpc::ValidationReport* report__) const;
-
- private:
-  bool Validate() const;
+    bool is_valid() const;
+    bool is_initialized() const;
+    bool struct_empty() const;
+    void ReportErrors(rpc::ValidationReport* report__) const;
+  private:
+    bool Validate() const;
 };
 
 struct PolicyTable : CompositeType {
- public:
-  ApplicationPoliciesSection app_policies_section;
-  FunctionalGroupings functional_groupings;
-  Optional<ConsumerFriendlyMessages> consumer_friendly_messages;
-  ModuleConfig module_config;
-  Optional<ModuleMeta> module_meta;
-  Optional<UsageAndErrorCounts> usage_and_error_counts;
-  Optional<DeviceData> device_data;
-
- public:
-  PolicyTable();
-  PolicyTable(const ApplicationPoliciesSection& app_policies_section,
-              const FunctionalGroupings& functional_groupings,
-              const ConsumerFriendlyMessages& consumer_friendly_messages,
-              const ModuleConfig& module_config);
-  ~PolicyTable();
-<<<<<<< HEAD
-  explicit PolicyTable(const Json::Value* value__);
-  Json::Value ToJsonValue() const;
-=======
+  public:
+    ApplicationPoliciesSection app_policies_section;
+    FunctionalGroupings functional_groupings;
+    Optional < ConsumerFriendlyMessages > consumer_friendly_messages;
+    ModuleConfig module_config;
+    Optional< ModuleMeta > module_meta;
+    Optional< UsageAndErrorCounts > usage_and_error_counts;
+    Optional< DeviceData > device_data;
+  public:
+    PolicyTable();
+    PolicyTable(const ApplicationPoliciesSection& app_policies_section,
+                const FunctionalGroupings& functional_groupings,
+                const ConsumerFriendlyMessages& consumer_friendly_messages,
+                const ModuleConfig& module_config);
+    ~PolicyTable();
   explicit PolicyTable(const utils::json::JsonValueRef& value__);
   utils::json::JsonValue ToJsonValue() const;
->>>>>>> 37ff416f
-  bool is_valid() const;
-  bool is_initialized() const;
-  bool struct_empty() const;
-  void ReportErrors(rpc::ValidationReport* report__) const;
-  virtual void SetPolicyTableType(PolicyTableType pt_type);
-
- private:
-  bool Validate() const;
+    bool is_valid() const;
+    bool is_initialized() const;
+    bool struct_empty() const;
+    void ReportErrors(rpc::ValidationReport* report__) const;
+    virtual void SetPolicyTableType(PolicyTableType pt_type);
+  private:
+    bool Validate() const;
 };
 
 struct Table : CompositeType {
- public:
-  PolicyTable policy_table;
-
- public:
-  Table();
-  explicit Table(const PolicyTable& policy_table);
-  ~Table();
-<<<<<<< HEAD
-  explicit Table(const Json::Value* value__);
-  Json::Value ToJsonValue() const;
-=======
+  public:
+    PolicyTable policy_table;
+  public:
+    Table();
+    explicit Table(const PolicyTable& policy_table);
+    ~Table();
   explicit Table(const utils::json::JsonValueRef& value__);
   utils::json::JsonValue ToJsonValue() const;
->>>>>>> 37ff416f
-  bool is_valid() const;
-  bool is_initialized() const;
-  bool struct_empty() const;
-  void ReportErrors(rpc::ValidationReport* report__) const;
-  virtual void SetPolicyTableType(PolicyTableType pt_type);
-
- private:
-  bool Validate() const;
+    bool is_valid() const;
+    bool is_initialized() const;
+    bool struct_empty() const;
+    void ReportErrors(rpc::ValidationReport* report__) const;
+    virtual void SetPolicyTableType(PolicyTableType pt_type);
+  private:
+    bool Validate() const;
 };
 }  // namespace policy_table_interface_base
 }  // namespace rpc
