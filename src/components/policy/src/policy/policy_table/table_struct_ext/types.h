--- conflicted
+++ resolved
@@ -160,13 +160,8 @@
     Optional< String<1, 65535> > line1;
     Optional< String<1, 65535> > line2;
     Optional< String<1, 65535> > tts;
-<<<<<<< HEAD
     Optional< String<1, 65535> > label;
     Optional< String<1, 65535> > textBody;
-=======
-    Optional< String<1, 255> > label;
-    Optional< String<1, 600> > textBody;
->>>>>>> 14616791
   public:
     MessageString();
     ~MessageString();
