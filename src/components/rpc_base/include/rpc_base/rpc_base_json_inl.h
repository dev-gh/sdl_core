--- conflicted
+++ resolved
@@ -351,13 +351,8 @@
 template <typename T>
 template <typename U>
 Optional<T>::Optional(const Json::Value* value, const U& def_value)
-<<<<<<< HEAD
-  : policy_table_type_(policy_table_interface_base::INVALID_PT_TYPE),
-    value_(value, def_value) {
-}
-=======
-    : value_(value, def_value) {}
->>>>>>> aff7f09a
+  : policy_table_type_(policy_table_interface_base::INVALID_PT_TYPE)
+  , value_(value, def_value) {}
 
 template <typename T>
 inline Json::Value Optional<T>::ToJsonValue() const {
