--- conflicted
+++ resolved
@@ -797,31 +797,31 @@
   <element name="VEHICLEDATA_GPS">
     <description>Notifies GPSData may be subscribed</description>
   </element>
-  <element name="VEHICLEDATA_SPEED" />
-  <element name="VEHICLEDATA_RPM" />
-  <element name="VEHICLEDATA_FUELLEVEL" />
-  <element name="VEHICLEDATA_FUELLEVEL_STATE" />
-  <element name="VEHICLEDATA_FUELCONSUMPTION" />
-  <element name="VEHICLEDATA_EXTERNTEMP" />
-  <element name="VEHICLEDATA_VIN" />
-  <element name="VEHICLEDATA_PRNDL" />
-  <element name="VEHICLEDATA_TIREPRESSURE" />
-  <element name="VEHICLEDATA_ODOMETER" />
-  <element name="VEHICLEDATA_BELTSTATUS" />
-  <element name="VEHICLEDATA_BODYINFO" />
-  <element name="VEHICLEDATA_DEVICESTATUS" />
-  <element name="VEHICLEDATA_ECALLINFO" />
-  <element name="VEHICLEDATA_AIRBAGSTATUS" />
-  <element name="VEHICLEDATA_EMERGENCYEVENT" />
-  <element name="VEHICLEDATA_CLUSTERMODESTATUS" />
-  <element name="VEHICLEDATA_MYKEY" />
-  <element name="VEHICLEDATA_BRAKING" />
-  <element name="VEHICLEDATA_WIPERSTATUS" />
-  <element name="VEHICLEDATA_HEADLAMPSTATUS" />
-  <element name="VEHICLEDATA_BATTVOLTAGE" />
-  <element name="VEHICLEDATA_ENGINETORQUE" />
-  <element name="VEHICLEDATA_ACCPEDAL" />
-  <element name="VEHICLEDATA_STEERINGWHEEL" />
+    <element name="VEHICLEDATA_SPEED" />
+    <element name="VEHICLEDATA_RPM" />
+    <element name="VEHICLEDATA_FUELLEVEL" />
+    <element name="VEHICLEDATA_FUELLEVEL_STATE" />
+    <element name="VEHICLEDATA_FUELCONSUMPTION" />
+    <element name="VEHICLEDATA_EXTERNTEMP" />
+    <element name="VEHICLEDATA_VIN" />
+    <element name="VEHICLEDATA_PRNDL" />
+    <element name="VEHICLEDATA_TIREPRESSURE" />
+    <element name="VEHICLEDATA_ODOMETER" />    
+    <element name="VEHICLEDATA_BELTSTATUS" />
+    <element name="VEHICLEDATA_BODYINFO" />
+    <element name="VEHICLEDATA_DEVICESTATUS" />
+    <element name="VEHICLEDATA_ECALLINFO"/>
+    <element name="VEHICLEDATA_AIRBAGSTATUS"/>
+    <element name="VEHICLEDATA_EMERGENCYEVENT"/>
+    <element name="VEHICLEDATA_CLUSTERMODESTATUS"/>
+    <element name="VEHICLEDATA_MYKEY"/>
+    <element name="VEHICLEDATA_BRAKING" />  
+    <element name="VEHICLEDATA_WIPERSTATUS" />
+    <element name="VEHICLEDATA_HEADLAMPSTATUS" /> 
+    <element name="VEHICLEDATA_BATTVOLTAGE" />
+    <element name="VEHICLEDATA_ENGINETORQUE" />          
+    <element name="VEHICLEDATA_ACCPEDAL" />         
+    <element name="VEHICLEDATA_STEERINGWHEEL" />    
 </enum>
 
 <enum name="WiperStatus">
@@ -1948,7 +1948,7 @@
     <function name="OnSystemRequest" messagetype="notification" >
       <description>
         An asynchronous request from the system for specific data from the device or the cloud or response to a request from the device or cloud
-        Binary data can be included in hybrid part of message for some requests (such as Authentication request responses)
+	    Binary data can be included in hybrid part of message for some requests (such as Authentication request responses)
       </description>
       <param name="requestType" type="Common.RequestType" mandatory="true">
         <description>The type of system request.</description>
@@ -2018,20 +2018,19 @@
         If omitted, the value will be set to false.
       </description>
     </param>
-  </function>
-
-  <function name="SystemRequest" messagetype="request">
+   </function>
+
+   <function name="SystemRequest" messagetype="request">
     <description>An asynchronous request from the device; binary data can be included in hybrid part of message for some requests (such as Authentication requests)</description>
     <param name="requestType" type="Common.RequestType" mandatory="true">
-      <description>The type of system request.</description>
+        <description>The type of system request.</description>
     </param>
     <param name="fileName" type="String" maxlength="255" mandatory="true">
-      <description>The path to file.</description>
+        <description>The path to file.</description>
     </param>
     <param name="appID" type="Integer" mandatory="false">
       <description>ID of application that requested this RPC.</description>
     </param> 
-<<<<<<< HEAD
    </function>
    <function name="SystemRequest" messagetype="response">
    </function>
@@ -2058,11 +2057,6 @@
     <description>Notification from system to SDL to let it know that ignition cycle is over.</description>
   </function>
   <!-- End of Policies -->
-=======
-  </function>
-  <function name="SystemRequest" messagetype="response">
-  </function>
->>>>>>> 9d9d8fcf
 </interface>
 
 <interface name="VR" version="1.0" date="2013-04-17">
