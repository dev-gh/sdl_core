--- conflicted
+++ resolved
@@ -29,13 +29,14 @@
  * ARISING IN ANY WAY OUT OF THE USE OF THIS SOFTWARE, EVEN IF ADVISED OF THE
  * POSSIBILITY OF SUCH DAMAGE.
  */
+
 #include "utils/logger.h"
 #include "utils/file_system.h"
 #include "media_manager/pipe_streamer_adapter.h"
 
 namespace media_manager {
 
-CREATE_LOGGERPTR_GLOBAL(logger, "PipeStreamerAdapter")
+CREATE_LOGGERPTR_GLOBAL(logger_, "PipeStreamerAdapter")
 
 PipeStreamerAdapter::PipeStreamerAdapter(const std::string& named_pipe_path,
                                          const std::string& app_storage_folder)
@@ -49,115 +50,50 @@
     const std::string& named_pipe_path,
     const std::string& app_storage_folder)
     : Streamer(adapter)
-<<<<<<< HEAD
-    , named_pipe_path_(named_pipe_path)
-    , app_storage_folder_(app_storage_folder)
-    , pipe_fd_(0) {
-  if (!file_system::CreateDirectoryRecursively(app_storage_folder_)) {
-    LOGGER_ERROR(logger_,
-                 "Cannot create app storage folder " << app_storage_folder_);
-    return;
-  }
-  if ((mkfifo(named_pipe_path_.c_str(), S_IRUSR | S_IWUSR | S_IRGRP | S_IROTH) <
-       0) &&
-      (errno != EEXIST)) {
-    LOGGER_ERROR(logger_, "Cannot create pipe " << named_pipe_path_);
-  } else {
-    LOGGER_INFO(logger_,
-                "Pipe " << named_pipe_path_ << " was successfully created");
-  }
-}
-PipeStreamerAdapter::PipeStreamer::~PipeStreamer() {
-  if (0 == unlink(named_pipe_path_.c_str())) {
-    LOGGER_INFO(logger_, "Pipe " << named_pipe_path_ << " was removed");
-  } else {
-    LOGGER_ERROR(logger_, "Error removing pipe " << named_pipe_path_);
-  }
-}
-
-bool PipeStreamerAdapter::PipeStreamer::Connect() {
-  LOGGER_AUTO_TRACE(logger_);
-
-  pipe_fd_ = open(named_pipe_path_.c_str(), O_RDWR, 0);
-  if (-1 == pipe_fd_) {
-    LOGGER_ERROR(logger_, "Cannot open pipe for writing " << named_pipe_path_);
-    return false;
-  }
-
-  LOGGER_INFO(logger_,
-              "Pipe " << named_pipe_path_
-                      << " was successfuly opened for writing");
-=======
     , pipe_(named_pipe_path)
     , app_storage_folder_(app_storage_folder) {}
 
 PipeStreamerAdapter::PipeStreamer::~PipeStreamer() {}
 
 bool PipeStreamerAdapter::PipeStreamer::Connect() {
-  LOGGER_AUTO_TRACE(logger);
+  LOGGER_AUTO_TRACE(logger_);
 
   if (!file_system::CreateDirectoryRecursively(app_storage_folder_)) {
-    LOGGER_ERROR(logger, "Cannot create app folder");
+    LOGGER_ERROR(logger), "Cannot create app folder");
     return false;
   }
 
   if (!pipe_.Open()) {
-    LOGGER_ERROR(logger, "Cannot open pipe");
+    LOGGER_ERROR(logger_, "Cannot open pipe");
     return false;
   }
 
-  LOGGER_INFO(logger, "Streamer connected to pipe");
->>>>>>> 37ff416f
+  LOGGER_INFO(logger_, "Streamer connected to pipe");
   return true;
 }
 
 void PipeStreamerAdapter::PipeStreamer::Disconnect() {
-<<<<<<< HEAD
   LOGGER_AUTO_TRACE(logger_);
-  if (0 == close(pipe_fd_)) {
-    LOGGER_INFO(logger_, "Pipe " << named_pipe_path_ << " was closed");
-  } else {
-    LOGGER_ERROR(logger_, "Error closing pipe " << named_pipe_path_);
-  }
-=======
-  LOGGER_AUTO_TRACE(logger);
 
   pipe_.Close();
-  LOGGER_INFO(logger, "Streamer disconnected from pipe");
->>>>>>> 37ff416f
+  LOGGER_INFO(logger_, "Streamer disconnected from pipe");
 }
 
 bool PipeStreamerAdapter::PipeStreamer::Send(
     protocol_handler::RawMessagePtr msg) {
-<<<<<<< HEAD
   LOGGER_AUTO_TRACE(logger_);
-  ssize_t ret = write(pipe_fd_, msg->data(), msg->data_size());
-  if (-1 == ret) {
-    LOGGER_ERROR(logger_, "Failed writing data to pipe " << named_pipe_path_);
-    return false;
-  }
-
-  if (static_cast<uint32_t>(ret) != msg->data_size()) {
-    LOGGER_WARN(logger_,
-                "Couldn't write all the data to pipe " << named_pipe_path_);
-  }
-
-  LOGGER_INFO(logger_, "Streamer::sent " << msg->data_size());
-=======
-  LOGGER_AUTO_TRACE(logger);
 
   size_t sent = 0;
   if (!pipe_.Write(msg->data(), msg->data_size(), sent)) {
-    LOGGER_ERROR(logger, "Cannot write to pipe");
+    LOGGER_ERROR(logger_, "Cannot write to pipe");
     return false;
   }
 
   if (sent != msg->data_size()) {
-    LOGGER_WARN(logger, "Couldn't write all the data to pipe");
+    LOGGER_WARN(logger_, "Couldn't write all the data to pipe");
   }
 
-  LOGGER_INFO(logger, "Streamer sent to pipe " << sent << " bytes");
->>>>>>> 37ff416f
+  LOGGER_INFO(logger_, "Streamer sent to pipe " << sent << " bytes");
   return true;
 }
 
