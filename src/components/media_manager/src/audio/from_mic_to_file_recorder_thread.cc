--- conflicted
+++ resolved
@@ -38,50 +38,13 @@
 #include "utils/threads/thread.h"
 #endif
 #include "utils/timer_task_impl.h"
-
 #include <sstream>
 #include "utils/logger.h"
 
-CREATE_LOGGERPTR_GLOBAL(logger_, "FromMicToFileRecorderThread")
-
 namespace media_manager {
 
-<<<<<<< HEAD
 CREATE_LOGGERPTR_GLOBAL(logger_, "MediaManager")
 
-GMainLoop* FromMicToFileRecorderThread::loop = NULL;
-
-FromMicToFileRecorderThread::FromMicToFileRecorderThread(
-    const std::string& output_file, int32_t duration)
-    : threads::ThreadDelegate()
-    , argc_(5)
-    , argv_(NULL)
-    , oKey_("-o")
-    , tKey_("-t")
-    , sleepThread_(NULL)
-    , outputFileName_(output_file) {
-  LOGGER_AUTO_TRACE(logger_);
-  set_record_duration(duration);
-}
-
-FromMicToFileRecorderThread::~FromMicToFileRecorderThread() {
-  LOGGER_AUTO_TRACE(logger_);
-  if (sleepThread_) {
-    sleepThread_->join();
-    delete sleepThread_->delegate();
-    threads::DeleteThread(sleepThread_);
-  }
-}
-
-void FromMicToFileRecorderThread::set_output_file(
-    const std::string& output_file) {
-  LOGGER_AUTO_TRACE(logger_);
-  outputFileName_ = output_file;
-}
-
-void FromMicToFileRecorderThread::set_record_duration(int32_t duration) {
-  LOGGER_AUTO_TRACE(logger_);
-=======
 gboolean HandleBusMessage(GstBus* bus, GstMessage* message, gpointer data) {
   GMainLoop* loop = static_cast<GMainLoop*>(data);
   switch (GST_MESSAGE_TYPE(message)) {
@@ -90,7 +53,7 @@
 
       g_main_loop_quit(loop);
       break;
-    }
+}
     case GST_MESSAGE_ERROR: {
       gchar* debug;
       GError* error;
@@ -100,23 +63,17 @@
 
       LOGGER_ERROR(logger_, error->message);
       g_error_free(error);
->>>>>>> 37ff416f
 
       g_main_loop_quit(loop);
       break;
-    }
+  }
     default:
       break;
-  }
+}
+
   return true;
 }
 
-<<<<<<< HEAD
-void FromMicToFileRecorderThread::initArgs() {
-  LOGGER_AUTO_TRACE(logger_);
-
-  argv_ = new gchar* [argc_];
-=======
 ////////////////////////////////////////////////////////////////////////////////
 /// media_manager::FromMicToFileRecorderThread::Impl
 ////////////////////////////////////////////////////////////////////////////////
@@ -159,13 +116,11 @@
     int32_t duration)
     : duration_(duration) {
   argc_ = 5;
-  argv_ = new gchar* [argc_];
+  argv_ = new gchar*[argc_];
 
   std::stringstream stringStream;
   stringStream << duration / 1000;
   std::string durationString = stringStream.str();
->>>>>>> 37ff416f
-
   argv_[0] = new gchar[14];
   argv_[1] = new gchar[3];
   argv_[2] = new gchar[outputFileName.length() + 1];
@@ -179,12 +134,7 @@
   argv_[4] = const_cast<gchar*>(durationString.c_str());
 }
 
-<<<<<<< HEAD
-void FromMicToFileRecorderThread::threadMain() {
-  LOGGER_AUTO_TRACE(logger_);
-=======
 media_manager::FromMicToFileRecorderThread::Impl::~Impl() {}
->>>>>>> 37ff416f
 
 void media_manager::FromMicToFileRecorderThread::Impl::setDuration(
     const int32_t duration) {
@@ -197,9 +147,9 @@
 
 void media_manager::FromMicToFileRecorderThread::Impl::setShouldBeStoped(
     const bool shouldBeStoped) {
-  sync_primitives::AutoLock auto_lock(stopFlagLock_);
+    sync_primitives::AutoLock auto_lock(stopFlagLock_);
   shouldBeStoped_ = shouldBeStoped;
-}
+  }
 
 void media_manager::FromMicToFileRecorderThread::Impl::stopGstLoop() {
   if (loop) {
@@ -241,7 +191,7 @@
                              "length of time in seconds to capture",
                              "int32_t"},
                             {NULL}};
-#ifndef GLIB_VERSION_2_32  // g_thread_init() does nothing since 2.32
+#ifndef GLIB_VERSION_2_32 // g_thread_init() does nothing since 2.32
   if (!g_thread_supported()) {
     g_thread_init(NULL);
   }
@@ -270,16 +220,8 @@
   pipeline_ = gst_pipeline_new("vga2usb-h264");
 
   // Set up error handling
-<<<<<<< HEAD
-  bus = gst_pipeline_get_bus(GST_PIPELINE(pipeline));
-  gst_bus_add_watch(
-      bus,
-      reinterpret_cast<int32_t (*)(_GstBus*, _GstMessage*, void*)>(recvmsg),
-      NULL);
-=======
   bus = gst_pipeline_get_bus(GST_PIPELINE(pipeline_));
   gst_bus_add_watch(bus, HandleBusMessage, NULL);
->>>>>>> 37ff416f
   gst_object_unref(bus);
 
   // Create all of the elements to be added to the pipeline
@@ -305,11 +247,7 @@
   gst_element_set_state(pipeline_, GST_STATE_PLAYING);
 
   LOGGER_TRACE(logger_, "Initializing pipeline ...");
-<<<<<<< HEAD
-  while (GST_STATE(pipeline) != GST_STATE_PLAYING) {
-=======
   while (GST_STATE(pipeline_) != GST_STATE_PLAYING) {
->>>>>>> 37ff416f
     bool shouldBeStoped;
     {
       // FIXME(dchmerev@luxoft.com):
@@ -323,27 +261,13 @@
       g_option_context_free(context);
 
       if (argv_) {
-        delete[] argv_;
+        delete [] argv_;
         argv_ = NULL;
       }
       return;
     }
   }
   LOGGER_TRACE(logger_, "Pipeline started ...\n");
-<<<<<<< HEAD
-
-  // Start up a timer for the pipeline
-  if (duration > 0) {
-    GstTimeout timeout;
-    timeout.pipeline = pipeline;
-    timeout.duration = duration;
-
-    sleepThread_ =
-        threads::CreateThread("SleepThread", new SleepThreadDelegate(timeout));
-    sleepThread_->start();
-  }
-=======
->>>>>>> 37ff416f
 
   loop = g_main_loop_new(NULL, FALSE);
 
@@ -352,36 +276,18 @@
   gst_element_set_state(pipeline_, GST_STATE_NULL);
 
   LOGGER_TRACE(logger_, "Deleting pipeline\n");
-<<<<<<< HEAD
-  gst_object_unref(GST_OBJECT(pipeline));
-=======
   gst_object_unref(GST_OBJECT(pipeline_));
->>>>>>> 37ff416f
   g_main_loop_unref(loop);
   g_option_context_free(context);
 
   if (argv_) {
-    delete[] argv_;
+    delete [] argv_;
     argv_ = NULL;
   }
+
   loop = NULL;
 }
 
-<<<<<<< HEAD
-FromMicToFileRecorderThread::SleepThreadDelegate::SleepThreadDelegate(
-    GstTimeout timeout)
-    : threads::ThreadDelegate(), timeout_(timeout) {}
-
-void FromMicToFileRecorderThread::SleepThreadDelegate::threadMain() {
-  LOGGER_TRACE(logger_, "Sleep for " << timeout_.duration << " seconds");
-
-  sleep(timeout_.duration);
-
-  if (NULL != loop) {
-    if (g_main_loop_is_running(loop)) {
-      gst_element_send_event(timeout_.pipeline, gst_event_new_eos());
-    }
-=======
 ////////////////////////////////////////////////////////////////////////////////
 /// media_manager::FromMicToFileRecorderThread::Impl
 ////////////////////////////////////////////////////////////////////////////////
@@ -402,27 +308,10 @@
   LOGGER_AUTO_TRACE(logger_);
   if (sleep_thread_) {
     sleep_thread_->Stop();
->>>>>>> 37ff416f
-  }
+    }
   delete impl_;
   impl_ = NULL;
-}
-
-<<<<<<< HEAD
-void FromMicToFileRecorderThread::exitThreadMain() {
-  LOGGER_AUTO_TRACE(logger_);
-
-  if (NULL != loop) {
-    if (g_main_loop_is_running(loop)) {
-      LOGGER_TRACE(logger_, "Quit loop\n");
-      g_main_loop_quit(loop);
-    }
-  }
-
-  if (sleepThread_) {
-    LOGGER_DEBUG(logger_, "Stop sleep thread\n");
-    sleepThread_->stop();
-=======
+  }
 void media_manager::FromMicToFileRecorderThread::setRecordDuration(
     int32_t duration) {
   LOGGER_AUTO_TRACE(logger_);
@@ -438,23 +327,16 @@
   // Start up a timer for the pipeline
   if (impl_->getDuration() > 0) {
     sleep_thread_->Start(impl_->getDuration(), true);
->>>>>>> 37ff416f
-  }
-}
-
-<<<<<<< HEAD
-  LOGGER_TRACE(logger_, "Set should be stopped flag\n");
-  sync_primitives::AutoLock auto_lock(stopFlagLock_);
-  shouldBeStoped_ = true;
-=======
+    }
+  }
+
 void media_manager::FromMicToFileRecorderThread::
     onFromMicToFileRecorderThreadSuspned() {
   LOGGER_AUTO_TRACE(logger_);
   impl_->stopGstLoop();
   LOGGER_TRACE(logger_, "Set should be stopped flag\n");
   impl_->setShouldBeStoped(true);
->>>>>>> 37ff416f
-}
+  }
 
 void media_manager::FromMicToFileRecorderThread::exitThreadMain() {
   LOGGER_AUTO_TRACE(logger_);
@@ -463,7 +345,7 @@
   if (sleep_thread_) {
     LOGGER_DEBUG(logger_, "Stop sleep thread\n");
     sleep_thread_->Stop();
-  }
+}
 
   LOGGER_TRACE(logger_, "Set should be stopped flag\n");
   impl_->setShouldBeStoped(true);
