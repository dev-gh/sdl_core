--- conflicted
+++ resolved
@@ -39,48 +39,26 @@
 namespace media_manager {
 
 class MediaManager {
- public:
-<<<<<<< HEAD
-  virtual void PlayA2DPSource(int32_t application_key) = 0;
-  virtual void StopA2DPSource(int32_t application_key) = 0;
+  public:
 
-  virtual void StartMicrophoneRecording(int32_t application_key,
-                                        const std::string& outputFileName,
-                                        int32_t duration) = 0;
-  virtual void StopMicrophoneRecording(int32_t application_key) = 0;
+    virtual void StartMicrophoneRecording(int32_t application_key,
+                                          const std::string& outputFileName,
+                                          int32_t duration) = 0;
+    virtual void StopMicrophoneRecording(int32_t application_key) = 0;
 
   virtual void StartStreaming(int32_t application_key,
                               protocol_handler::ServiceType service_type) = 0;
   virtual void StopStreaming(int32_t application_key,
                              protocol_handler::ServiceType service_type) = 0;
-  virtual void FramesProcessed(int32_t application_key,
-                               int32_t frame_number) = 0;
-  /**
-   * \brief Media manager settings getter
-   * \return pointer to media manager settings class
-   */
-  virtual const MediaManagerSettings& settings() const = 0;
+    virtual void FramesProcessed(int32_t application_key,
+                                 int32_t frame_number) = 0;
+    /**
+     * \brief Media manager settings getter
+     * \return pointer to media manager settings class
+     */
+    virtual const MediaManagerSettings& settings() const = 0;
 
-=======
-  virtual void StartMicrophoneRecording(int32_t application_key,
-                                        const std::string& outputFileName,
-                                        int32_t duration) = 0;
-  virtual void StopMicrophoneRecording(int32_t application_key) = 0;
-
-  virtual void StartStreaming(int32_t application_key,
-                              protocol_handler::ServiceType service_type) = 0;
-  virtual void StopStreaming(int32_t application_key,
-                             protocol_handler::ServiceType service_type) = 0;
-  virtual void FramesProcessed(int32_t application_key,
-                               int32_t frame_number) = 0;
-  /**
-   * \brief Media manager settings getter
-   * \return pointer to media manager settings class
-   */
-  virtual const MediaManagerSettings& settings() const = 0;
-
->>>>>>> 37ff416f
-  virtual ~MediaManager() {}
+    virtual ~MediaManager(){}
 };
 
 }  // namespace media_manager
