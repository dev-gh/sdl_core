/*
 * Copyright (c) 2016, Ford Motor Company
 * All rights reserved.
 *
 * Redistribution and use in source and binary forms, with or without
 * modification, are permitted provided that the following conditions are met:
 *
 * Redistributions of source code must retain the above copyright notice, this
 * list of conditions and the following disclaimer.
 *
 * Redistributions in binary form must reproduce the above copyright notice,
 * this list of conditions and the following
 * disclaimer in the documentation and/or other materials provided with the
 * distribution.
 *
 * Neither the name of the Ford Motor Company nor the names of its contributors
 * may be used to endorse or promote products derived from this software
 * without specific prior written permission.
 *
 * THIS SOFTWARE IS PROVIDED BY THE COPYRIGHT HOLDERS AND CONTRIBUTORS "AS IS"
 * AND ANY EXPRESS OR IMPLIED WARRANTIES, INCLUDING, BUT NOT LIMITED TO, THE
 * IMPLIED WARRANTIES OF MERCHANTABILITY AND FITNESS FOR A PARTICULAR PURPOSE
 * ARE DISCLAIMED. IN NO EVENT SHALL THE COPYRIGHT HOLDER OR CONTRIBUTORS BE
 * LIABLE FOR ANY DIRECT, INDIRECT, INCIDENTAL, SPECIAL, EXEMPLARY, OR
 * CONSEQUENTIAL DAMAGES (INCLUDING, BUT NOT LIMITED TO, PROCUREMENT OF
 * SUBSTITUTE GOODS OR SERVICES; LOSS OF USE, DATA, OR PROFITS; OR BUSINESS
 * INTERRUPTION) HOWEVER CAUSED AND ON ANY THEORY OF LIABILITY, WHETHER IN
 * CONTRACT, STRICT LIABILITY, OR TORT (INCLUDING NEGLIGENCE OR OTHERWISE)
 * ARISING IN ANY WAY OUT OF THE USE OF THIS SOFTWARE, EVEN IF ADVISED OF THE
 * POSSIBILITY OF SUCH DAMAGE.
 */

#ifndef SRC_COMPONENTS_MEDIA_MANAGER_INCLUDE_MEDIA_MANAGER_AUDIO_FROM_MIC_TO_FILE_RECORDER_THREAD_H_
#define SRC_COMPONENTS_MEDIA_MANAGER_INCLUDE_MEDIA_MANAGER_AUDIO_FROM_MIC_TO_FILE_RECORDER_THREAD_H_

#include <string>

#include "utils/lock.h"
#include "utils/threads/thread.h"
#include "utils/threads/thread_delegate.h"
#include "utils/atomic_object.h"
#include "utils/timer.h"
#include "utils/shared_ptr.h"

namespace media_manager {

class FromMicToFileRecorderThread : public threads::ThreadDelegate {
 public:
  FromMicToFileRecorderThread(const std::string& output_file, int32_t duration);
  ~FromMicToFileRecorderThread();
  void threadMain();

  void exitThreadMain();

<<<<<<< HEAD
  void set_output_file(const std::string& output_file);
  void set_record_duration(int32_t duration);

 private:
  int32_t argc_;
  gchar** argv_;

  const std::string oKey_;
  const std::string tKey_;

  static GMainLoop* loop;
  threads::Thread* sleepThread_;
  bool shouldBeStoped_;
  sync_primitives::Lock stopFlagLock_;

  std::string outputFileName_, durationString_;

  typedef struct {
    GstElement* pipeline;
    gint duration;
  } GstTimeout;

  void initArgs();

  void psleep(void* timeout);

  class SleepThreadDelegate : public threads::ThreadDelegate {
   public:
    explicit SleepThreadDelegate(GstTimeout timeout);

    void threadMain();

   private:
    GstTimeout timeout_;

    DISALLOW_COPY_AND_ASSIGN(SleepThreadDelegate);
  };

=======
  void setRecordDuration(int32_t duration);

  void onFromMicToFileRecorderThreadSuspned();

 private:
  class Impl;
  Impl* impl_;

  void psleep(void* timeout);

  std::string output_file_name_;

  typedef utils::SharedPtr<timer::Timer> FromMicToFileRecorderThreadPtr;
  FromMicToFileRecorderThreadPtr sleep_thread_;

>>>>>>> 37ff416f
  DISALLOW_COPY_AND_ASSIGN(FromMicToFileRecorderThread);
};

}  // namespace media_manager

#endif  // SRC_COMPONENTS_MEDIA_MANAGER_INCLUDE_MEDIA_MANAGER_AUDIO_FROM_MIC_TO_FILE_RECORDER_THREAD_H_<|MERGE_RESOLUTION|>--- conflicted
+++ resolved
@@ -45,70 +45,29 @@
 namespace media_manager {
 
 class FromMicToFileRecorderThread : public threads::ThreadDelegate {
- public:
+  public:
   FromMicToFileRecorderThread(const std::string& output_file, int32_t duration);
-  ~FromMicToFileRecorderThread();
-  void threadMain();
-
-  void exitThreadMain();
-
-<<<<<<< HEAD
-  void set_output_file(const std::string& output_file);
-  void set_record_duration(int32_t duration);
-
- private:
-  int32_t argc_;
-  gchar** argv_;
-
-  const std::string oKey_;
-  const std::string tKey_;
-
-  static GMainLoop* loop;
-  threads::Thread* sleepThread_;
-  bool shouldBeStoped_;
-  sync_primitives::Lock stopFlagLock_;
-
-  std::string outputFileName_, durationString_;
-
-  typedef struct {
-    GstElement* pipeline;
-    gint duration;
-  } GstTimeout;
-
-  void initArgs();
-
-  void psleep(void* timeout);
-
-  class SleepThreadDelegate : public threads::ThreadDelegate {
-   public:
-    explicit SleepThreadDelegate(GstTimeout timeout);
-
+    ~FromMicToFileRecorderThread();
     void threadMain();
 
-   private:
-    GstTimeout timeout_;
+    void exitThreadMain();
 
-    DISALLOW_COPY_AND_ASSIGN(SleepThreadDelegate);
-  };
-
-=======
   void setRecordDuration(int32_t duration);
 
   void onFromMicToFileRecorderThreadSuspned();
 
- private:
+  private:
   class Impl;
   Impl* impl_;
 
-  void psleep(void* timeout);
+    void psleep(void* timeout);
 
   std::string output_file_name_;
 
   typedef utils::SharedPtr<timer::Timer> FromMicToFileRecorderThreadPtr;
   FromMicToFileRecorderThreadPtr sleep_thread_;
 
->>>>>>> 37ff416f
-  DISALLOW_COPY_AND_ASSIGN(FromMicToFileRecorderThread);
+    DISALLOW_COPY_AND_ASSIGN(FromMicToFileRecorderThread);
 };
 
 }  // namespace media_manager
