#include "LoggerHelper.hpp"

#include "CTransportManager.hpp"
#include "CBluetoothAdapter.hpp"
#include "CTCPAdapter.hpp"
#include "TransportManagerLoggerHelpers.hpp"

#include <algorithm>

using namespace NsAppLink::NsTransportManager;

NsAppLink::NsTransportManager::CTransportManager::CTransportManager(void):
mDeviceAdapters(),
mLogger(log4cplus::Logger::getInstance(LOG4CPLUS_TEXT("TransportManager"))),
mDataListenersMutex(),
mDeviceListenersMutex(),
mDeviceHandleGenerationMutex(),
mConnectionHandleGenerationMutex(),
mDataListeners(),
mDeviceListeners(),
mLastUsedDeviceHandle(0),
mLastUsedConnectionHandle(0),
mApplicationCallbacksThread(),
mDeviceListenersConditionVar(),
mDeviceListenersCallbacks(),
mTerminateFlag(false),
mDevicesByAdapter(),
mDevicesByAdapterMutex(),
mConnections(),
mClientInterfaceMutex()
{
    pthread_mutex_init(&mDataListenersMutex, 0);
    pthread_mutex_init(&mDeviceListenersMutex, 0);
    pthread_mutex_init(&mDeviceHandleGenerationMutex, 0);
    pthread_mutex_init(&mConnectionHandleGenerationMutex, 0);
    pthread_mutex_init(&mClientInterfaceMutex, 0);

    pthread_cond_init(&mDeviceListenersConditionVar, NULL);

    LOG4CPLUS_INFO(mLogger, "TransportManager constructed");
}

NsAppLink::NsTransportManager::CTransportManager::~CTransportManager(void)
{
    LOG4CPLUS_INFO(mLogger, "TransportManager destructor");

    mTerminateFlag = true;

    // Terminating all threads
    stopApplicationCallbacksThread();
    LOG4CPLUS_INFO(mLogger, "Waiting for application callbacks thread termination");
    pthread_join(mApplicationCallbacksThread, 0);
    LOG4CPLUS_INFO(mLogger, "Application callbacks thread terminated");

    pthread_mutex_lock(&mDataListenersMutex);
    std::map<tConnectionHandle, pthread_t> dataThreads;
    for (tConnectionsMap::iterator ConnectionsIterator = mConnections.begin(); ConnectionsIterator != mConnections.end(); ++ConnectionsIterator)
    {
        TM_CH_LOG4CPLUS_INFO(mLogger, ConnectionsIterator->first, "Stopping connection");
        dataThreads[ConnectionsIterator->first] = ConnectionsIterator->second->mConnectionThread;
        stopConnection(ConnectionsIterator->second->mConnectionHandle);
    }
    pthread_mutex_unlock(&mDataListenersMutex);

    for (std::map<tConnectionHandle, pthread_t>::iterator threadsIterator = dataThreads.begin(); threadsIterator != dataThreads.end(); ++threadsIterator)
    {
        TM_CH_LOG4CPLUS_INFO(mLogger, threadsIterator->first, "Waiting for thread stoping");
        pthread_join(threadsIterator->second, 0);
        TM_CH_LOG4CPLUS_INFO(mLogger, threadsIterator->first, "Thread terminated");
    }

    LOG4CPLUS_INFO(mLogger, "All data callbacks threads terminated. Terminating device adapters");

    for (std::vector<IDeviceAdapter*>::iterator di = mDeviceAdapters.begin(); di != mDeviceAdapters.end(); ++di)
    {
        removeDeviceAdapter((*di));
        delete (*di);
    }

    LOG4CPLUS_INFO(mLogger, "All device adapters removed");

    pthread_mutex_destroy(&mDataListenersMutex);
    pthread_mutex_destroy(&mDeviceListenersMutex);
    pthread_mutex_destroy(&mDeviceHandleGenerationMutex);
    pthread_mutex_destroy(&mConnectionHandleGenerationMutex);
    pthread_mutex_destroy(&mClientInterfaceMutex);

    pthread_cond_destroy(&mDeviceListenersConditionVar);

    LOG4CPLUS_INFO(mLogger, "Component terminated");
}

void NsAppLink::NsTransportManager::CTransportManager::run(void)
{
    pthread_mutex_lock(&mClientInterfaceMutex);
    initializeDeviceAdapters();

    LOG4CPLUS_INFO(mLogger, "Starting device adapters");
    for (std::vector<IDeviceAdapter*>::iterator di = mDeviceAdapters.begin(); di != mDeviceAdapters.end(); ++di)
    {
        (*di)->run();
    }

    startApplicationCallbacksThread();
    pthread_mutex_unlock(&mClientInterfaceMutex);
}

void NsAppLink::NsTransportManager::CTransportManager::scanForNewDevices(void)
{
    pthread_mutex_lock(&mClientInterfaceMutex);
    LOG4CPLUS_INFO(mLogger, "Scanning new devices on all registered device adapters");
    for (std::vector<IDeviceAdapter*>::iterator di = mDeviceAdapters.begin(); di != mDeviceAdapters.end(); ++di)
    {
        LOG4CPLUS_INFO(mLogger, "Initiating scanning of new devices on adapter: " <<(*di)->getDeviceType());
        (*di)->scanForNewDevices();
        LOG4CPLUS_INFO(mLogger, "Scanning of new devices initiated on adapter: " <<(*di)->getDeviceType());
    }
    LOG4CPLUS_INFO(mLogger, "Scanning of new devices initiated");
    pthread_mutex_unlock(&mClientInterfaceMutex);
}

void NsAppLink::NsTransportManager::CTransportManager::connectDevice(const NsAppLink::NsTransportManager::tDeviceHandle DeviceHandle)
{
    pthread_mutex_lock(&mClientInterfaceMutex);
    connectDisconnectDevice(DeviceHandle, true);
    pthread_mutex_unlock(&mClientInterfaceMutex);
}

void NsAppLink::NsTransportManager::CTransportManager::disconnectDevice(const NsAppLink::NsTransportManager::tDeviceHandle DeviceHandle)
{
    pthread_mutex_lock(&mClientInterfaceMutex);
    connectDisconnectDevice(DeviceHandle, false);
    pthread_mutex_unlock(&mClientInterfaceMutex);
}

void NsAppLink::NsTransportManager::CTransportManager::addDataListener(NsAppLink::NsTransportManager::ITransportManagerDataListener * Listener)
{
    pthread_mutex_lock(&mClientInterfaceMutex);
    mDataListeners.push_back(Listener);
    pthread_mutex_unlock(&mClientInterfaceMutex);
}

void NsAppLink::NsTransportManager::CTransportManager::removeDataListener(NsAppLink::NsTransportManager::ITransportManagerDataListener * Listener)
{
    pthread_mutex_lock(&mClientInterfaceMutex);
    mDataListeners.erase(std::remove(mDataListeners.begin(), mDataListeners.end(), Listener), mDataListeners.end());
    pthread_mutex_unlock(&mClientInterfaceMutex);
}

void NsAppLink::NsTransportManager::CTransportManager::addDeviceListener(NsAppLink::NsTransportManager::ITransportManagerDeviceListener * Listener)
{
    pthread_mutex_lock(&mClientInterfaceMutex);
    mDeviceListeners.push_back(Listener);
    pthread_mutex_unlock(&mClientInterfaceMutex);
}

void NsAppLink::NsTransportManager::CTransportManager::removeDeviceListener(NsAppLink::NsTransportManager::ITransportManagerDeviceListener * Listener)
{
    pthread_mutex_lock(&mClientInterfaceMutex);
    mDeviceListeners.erase(std::remove(mDeviceListeners.begin(), mDeviceListeners.end(), Listener), mDeviceListeners.end());
    pthread_mutex_unlock(&mClientInterfaceMutex);
}

void NsAppLink::NsTransportManager::CTransportManager::sendFrame(tConnectionHandle ConnectionHandle, const uint8_t* Data, size_t DataSize, const int UserData)
{
    TM_CH_LOG4CPLUS_INFO(mLogger, ConnectionHandle, "sendFrame called. DataSize: "<<DataSize);

    if(InvalidConnectionHandle == ConnectionHandle)
    {
        TM_CH_LOG4CPLUS_WARN(mLogger, ConnectionHandle, "sendFrame received with invalid connection handle");
        return;
    }

    bool bIncomingParamsValid = true;
    if(0 == Data)
    {
        TM_CH_LOG4CPLUS_WARN(mLogger, ConnectionHandle, "sendFrame with empty data");
        bIncomingParamsValid = false;
    }

    if(0 == DataSize)
    {
        TM_CH_LOG4CPLUS_WARN(mLogger, ConnectionHandle, "sendFrame with DataSize=0");
        bIncomingParamsValid = false;
    }

    if(false == bIncomingParamsValid)
    {
        SDataListenerCallback newCallback(CTransportManager::DataListenerCallbackType_FrameSendCompleted, ConnectionHandle, UserData, SendStatusInvalidParametersError);

        pthread_mutex_lock(&mDataListenersMutex);
        TM_CH_LOG4CPLUS_INFO(mLogger, ConnectionHandle, "Sending callback");
        sendDataCallback(newCallback);
        pthread_mutex_unlock(&mDataListenersMutex);
        return;
    }

    // Searching device adapter
    pthread_mutex_lock(&mDataListenersMutex);
    SConnectionInfo* connectionInfo = getConnection(ConnectionHandle);
    pthread_mutex_unlock(&mDataListenersMutex);

    if(0 != connectionInfo)
    {
        TM_CH_LOG4CPLUS_WARN(mLogger, ConnectionHandle, "Device adapter found (type: "<<connectionInfo->mpDeviceAdapter.getDeviceType()<<"). Sending frame to it");
        connectionInfo->mpDeviceAdapter.sendFrame(ConnectionHandle, Data, DataSize, UserData);
    }
    else
    {
        TM_CH_LOG4CPLUS_WARN(mLogger, ConnectionHandle, "Device adapter that handles Connection Handle was not found");
    }
}

NsAppLink::NsTransportManager::tDeviceHandle NsAppLink::NsTransportManager::CTransportManager::generateNewDeviceHandle(void)
{
    tDeviceHandle outputDeviceHandle;

    pthread_mutex_lock(&mDeviceHandleGenerationMutex);
    ++mLastUsedDeviceHandle;
    outputDeviceHandle = mLastUsedDeviceHandle;
    pthread_mutex_unlock(&mDeviceHandleGenerationMutex);

    return outputDeviceHandle;
}

NsAppLink::NsTransportManager::tConnectionHandle NsAppLink::NsTransportManager::CTransportManager::generateNewConnectionHandle(void)
{
    tConnectionHandle outputConnectionHandle;

    pthread_mutex_lock(&mConnectionHandleGenerationMutex);
    ++mLastUsedConnectionHandle;
    outputConnectionHandle = mLastUsedConnectionHandle;
    pthread_mutex_unlock(&mConnectionHandleGenerationMutex);

    return outputConnectionHandle;
}

void CTransportManager::onDeviceListUpdated(IDeviceAdapter * DeviceAdapter, const tInternalDeviceList & DeviceList)
{
    if(0 == DeviceAdapter)
    {
        LOG4CPLUS_WARN(mLogger, "DeviceAdapter=0");
    }
    else
    {
        LOG4CPLUS_INFO(mLogger, "Device adapter type is: "<<DeviceAdapter->getDeviceType() << ", number of devices is: "<<DeviceList.size());
        pthread_mutex_lock(&mDevicesByAdapterMutex);

        tDevicesByAdapterMap::iterator devicesIterator = mDevicesByAdapter.find(DeviceAdapter);
        if(devicesIterator == mDevicesByAdapter.end())
        {
            LOG4CPLUS_WARN(mLogger, "Invalid adapter initialization. No devices vector available for adapter: "<<DeviceAdapter->getDeviceType());
            pthread_mutex_unlock(&mDevicesByAdapterMutex);
        }
        else
        {
            // Updating devices for adapter
            tInternalDeviceList *pDevices = devicesIterator->second;
            pDevices->clear();
            std::copy(DeviceList.begin(), DeviceList.end(), std::back_inserter(*pDevices));

            LOG4CPLUS_INFO(mLogger, "Devices list for adapter is updated. Adapter type is: "<<DeviceAdapter->getDeviceType());

            pthread_mutex_unlock(&mDevicesByAdapterMutex);

            // Calling callback with new device list to subscribers
            sendDeviceListUpdatedCallback();
        }
    }
}

void CTransportManager::onApplicationConnected(IDeviceAdapter * DeviceAdapter, const SDeviceInfo & ConnectedDevice, const tConnectionHandle ConnectionHandle)
{
    TM_CH_LOG4CPLUS_TRACE(mLogger, ConnectionHandle, "onApplicationConnected");

    if(0 == DeviceAdapter)
    {
        TM_CH_LOG4CPLUS_ERROR(mLogger, ConnectionHandle, "ApplicationConnected received from invalid device adapter");
        return;
    }

    if(InvalidConnectionHandle == ConnectionHandle)
    {
        TM_CH_LOG4CPLUS_WARN(mLogger, ConnectionHandle, "ApplicationConnected received with invalid connection handle");
        return;
    }

    if(InvalidDeviceHandle == ConnectedDevice.mDeviceHandle)
    {
        TM_CH_LOG4CPLUS_WARN(mLogger, ConnectionHandle, "ApplicationConnected received with invalid device handle: "<<ConnectedDevice.mDeviceHandle);
        return;
    }

    if(DeviceAdapter->getDeviceType() != ConnectedDevice.mDeviceType)
    {
        TM_CH_LOG4CPLUS_WARN(mLogger, ConnectionHandle, "ApplicationConnected received but connected device type("<<ConnectedDevice.mDeviceType<<") differs from device adapters type: "<<DeviceAdapter->getDeviceType());
        return;
    }

    TM_CH_LOG4CPLUS_INFO(mLogger, ConnectionHandle, "Before mDevicesByAdapterMutex mutex lock");

    pthread_mutex_lock(&mDevicesByAdapterMutex);
    TM_CH_LOG4CPLUS_INFO(mLogger, ConnectionHandle, "Right after mDevicesByAdapterMutex mutex lock");
    tDevicesByAdapterMap::iterator devicesIterator = mDevicesByAdapter.find(DeviceAdapter);
    if(devicesIterator == mDevicesByAdapter.end())
    {
        TM_CH_LOG4CPLUS_WARN(mLogger, ConnectionHandle, "Invalid device adapter initialization. No devices vector available for adapter: "<<DeviceAdapter->getDeviceType());
        pthread_mutex_unlock(&mDevicesByAdapterMutex);
        return;
    }

    tInternalDeviceList *pDevices = devicesIterator->second;
    bool connectionHandleFound = false;
    for(tInternalDeviceList::const_iterator deviceIterator = pDevices->begin(); deviceIterator != pDevices->end(); ++deviceIterator)
    {
        if(deviceIterator->mDeviceHandle == ConnectedDevice.mDeviceHandle)
        {
            connectionHandleFound = true;
        }
    }

    pthread_mutex_unlock(&mDevicesByAdapterMutex);

    TM_CH_LOG4CPLUS_INFO(mLogger, ConnectionHandle, "After mDevicesByAdapterMutex mutex unlock");

    if(false == connectionHandleFound)
    {
        TM_CH_LOG4CPLUS_WARN(mLogger, ConnectionHandle, "Connected device handle ("<<ConnectedDevice.mDeviceHandle<<") was not found in devices list for adapter of type: "<<DeviceAdapter->getDeviceType());
        return;
    }

    startConnection(ConnectionHandle, *DeviceAdapter);

    TM_CH_LOG4CPLUS_TRACE(mLogger, ConnectionHandle, "Sending callback");

    // Sending callback
    SDeviceListenerCallback cb(CTransportManager::DeviceListenerCallbackType_ApplicationConnected, ConnectedDevice, ConnectionHandle);
    sendDeviceCallback(cb);

    TM_CH_LOG4CPLUS_TRACE(mLogger, ConnectionHandle, "END of onApplicationConnected");
}

void CTransportManager::onApplicationDisconnected(IDeviceAdapter* DeviceAdapter, const SDeviceInfo& DisconnectedDevice, const tConnectionHandle ConnectionHandle)
{
    TM_CH_LOG4CPLUS_TRACE(mLogger, ConnectionHandle, "onApplicationDisconnected");

    if(0 == DeviceAdapter)
    {
        TM_CH_LOG4CPLUS_ERROR(mLogger, ConnectionHandle, "ApplicationDisconnected received from invalid device adapter");
        return;
    }

    if(InvalidConnectionHandle == ConnectionHandle)
    {
        TM_CH_LOG4CPLUS_WARN(mLogger, ConnectionHandle, "ApplicationDisconnected received with invalid connection handle");
        return;
    }

    if(InvalidDeviceHandle == DisconnectedDevice.mDeviceHandle)
    {
        TM_CH_LOG4CPLUS_WARN(mLogger, ConnectionHandle, "ApplicationDisconnected received with invalid device handle: "<<DisconnectedDevice.mDeviceHandle);
        return;
    }

    if(DeviceAdapter->getDeviceType() != DisconnectedDevice.mDeviceType)
    {
        TM_CH_LOG4CPLUS_WARN(mLogger, ConnectionHandle, "ApplicationDisconnected received but disconnected device type("<<DisconnectedDevice.mDeviceType<<") differs from device adapters type: "<<DeviceAdapter->getDeviceType());
        return;
    }

    pthread_mutex_lock(&mDevicesByAdapterMutex);
    tDevicesByAdapterMap::iterator devicesIterator = mDevicesByAdapter.find(DeviceAdapter);
    if(devicesIterator == mDevicesByAdapter.end())
    {
        TM_CH_LOG4CPLUS_WARN(mLogger, ConnectionHandle, "Invalid device adapter initialization. No devices vector available for adapter: "<<DeviceAdapter->getDeviceType());
        pthread_mutex_unlock(&mDevicesByAdapterMutex);
        return;
    }

    tInternalDeviceList *pDevices = devicesIterator->second;
    bool connectionHandleFound = false;
    for(tInternalDeviceList::const_iterator deviceIterator = pDevices->begin(); deviceIterator != pDevices->end(); ++deviceIterator)
    {
        if(deviceIterator->mDeviceHandle == DisconnectedDevice.mDeviceHandle)
        {
            connectionHandleFound = true;
        }
    }

    pthread_mutex_unlock(&mDevicesByAdapterMutex);

    if(false == connectionHandleFound)
    {
        TM_CH_LOG4CPLUS_WARN(mLogger, ConnectionHandle, "Disconnected device handle ("<<DisconnectedDevice.mDeviceHandle<<") was not found in devices list for adapter of type: "<<DeviceAdapter->getDeviceType());
        return;
    }

    pthread_mutex_lock(&mDataListenersMutex);
    SConnectionInfo* pConnection = getConnection(ConnectionHandle);
    pthread_mutex_unlock(&mDataListenersMutex);

    if(0 == pConnection)
    {
        TM_CH_LOG4CPLUS_WARN(mLogger, ConnectionHandle, "Thread for connection does not exist");
        return;
    }

    pthread_mutex_lock(&mDataListenersMutex);
    if(true == pConnection->mTerminateFlag)
    {
        TM_CH_LOG4CPLUS_INFO(mLogger, ConnectionHandle, "Connection is already in shutdown state.");
        pthread_mutex_unlock(&mDataListenersMutex);
    }
    else
    {
        stopConnection(ConnectionHandle);
        pthread_mutex_unlock(&mDataListenersMutex);

        // Sending callback
        SDeviceListenerCallback cb(CTransportManager::DeviceListenerCallbackType_ApplicationDisconnected, DisconnectedDevice, ConnectionHandle);
        sendDeviceCallback(cb);
    }

    TM_CH_LOG4CPLUS_TRACE(mLogger, ConnectionHandle, "END of onApplicationDisconnected");
}

void CTransportManager::onFrameReceived(IDeviceAdapter * DeviceAdapter, tConnectionHandle ConnectionHandle, const uint8_t * Data, size_t DataSize)
{
    TM_CH_LOG4CPLUS_INFO(mLogger, ConnectionHandle, "onFrameReceived called. DA: "<<DeviceAdapter<<", DataSize: "<<DataSize);

    if(0 == DeviceAdapter)
    {
        TM_CH_LOG4CPLUS_ERROR(mLogger, ConnectionHandle, "onFrameReceived received from invalid device adapter");
        return;
    }

    if(0 == Data)
    {
        TM_CH_LOG4CPLUS_ERROR(mLogger, ConnectionHandle, "onFrameReceived with empty data");
        return;
    }

    if(0 == DataSize)
    {
        TM_CH_LOG4CPLUS_ERROR(mLogger, ConnectionHandle, "onFrameReceived with DataSize=0");
        return;
    }

    if(InvalidConnectionHandle == ConnectionHandle)
    {
        TM_CH_LOG4CPLUS_WARN(mLogger, ConnectionHandle, "onFrameReceived received with invalid connection handle");
        return;
    }

    pthread_mutex_lock(&mDevicesByAdapterMutex);
    tDevicesByAdapterMap::iterator devicesIterator = mDevicesByAdapter.find(DeviceAdapter);
    if(devicesIterator == mDevicesByAdapter.end())
    {
        TM_CH_LOG4CPLUS_WARN(mLogger, ConnectionHandle, "onFrameReceived. Invalid device adapter initialization. No devices vector available for adapter: "<<DeviceAdapter->getDeviceType());
        pthread_mutex_unlock(&mDevicesByAdapterMutex);
        return;
    }
    pthread_mutex_unlock(&mDevicesByAdapterMutex);

    pthread_mutex_lock(&mDataListenersMutex);
    SConnectionInfo* connectionInfo = getConnection(ConnectionHandle);
    pthread_mutex_unlock(&mDataListenersMutex);

    if(0 == connectionInfo)
    {
        TM_CH_LOG4CPLUS_WARN(mLogger, ConnectionHandle, "onFrameReceived. Connection information for connection does not exist");
        return;
    }

    pthread_mutex_lock(&mDataListenersMutex);
    connectionInfo->mFrameData.appendFrameData(Data, DataSize);

    uint8_t *pFramePacketData = 0;
    size_t FramePacketSize = 0;

    TM_CH_LOG4CPLUS_INFO(mLogger, ConnectionHandle, "Starting frame extraction");
    while(true == connectionInfo->mFrameData.extractFrame(pFramePacketData, FramePacketSize))
    {
        TM_CH_LOG4CPLUS_INFO(mLogger, ConnectionHandle, "Frame extracted. Size is: "<< FramePacketSize);
        SDataListenerCallback newCallback(CTransportManager::DataListenerCallbackType_FrameReceived, ConnectionHandle, pFramePacketData, FramePacketSize);
        sendDataCallback(newCallback);
        delete pFramePacketData;
        FramePacketSize = 0;
    }

    pthread_mutex_unlock(&mDataListenersMutex);

    TM_CH_LOG4CPLUS_INFO(mLogger, ConnectionHandle, "onFrameReceived processed");
}

void CTransportManager::onFrameSendCompleted(IDeviceAdapter * DeviceAdapter, tConnectionHandle ConnectionHandle, int UserData, ESendStatus SendStatus)
{
    TM_CH_LOG4CPLUS_INFO(mLogger, ConnectionHandle, "onFrameSendCompleted called. DA: "<<DeviceAdapter<<", UserData: "<<UserData <<", SendStatus: " <<SendStatus);

    if(0 == DeviceAdapter)
    {
        TM_CH_LOG4CPLUS_ERROR(mLogger, ConnectionHandle, "onFrameSendCompleted received from invalid device adapter");
        return;
    }

    if(InvalidConnectionHandle == ConnectionHandle)
    {
        TM_CH_LOG4CPLUS_WARN(mLogger, ConnectionHandle, "onFrameSendCompleted received with invalid connection handle");
        return;
    }

    pthread_mutex_lock(&mDevicesByAdapterMutex);
    TM_CH_LOG4CPLUS_INFO(mLogger, ConnectionHandle, "searching for devices for adapter");
    tDevicesByAdapterMap::iterator devicesIterator = mDevicesByAdapter.find(DeviceAdapter);
    if(devicesIterator == mDevicesByAdapter.end())
    {
        TM_CH_LOG4CPLUS_WARN(mLogger, ConnectionHandle, "onFrameSendCompleted. Invalid device adapter initialization. No devices vector available for adapter: "<<DeviceAdapter->getDeviceType());
        pthread_mutex_unlock(&mDevicesByAdapterMutex);
        return;
    }
    pthread_mutex_unlock(&mDevicesByAdapterMutex);

    TM_CH_LOG4CPLUS_INFO(mLogger, ConnectionHandle, "Checking connection information availability");

    pthread_mutex_lock(&mDataListenersMutex);
    bool bThreadExist = isConnectionAvailable(ConnectionHandle);
    pthread_mutex_unlock(&mDataListenersMutex);

    if(false == bThreadExist)
    {
        TM_CH_LOG4CPLUS_WARN(mLogger, ConnectionHandle, "onFrameSendCompleted. Connection is not available");
        return;
    }

    TM_CH_LOG4CPLUS_INFO(mLogger, ConnectionHandle, "Connection is available. Preparing callback");

    SDataListenerCallback newCallback(CTransportManager::DataListenerCallbackType_FrameSendCompleted, ConnectionHandle, UserData, SendStatus);

    pthread_mutex_lock(&mDataListenersMutex);
    TM_CH_LOG4CPLUS_INFO(mLogger, ConnectionHandle, "Sending callback");
    sendDataCallback(newCallback);
    pthread_mutex_unlock(&mDataListenersMutex);
}

CTransportManager::SDeviceListenerCallback::SDeviceListenerCallback(CTransportManager::EDeviceListenerCallbackType CallbackType, const tDeviceList& DeviceList)
: mCallbackType(CallbackType)
, mDeviceList(DeviceList)
, mDeviceInfo()
, mConnectionHandle()
{
}

CTransportManager::SDeviceListenerCallback::SDeviceListenerCallback(CTransportManager::EDeviceListenerCallbackType CallbackType, const SDeviceInfo& DeviceInfo, const tConnectionHandle& ConnectionHandle)
: mCallbackType(CallbackType)
, mDeviceList()
, mDeviceInfo(DeviceInfo)
, mConnectionHandle(ConnectionHandle)
{
}

CTransportManager::SDeviceListenerCallback::SDeviceListenerCallback(const SDeviceListenerCallback& other)
: mCallbackType(other.mCallbackType)
, mDeviceList(other.mDeviceList)
, mDeviceInfo(other.mDeviceInfo)
, mConnectionHandle(other.mConnectionHandle)
{
}

bool CTransportManager::SDeviceListenerCallback::operator==( const SDeviceListenerCallback& i_other ) const
{
    return ( (mCallbackType == i_other.mCallbackType)
          && (mDeviceList == i_other.mDeviceList)
          && (mDeviceInfo == i_other.mDeviceInfo)
          && (mConnectionHandle == i_other.mConnectionHandle));
}

CTransportManager::SDeviceListenerCallback::~SDeviceListenerCallback(void )
{
}

CTransportManager::SDataListenerCallback::SDataListenerCallback(CTransportManager::EDataListenerCallbackType CallbackType, tConnectionHandle ConnectionHandle, const uint8_t* Data, size_t DataSize)
: mCallbackType(CallbackType)
, mConnectionHandle(ConnectionHandle)
, mData(0)
, mDataSize(DataSize)
, mUserData()
, mSendStatus(NsAppLink::NsTransportManager::SendStatusUnknownError)
{
    if ((0 != Data) &&
        (0u != DataSize))
    {
        mData = new uint8_t[DataSize];

        if (0 != mData)
        {
            memcpy(mData, Data, DataSize);
        }
    }
}

CTransportManager::SDataListenerCallback::SDataListenerCallback(CTransportManager::EDataListenerCallbackType CallbackType, tConnectionHandle ConnectionHandle, int UserData, ESendStatus SendStatus)
: mCallbackType(CallbackType)
, mConnectionHandle(ConnectionHandle)
, mData(0)
, mDataSize(0)
, mUserData(UserData)
, mSendStatus(SendStatus)
{

}

NsAppLink::NsTransportManager::CTransportManager::SDataListenerCallback::SDataListenerCallback(const SDataListenerCallback& other)
: mCallbackType(other.mCallbackType)
, mConnectionHandle(other.mConnectionHandle)
, mData(0)
, mDataSize(other.mDataSize)
, mUserData(other.mUserData)
, mSendStatus(other.mSendStatus)
{
    if ((0 != other.mData) &&
        (0u != other.mDataSize))
    {
        mData = new uint8_t[other.mDataSize];

        if (0 != mData)
        {
            mDataSize = other.mDataSize;
            memcpy(mData, other.mData, mDataSize);
        }
    }
}

bool NsAppLink::NsTransportManager::CTransportManager::SDataListenerCallback::operator==( const SDataListenerCallback& i_other ) const
{
    return ( (mCallbackType == i_other.mCallbackType)
          && (mConnectionHandle == i_other.mConnectionHandle)
          && (mDataSize == i_other.mDataSize)
          && (mUserData == i_other.mUserData)
          && (mSendStatus == i_other.mSendStatus)
          && (0 == memcmp(mData, i_other.mData, i_other.mDataSize)));
}

CTransportManager::SDataListenerCallback::~SDataListenerCallback(void )
{
    if (0 != mData)
    {
        delete[] mData;
    }
}

CTransportManager::SDataThreadStartupParams::SDataThreadStartupParams(CTransportManager* TransportManager, tConnectionHandle ConnectionHandle)
: mTransportManager(TransportManager)
, mConnectionHandle(ConnectionHandle)
{
}


void CTransportManager::applicationCallbacksThread()
{
    LOG4CPLUS_INFO(mLogger, "Started application callbacks thread");

    while(false == mTerminateFlag)
    {
        pthread_mutex_lock(&mDeviceListenersMutex);

        while(mDeviceListenersCallbacks.empty() && (false == mTerminateFlag))
        {
            LOG4CPLUS_INFO(mLogger, "No callbacks to process. Waiting");
            pthread_cond_wait(&mDeviceListenersConditionVar, &mDeviceListenersMutex);
            LOG4CPLUS_INFO(mLogger, "Callbacks processing triggered");
        }

        if(mTerminateFlag)
        {
            LOG4CPLUS_INFO(mLogger, "Shutdown is on progress. Skipping callback processing.");
            pthread_mutex_unlock(&mDeviceListenersMutex);
            break;
        }

        LOG4CPLUS_INFO(mLogger, "Copying callbacks and device listeners to process");

        std::vector<SDeviceListenerCallback> callbacksToProcess(mDeviceListenersCallbacks);
        mDeviceListenersCallbacks.clear();

        std::vector<ITransportManagerDeviceListener*> deviceListenersToSend(mDeviceListeners);

        pthread_mutex_unlock(&mDeviceListenersMutex);

        LOG4CPLUS_INFO(mLogger, "Starting callbacks processing. Number of callbacks: " << callbacksToProcess.size());

        std::vector<SDeviceListenerCallback>::const_iterator callbackIterator;

        for(callbackIterator = callbacksToProcess.begin(); callbackIterator != callbacksToProcess.end(); ++callbackIterator)
        {
            LOG4CPLUS_INFO(mLogger, "Processing callback of type: " << (*callbackIterator).mCallbackType);

            std::vector<ITransportManagerDeviceListener*>::const_iterator deviceListenersIterator;
            int deviceListenerIndex = 0;

            for (deviceListenersIterator = deviceListenersToSend.begin(), deviceListenerIndex=0; deviceListenersIterator != deviceListenersToSend.end(); ++deviceListenersIterator, ++deviceListenerIndex)
            {
                LOG4CPLUS_INFO(mLogger, "Calling callback on listener #" << deviceListenerIndex);

                switch((*callbackIterator).mCallbackType)
                {
                    case CTransportManager::DeviceListenerCallbackType_DeviceListUpdated:
                        (*deviceListenersIterator)->onDeviceListUpdated((*callbackIterator).mDeviceList);
                        break;
                    case CTransportManager::DeviceListenerCallbackType_ApplicationConnected:
                        (*deviceListenersIterator)->onApplicationConnected((*callbackIterator).mDeviceInfo, (*callbackIterator).mConnectionHandle);
                        break;
                    case CTransportManager::DeviceListenerCallbackType_ApplicationDisconnected:
                        (*deviceListenersIterator)->onApplicationDisconnected((*callbackIterator).mDeviceInfo, (*callbackIterator).mConnectionHandle);
                        break;
                    default:
                        LOG4CPLUS_ERROR(mLogger, "Unknown callback type: " << (*callbackIterator).mCallbackType);
                        break;
                }

                LOG4CPLUS_INFO(mLogger, "Callback on listener #" << deviceListenerIndex <<" called");
            }
        }

        LOG4CPLUS_INFO(mLogger, "All callbacks processed. Starting next callbacks processing iteration");
    }

    LOG4CPLUS_INFO(mLogger, "ApplicationsCallback thread terminated");
}

void* CTransportManager::applicationCallbacksThreadStartRoutine(void* Data)
{
    if (0 != Data)
    {
        static_cast<CTransportManager*>(Data)->applicationCallbacksThread();
    }

    return 0;
}

void CTransportManager::dataCallbacksThread(const tConnectionHandle ConnectionHandle)
{
    TM_CH_LOG4CPLUS_INFO(mLogger, ConnectionHandle, "Started data callbacks thread");

    pthread_mutex_lock(&mDataListenersMutex);
    SConnectionInfo* connectionInfo = getConnection(ConnectionHandle);
    pthread_mutex_unlock(&mDataListenersMutex);

    if(0 == connectionInfo)
    {
        TM_CH_LOG4CPLUS_ERROR(mLogger, ConnectionHandle, "Connection information was not found");
        return;
    }

    while(false == connectionInfo->mTerminateFlag)
    {
        pthread_mutex_lock(&mDataListenersMutex);

        while(connectionInfo->mDataCallbacksVector.empty() && (false == connectionInfo->mTerminateFlag))
        {
            TM_CH_LOG4CPLUS_INFO(mLogger, ConnectionHandle, "No callbacks to process. Waiting");
            pthread_cond_wait(&connectionInfo->mConditionVar, &mDataListenersMutex);
            TM_CH_LOG4CPLUS_INFO(mLogger, ConnectionHandle, "Callbacks processing triggered");
        }

        if(connectionInfo->mTerminateFlag)
        {
            TM_CH_LOG4CPLUS_INFO(mLogger, ConnectionHandle, "Shutdown is on progress. Skipping callback processing.");
            pthread_mutex_unlock(&mDataListenersMutex);
            break;
        }

        TM_CH_LOG4CPLUS_INFO(mLogger, ConnectionHandle, "Copying callbacks and device listeners to process");

        tDataCallbacksVector callbacksToProcess(connectionInfo->mDataCallbacksVector);
        connectionInfo->mDataCallbacksVector.clear();

        std::vector<ITransportManagerDataListener*> dataListenersToSend(mDataListeners);

        pthread_mutex_unlock(&mDataListenersMutex);

        TM_CH_LOG4CPLUS_INFO(mLogger, ConnectionHandle, "Starting callbacks processing. Number of callbacks: " << callbacksToProcess.size());

        tDataCallbacksVector::const_iterator callbackIterator;
        for(callbackIterator = callbacksToProcess.begin(); callbackIterator != callbacksToProcess.end(); ++callbackIterator)
        {
            TM_CH_LOG4CPLUS_INFO(mLogger, ConnectionHandle, "Processing callback of type: " << (*callbackIterator).mCallbackType);

            if(ConnectionHandle != callbackIterator->mConnectionHandle)
            {
                TM_CH_LOG4CPLUS_ERROR(mLogger, ConnectionHandle, "Possible error. Thread connection handle ("<<ConnectionHandle<<") differs from callback connection handle ("<<callbackIterator->mConnectionHandle<<")");
            }

            std::vector<ITransportManagerDataListener*>::const_iterator dataListenersIterator;
            int dataListenerIndex = 0;

            for (dataListenersIterator = dataListenersToSend.begin(), dataListenerIndex=0; dataListenersIterator != dataListenersToSend.end(); ++dataListenersIterator, ++dataListenerIndex)
            {
                TM_CH_LOG4CPLUS_INFO(mLogger, ConnectionHandle, "Calling callback on listener #" << dataListenerIndex);

                switch((*callbackIterator).mCallbackType)
                {
                    case CTransportManager::DataListenerCallbackType_FrameReceived:
                        (*dataListenersIterator)->onFrameReceived(callbackIterator->mConnectionHandle, callbackIterator->mData, callbackIterator->mDataSize);
                        TM_CH_LOG4CPLUS_INFO(mLogger, ConnectionHandle, "Callback onFrameReceived on listener #" << dataListenerIndex << " was called. DataSize: " << callbackIterator->mDataSize);
                        break;
                    case CTransportManager::DataListenerCallbackType_FrameSendCompleted:
                        (*dataListenersIterator)->onFrameSendCompleted(callbackIterator->mConnectionHandle, callbackIterator->mUserData, callbackIterator->mSendStatus);
                        TM_CH_LOG4CPLUS_INFO(mLogger, ConnectionHandle, "Callback onFrameReceived on listener #" << dataListenerIndex << " was called. UserData: " << callbackIterator->mUserData<<", SendStatus: "<<callbackIterator->mSendStatus);
                        break;
                    default:
                        TM_CH_LOG4CPLUS_ERROR(mLogger, ConnectionHandle, "Unknown callback type: " << (*callbackIterator).mCallbackType);
                        break;
                }

                LOG4CPLUS_INFO(mLogger, "Callback on listener #" << dataListenerIndex <<" called"<<", ConnectionHandle: "<<ConnectionHandle);
            }
        }

        TM_CH_LOG4CPLUS_INFO(mLogger, ConnectionHandle, "All callbacks processed. Starting next callbacks processing iteration");
    }

    pthread_mutex_lock(&mDataListenersMutex);

    TM_CH_LOG4CPLUS_INFO(mLogger, ConnectionHandle, "Terminating connection thread");

    // Deleting data associated with connection handle
    delete connectionInfo;
    mConnections.erase(ConnectionHandle);
    pthread_mutex_unlock(&mDataListenersMutex);
    TM_CH_LOG4CPLUS_INFO(mLogger, ConnectionHandle, "Connection thread terminated");
}

void* CTransportManager::dataCallbacksThreadStartRoutine(void* Data)
{
    SDataThreadStartupParams * parameters = static_cast<SDataThreadStartupParams*>(Data);

    if (0 != parameters)
    {
        CTransportManager *pTransportManager = parameters->mTransportManager;
        tConnectionHandle connectionHandle(parameters->mConnectionHandle);

        delete parameters;
        parameters = 0;

        pTransportManager->dataCallbacksThread(connectionHandle);
    }

    return 0;
}

void CTransportManager::startApplicationCallbacksThread()
{
    LOG4CPLUS_INFO(mLogger, "Starting device listeners thread");

    int errorCode = pthread_create(&mApplicationCallbacksThread, 0, &applicationCallbacksThreadStartRoutine, this);

    if (0 == errorCode)
    {
        LOG4CPLUS_INFO(mLogger, "Device listeners thread started");
    }
    else
    {
        LOG4CPLUS_ERROR(mLogger, "Device listeners thread cannot be started, error code " << errorCode);
    }
}

void CTransportManager::stopApplicationCallbacksThread()
{
    LOG4CPLUS_TRACE(mLogger, "Stopping application-callbacks thread");

    pthread_mutex_lock(&mDeviceListenersMutex);
    pthread_cond_signal(&mDeviceListenersConditionVar);
    pthread_mutex_unlock(&mDeviceListenersMutex);
}

void CTransportManager::startConnection(const tConnectionHandle ConnectionHandle, IDeviceAdapter & DeviceAdapter)
{
    TM_CH_LOG4CPLUS_TRACE(mLogger, ConnectionHandle, "Starting data-callbacks thread");

    pthread_mutex_lock(&mDataListenersMutex);

    if(isConnectionAvailable(ConnectionHandle))
    {
        TM_CH_LOG4CPLUS_ERROR(mLogger, ConnectionHandle, "Connection with this handle already available. Possible error.");
    }
    else
    {
        SConnectionInfo *connection = new SConnectionInfo(ConnectionHandle, DeviceAdapter);
        SDataThreadStartupParams *connectionThreadParams = new SDataThreadStartupParams(this, ConnectionHandle);

        int errorCode = pthread_create(&connection->mConnectionThread, 0, &dataCallbacksThreadStartRoutine, connectionThreadParams);

        if (0 == errorCode)
        {
            mConnections[ConnectionHandle] = connection;
            TM_CH_LOG4CPLUS_INFO(mLogger, ConnectionHandle, "Connection started.");
        }
        else
        {
            LOG4CPLUS_ERROR(mLogger, "Thread start for connection handle (" << ConnectionHandle << ") failed, error code " << errorCode);
            delete connection;
            delete connectionThreadParams;
        }
    }

    pthread_mutex_unlock(&mDataListenersMutex);
}

void CTransportManager::stopConnection(const tConnectionHandle ConnectionHandle)
{
    TM_CH_LOG4CPLUS_TRACE(mLogger, ConnectionHandle, "Stopping data-callbacks thread");

    SConnectionInfo* connectionInfo = getConnection(ConnectionHandle);
    if(0 == connectionInfo)
    {
        //pthread_mutex_unlock(&mDataListenersMutex);
        return;
    }
    else
    {
        connectionInfo->mTerminateFlag = true;
        pthread_cond_signal(&connectionInfo->mConditionVar);
    }
}


bool CTransportManager::isConnectionAvailable(const tConnectionHandle ConnectionHandle)
{
    TM_CH_LOG4CPLUS_TRACE(mLogger, ConnectionHandle, "Checking connection availability");

    bool bConnectionExist = (mConnections.find(ConnectionHandle) != mConnections.end());

    TM_CH_LOG4CPLUS_TRACE(mLogger, ConnectionHandle, "Result of checking is: " << bConnectionExist);

    return bConnectionExist;
}

CTransportManager::SConnectionInfo* CTransportManager::getConnection(const tConnectionHandle ConnectionHandle)
{
    TM_CH_LOG4CPLUS_TRACE(mLogger, ConnectionHandle, "Checking connection availability");

    if(ConnectionHandle == InvalidConnectionHandle)
    {
        TM_CH_LOG4CPLUS_WARN(mLogger, ConnectionHandle, "Trying to get connection for invalid handle.");
        return 0;
    }

    tConnectionsMap::iterator ConnectionIterator = mConnections.find(ConnectionHandle);
    if(ConnectionIterator == mConnections.end())
    {
        TM_CH_LOG4CPLUS_INFO(mLogger, ConnectionHandle, "Connection info was not found");
        return 0;
    }

    TM_CH_LOG4CPLUS_INFO(mLogger, ConnectionHandle, "Connection info was found");
    return ConnectionIterator->second;
}


void CTransportManager::addDeviceAdapter(IDeviceAdapter* DeviceAdapter)
{
    mDeviceAdapters.push_back(DeviceAdapter);
    mDevicesByAdapter.insert(std::make_pair(DeviceAdapter, new tInternalDeviceList()));
}

void CTransportManager::removeDeviceAdapter(IDeviceAdapter* DeviceAdapter)
{
    tDevicesByAdapterMap::iterator devicesIterator = mDevicesByAdapter.find(DeviceAdapter);
    if(devicesIterator != mDevicesByAdapter.end())
    {
        delete devicesIterator->second;
        mDevicesByAdapter.erase(DeviceAdapter);
    }
}

void CTransportManager::initializeDeviceAdapters()
{
    addDeviceAdapter(new CBluetoothAdapter(*this, *this));
    addDeviceAdapter(new CTCPAdapter(*this, *this));
    LOG4CPLUS_INFO(mLogger, "Device adapters initialized");
}

void CTransportManager::sendDeviceListUpdatedCallback()
{
    LOG4CPLUS_INFO(mLogger, "Preparing complete device list from all adapters");

    // Preparing complete device list
    tDeviceList devices;

    tDevicesByAdapterMap::const_iterator deviceAdaptersIterator;

    pthread_mutex_lock(&mDevicesByAdapterMutex);

    for(deviceAdaptersIterator = mDevicesByAdapter.begin(); deviceAdaptersIterator != mDevicesByAdapter.end(); ++deviceAdaptersIterator)
    {
        IDeviceAdapter* pDeviceAdapter = deviceAdaptersIterator->first;
        tInternalDeviceList *pDevices = deviceAdaptersIterator->second;

        LOG4CPLUS_INFO(mLogger, "Processing adapter with type: "<<pDeviceAdapter->getDeviceType());

        tInternalDeviceList::const_iterator devicesInAdapterIterator;
        for(devicesInAdapterIterator = pDevices->begin(); devicesInAdapterIterator != pDevices->end(); ++devicesInAdapterIterator)
        {
            SDeviceInfo deviceInfo;

            deviceInfo.mDeviceHandle = devicesInAdapterIterator->mDeviceHandle;
            deviceInfo.mDeviceType = pDeviceAdapter->getDeviceType();
            deviceInfo.mUniqueDeviceId = devicesInAdapterIterator->mUniqueDeviceId;
            deviceInfo.mUserFriendlyName = devicesInAdapterIterator->mUserFriendlyName;

            devices.push_back(deviceInfo);

            LOG4CPLUS_INFO(mLogger, "Processed device with unique Id: "<<devicesInAdapterIterator->mUniqueDeviceId << ", friendlyName: "<<devicesInAdapterIterator->mUserFriendlyName);
        }
    }

    LOG4CPLUS_INFO(mLogger, "Complete device list from all adapters was prepared. Preparing callback OnDeviceListUpdated for sending");

    pthread_mutex_unlock(&mDevicesByAdapterMutex);

    // Sending DeviceListUpdatedCallback
    SDeviceListenerCallback cb(CTransportManager::DeviceListenerCallbackType_DeviceListUpdated, devices);
    sendDeviceCallback(cb);

    LOG4CPLUS_INFO(mLogger, "Callback OnDeviceListUpdated was prepared for sending");
}

void CTransportManager::connectDisconnectDevice(const tDeviceHandle DeviceHandle, bool Connect)
{
    LOG4CPLUS_INFO(mLogger, "Performing "<<(Connect?"CONNECT":"DISCONNECT")<<" for device with handle: " << DeviceHandle);
    LOG4CPLUS_INFO(mLogger, "Searching for device adapter for handling DeviceHandle: " << DeviceHandle);

    tDevicesByAdapterMap::const_iterator deviceAdaptersIterator;

    pthread_mutex_lock(&mDevicesByAdapterMutex);

    IDeviceAdapter* pDeviceAdapterToCall = 0;

    for(deviceAdaptersIterator = mDevicesByAdapter.begin(); deviceAdaptersIterator != mDevicesByAdapter.end(); ++deviceAdaptersIterator)
    {
        IDeviceAdapter* pDeviceAdapter = deviceAdaptersIterator->first;
        tInternalDeviceList *pDevices = deviceAdaptersIterator->second;

        LOG4CPLUS_INFO(mLogger, "Processing adapter with type: "<<pDeviceAdapter->getDeviceType());

        tInternalDeviceList::const_iterator devicesInAdapterIterator;
        for(devicesInAdapterIterator = pDevices->begin(); devicesInAdapterIterator != pDevices->end(); ++devicesInAdapterIterator)
        {
            LOG4CPLUS_INFO(mLogger, "Processing device with unique Id: "<<devicesInAdapterIterator->mUniqueDeviceId << ", DeviceHandle: "<<devicesInAdapterIterator->mDeviceHandle);
            if(devicesInAdapterIterator->mDeviceHandle == DeviceHandle)
            {
                LOG4CPLUS_INFO(mLogger, "DeviceHandle relates to adapter: "<<pDeviceAdapter->getDeviceType());
                pDeviceAdapterToCall = pDeviceAdapter;
            }
        }
    }

    pthread_mutex_unlock(&mDevicesByAdapterMutex);

    if(0 != pDeviceAdapterToCall)
    {
        if(Connect)
        {
            pDeviceAdapterToCall->connectDevice(DeviceHandle);
        }
        else
        {
            pDeviceAdapterToCall->disconnectDevice(DeviceHandle);
        }
        LOG4CPLUS_INFO(mLogger, (Connect?"CONNECT":"DISCONNECT")<<" operation performed on device with handle: " << DeviceHandle);
    }
    else
    {
        LOG4CPLUS_WARN(mLogger, (Connect?"CONNECT":"DISCONNECT")<<" operation was not performed. Device handle was not found on any device: " << DeviceHandle);
    }
}

void CTransportManager::sendDataCallback(const CTransportManager::SDataListenerCallback& callback)
{
    TM_CH_LOG4CPLUS_INFO(mLogger, callback.mConnectionHandle, "Preparing callback of type: "<<callback.mCallbackType<<", to send");

    SConnectionInfo* connectionInfo = getConnection(callback.mConnectionHandle);
    if(0 == connectionInfo)
    {
        TM_CH_LOG4CPLUS_WARN(mLogger, callback.mConnectionHandle, "Connection information was not found");
    }
    else
    {
        connectionInfo->mDataCallbacksVector.push_back(callback);
        pthread_cond_signal(&connectionInfo->mConditionVar);
    }
}

void CTransportManager::sendDeviceCallback(const CTransportManager::SDeviceListenerCallback& callback)
{
    LOG4CPLUS_INFO(mLogger, "Sending new device callback. Type: " << callback.mCallbackType);
    pthread_mutex_lock(&mDeviceListenersMutex);

    mDeviceListenersCallbacks.push_back(callback);
    LOG4CPLUS_INFO(mLogger, "Device callback was added to pool");

    pthread_cond_signal(&mDeviceListenersConditionVar);

    pthread_mutex_unlock(&mDeviceListenersMutex);
    LOG4CPLUS_INFO(mLogger, "Triggering device callback processing");
}

CTransportManager::SFrameDataForConnection::SFrameDataForConnection(tConnectionHandle ConnectionHandle)
: mDataSize(0)
, mConnectionHandle(ConnectionHandle)
, mLogger(log4cplus::Logger::getInstance(LOG4CPLUS_TEXT("TransportManager")))
{
    mBufferSize = 1536;
    mpDataBuffer = new uint8_t[mBufferSize];

    TM_CH_LOG4CPLUS_INFO(mLogger, ConnectionHandle, "Initialized frame data for connection container");
}

CTransportManager::SFrameDataForConnection::~SFrameDataForConnection()
{
    if(0 != mpDataBuffer)
    {
        delete mpDataBuffer;
        mpDataBuffer = 0;
    }
    TM_CH_LOG4CPLUS_INFO(mLogger, mConnectionHandle, "Frame data for connection container destroyed");
}

void CTransportManager::SFrameDataForConnection::appendFrameData(const uint8_t* Data, size_t DataSize)
{
    TM_CH_LOG4CPLUS_INFO(mLogger, mConnectionHandle, "Appending data to container. DataSize: " << DataSize);

    // Checking that data can be added to existing buffer
    if( (mDataSize+DataSize) <= mBufferSize)
    {
        TM_CH_LOG4CPLUS_INFO(mLogger, mConnectionHandle, "Data can be appended to existing buffer. Buffer size: "<<mBufferSize<<", Existing data size: "<<mDataSize<<", DataSize: " << DataSize);
        memcpy(&mpDataBuffer[mDataSize], Data, DataSize);
        mDataSize += DataSize;
    }
    else
    {
        TM_CH_LOG4CPLUS_INFO(mLogger, mConnectionHandle, "Data cannot be appended to existing buffer. Buffer size: "<<mBufferSize<<", Existing data size: "<<mDataSize<<", DataSize: " << DataSize);

        // Currently memory for incoming data is allocated as sum of existing memory size and incoming data size.
        // In the future depending of type and sizes of incoming data this algorithm can be changed
        size_t newSize = mBufferSize + DataSize;
        uint8_t *newBuffer = new uint8_t[newSize];

        TM_CH_LOG4CPLUS_INFO(mLogger, mConnectionHandle, "New buffer allocated. Buffer size: "<<newSize<<", was: "<<mBufferSize);

        memcpy(newBuffer, mpDataBuffer, mDataSize);
        memcpy(&newBuffer[mDataSize], Data, DataSize);
        delete mpDataBuffer;
        mpDataBuffer = 0; // Paranoid mode on

        mpDataBuffer = newBuffer;
        mDataSize = mDataSize+DataSize;
        mBufferSize = newSize;
    }

    TM_CH_LOG4CPLUS_INFO(mLogger, mConnectionHandle, "Data appended. Buffer size: "<<mBufferSize<<", Existing data size: "<<mDataSize);
}

bool CTransportManager::SFrameDataForConnection::extractFrame(uint8_t *& Data, size_t & DataSize)
{
    if(mDataSize < PROTOCOL_HEADER_V1_SIZE)
    {
        TM_CH_LOG4CPLUS_WARN(mLogger, mConnectionHandle, "Not enough data for version in the buffer. No changes was made. mDataSize: "<<mDataSize);
        return false;
    }

    // Extracting version
    uint8_t firstByte = mpDataBuffer[0];
    uint8_t version = firstByte >> 4;

    uint8_t offset = sizeof(uint32_t);
    uint32_t frameDataSize  = mpDataBuffer[offset++] << 24;
    frameDataSize  |= mpDataBuffer[offset++] << 16;
    frameDataSize  |= mpDataBuffer[offset++] << 8;
    frameDataSize  |= mpDataBuffer[offset++];

    size_t requiredDataSize = 0;

    if(version == PROTOCOL_VERSION_1)
    {
        requiredDataSize = (PROTOCOL_HEADER_V1_SIZE + frameDataSize);
    }
    else if(version == PROTOCOL_VERSION_2)
    {
        requiredDataSize = (PROTOCOL_HEADER_V2_SIZE + frameDataSize);
    }
    else
    {
<<<<<<< HEAD
        TM_CH_LOG4CPLUS_WARN_EXT(mLogger, mConnectionHandle, "Unsupported version received: " << (int)version);
=======
        TM_CH_LOG4CPLUS_WARN(mLogger, mConnectionHandle, "Unsupported version received: " << version);
>>>>>>> 6f80394f
        return false;
    }

    if(mDataSize < requiredDataSize)
    {
        TM_CH_LOG4CPLUS_WARN(mLogger, mConnectionHandle, "Frame canot be extracted. Its size: " << requiredDataSize << ", Available data size: "<<mDataSize);
        return false;
    }

    // Extracting frame from buffer
    Data = new uint8_t[requiredDataSize];
    memcpy(Data, mpDataBuffer, requiredDataSize);
    DataSize = requiredDataSize;

    // Shifting buffer
    mDataSize -= requiredDataSize;
    memmove(mpDataBuffer, &mpDataBuffer[requiredDataSize], mDataSize);

    return true;
}


NsAppLink::NsTransportManager::CTransportManager::SFrameDataForConnection::SFrameDataForConnection(const SFrameDataForConnection& other)
: mDataSize(other.mDataSize)
, mBufferSize(other.mBufferSize)
, mConnectionHandle(other.mConnectionHandle)
, mLogger(log4cplus::Logger::getInstance(LOG4CPLUS_TEXT("TransportManager")))
{
    mpDataBuffer = new uint8_t[other.mBufferSize];
    memcpy(mpDataBuffer, other.mpDataBuffer, other.mBufferSize);

    TM_CH_LOG4CPLUS_INFO(mLogger, mConnectionHandle, "Initialized frame data for connection container");
}

bool NsAppLink::NsTransportManager::CTransportManager::SFrameDataForConnection::operator==( const SFrameDataForConnection& i_other ) const
{
    return ( (mDataSize == i_other.mDataSize)
          && (mBufferSize == i_other.mBufferSize)
          && (mConnectionHandle == i_other.mConnectionHandle)
          && (0 == memcmp(mpDataBuffer, i_other.mpDataBuffer, mBufferSize))
          );
}

CTransportManager::SConnectionInfo::SConnectionInfo(const tConnectionHandle ConnectionHandle, IDeviceAdapter & DeviceAdapter)
: mConnectionHandle(ConnectionHandle)
, mTerminateFlag(false)
, mDataCallbacksVector()
, mConnectionThread()
, mConditionVar()
, mpDeviceAdapter(DeviceAdapter)
, mFrameData(ConnectionHandle)
{
    pthread_cond_init(&mConditionVar, NULL);
}

CTransportManager::SConnectionInfo::SConnectionInfo(const CTransportManager::SConnectionInfo& other)
: mConnectionHandle(other.mConnectionHandle)
, mTerminateFlag(other.mTerminateFlag)
, mDataCallbacksVector(other.mDataCallbacksVector)
, mConnectionThread(other.mConnectionThread)
, mConditionVar(other.mConditionVar)
, mpDeviceAdapter(other.mpDeviceAdapter)
, mFrameData(other.mFrameData)
{

}

bool CTransportManager::SConnectionInfo::operator==(const CTransportManager::SConnectionInfo& i_other) const
{
    return ( (mConnectionHandle == i_other.mConnectionHandle)
//           && (mTerminateFlag == i_other.mTerminateFlag)
//           && (mDataCallbacksVector == i_other.mDataCallbacksVector)
//           && (mConnectionThread == i_other.mConnectionThread)
//           && (mConditionVar == i_other.mConditionVar)
//           && (mpDeviceAdapter == i_other.mpDeviceAdapter)
//           && (mFrameData == i_other.mFrameData)
           );
}

CTransportManager::SConnectionInfo::~SConnectionInfo()
{
    pthread_cond_destroy(&mConditionVar);
}<|MERGE_RESOLUTION|>--- conflicted
+++ resolved
@@ -1191,11 +1191,7 @@
     }
     else
     {
-<<<<<<< HEAD
-        TM_CH_LOG4CPLUS_WARN_EXT(mLogger, mConnectionHandle, "Unsupported version received: " << (int)version);
-=======
-        TM_CH_LOG4CPLUS_WARN(mLogger, mConnectionHandle, "Unsupported version received: " << version);
->>>>>>> 6f80394f
+        TM_CH_LOG4CPLUS_WARN(mLogger, mConnectionHandle, "Unsupported version received: " << (int)version);
         return false;
     }
 
