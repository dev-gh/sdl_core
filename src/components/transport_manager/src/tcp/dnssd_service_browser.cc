/**
 *
 * Copyright (c) 2013, Ford Motor Company
 * All rights reserved.
 *
 * Redistribution and use in source and binary forms, with or without
 * modification, are permitted provided that the following conditions are met:
 *
 * Redistributions of source code must retain the above copyright notice, this
 * list of conditions and the following disclaimer.
 *
 * Redistributions in binary form must reproduce the above copyright notice,
 * this list of conditions and the following
 * disclaimer in the documentation and/or other materials provided with the
 * distribution.
 *
 * Neither the name of the Ford Motor Company nor the names of its contributors
 * may be used to endorse or promote products derived from this software
 * without specific prior written permission.
 *
 * THIS SOFTWARE IS PROVIDED BY THE COPYRIGHT HOLDERS AND CONTRIBUTORS "AS IS"
 * AND ANY EXPRESS OR IMPLIED WARRANTIES, INCLUDING, BUT NOT LIMITED TO, THE
 * IMPLIED WARRANTIES OF MERCHANTABILITY AND FITNESS FOR A PARTICULAR PURPOSE
 * ARE DISCLAIMED. IN NO EVENT SHALL THE COPYRIGHT HOLDER OR CONTRIBUTORS BE
 * LIABLE FOR ANY DIRECT, INDIRECT, INCIDENTAL, SPECIAL, EXEMPLARY, OR
 * CONSEQUENTIAL DAMAGES (INCLUDING, BUT NOT LIMITED TO, PROCUREMENT OF
 * SUBSTITUTE GOODS OR SERVICES; LOSS OF USE, DATA, OR PROFITS; OR BUSINESS
 * INTERRUPTION) HOWEVER CAUSED AND ON ANY THEORY OF LIABILITY, WHETHER IN
 * CONTRACT, STRICT LIABILITY, OR TORT (INCLUDING NEGLIGENCE OR OTHERWISE)
 * ARISING IN ANY WAY OUT OF THE USE OF THIS SOFTWARE, EVEN IF ADVISED OF THE
 * POSSIBILITY OF SUCH DAMAGE.
 */

#include <algorithm>
#include <map>

#include "transport_manager/transport_adapter/transport_adapter_impl.h"
#include "transport_manager/tcp/tcp_device.h"
#include "transport_manager/tcp/dnssd_service_browser.h"
#include "utils/logger.h"

namespace transport_manager {
namespace transport_adapter {

CREATE_LOGGERPTR_GLOBAL(logger_, "TransportAdapter")

bool operator==(const DnssdServiceRecord& a, const DnssdServiceRecord& b) {
  return a.name == b.name && a.type == b.type && a.interface == b.interface
         && a.protocol == b.protocol && a.domain_name == b.domain_name;
}

void DnssdServiceBrowser::Terminate() {
  LOG4CXX_TRACE(logger_, "enter");
  if (0 != avahi_threaded_poll_) {
    avahi_threaded_poll_stop(avahi_threaded_poll_);
  }
  if (0 != avahi_service_browser_) {
    avahi_service_browser_free(avahi_service_browser_);
  }
  if (0 != avahi_client_) {
    avahi_client_free(avahi_client_);
  }
  if (0 != avahi_threaded_poll_) {
    avahi_threaded_poll_free(avahi_threaded_poll_);
  }
  LOG4CXX_TRACE(logger_, "exit");
}

bool DnssdServiceBrowser::IsInitialised() const {
  return initialised_;
}

DnssdServiceBrowser::DnssdServiceBrowser(TransportAdapterController* controller)
  : controller_(controller),
    avahi_service_browser_(0),
    avahi_threaded_poll_(0),
    avahi_client_(0),
    service_records_(),
    mutex_(),
    initialised_(false) {
  pthread_mutex_init(&mutex_, 0);
}

DnssdServiceBrowser::~DnssdServiceBrowser() {
  pthread_mutex_destroy(&mutex_);
}

void DnssdServiceBrowser::OnClientConnected() {
  initialised_ = true;
<<<<<<< HEAD
  LOG4CXX_DEBUG(logger_, "AvahiClient ready");
=======
  LOG4CXX_INFO(logger_, "AvahiClient ready");
>>>>>>> 9240a55f
}

void DnssdServiceBrowser::OnClientFailure() {
  LOG4CXX_TRACE(logger_, "enter")
  const int avahi_errno = avahi_client_errno(avahi_client_);
  if (avahi_errno == AVAHI_ERR_DISCONNECTED) {
    LOG4CXX_DEBUG(logger_, "AvahiClient disconnected");
    CreateAvahiClientAndBrowser();
  } else {
    LOG4CXX_ERROR(logger_,
                  "AvahiClient failure: " << avahi_strerror(avahi_errno));
  }
  LOG4CXX_TRACE(logger_, "exit")
}

void AvahiClientCallback(AvahiClient* avahi_client,
                         AvahiClientState avahi_client_state, void* data) {
  LOG4CXX_TRACE(logger_,
                "enter. avahi_client " << avahi_client << "avahi_client_state " <<
                avahi_client_state << "data " << data);
  DnssdServiceBrowser* dnssd_service_browser =
    static_cast<DnssdServiceBrowser*>(data);

  switch (avahi_client_state) {
    case AVAHI_CLIENT_S_RUNNING:
      dnssd_service_browser->OnClientConnected();
      LOG4CXX_DEBUG(logger_, "avahi_client_state: AVAHI_CLIENT_S_RUNNING");
      break;
    case AVAHI_CLIENT_FAILURE:
      dnssd_service_browser->OnClientFailure();
      LOG4CXX_DEBUG(logger_, "avahi_client_state: AVAHI_CLIENT_FAILURE");
      break;
    default: {
      LOG4CXX_ERROR(logger_, "Unknown avahi_client_state: " << avahi_client_state);
    }
  }
  LOG4CXX_TRACE(logger_, "exit");
}

void AvahiServiceBrowserCallback(AvahiServiceBrowser* avahi_service_browser,
                                 AvahiIfIndex interface, AvahiProtocol protocol,
                                 AvahiBrowserEvent event, const char* name,
                                 const char* type, const char* domain,
                                 AvahiLookupResultFlags flags, void* data) {
  LOG4CXX_TRACE(logger_, "enter. avahi_service_browser " << avahi_service_browser <<
                " interface " << interface << " protocol " << protocol <<
                " event " << event << " name " << name << " type " << type << " domain " << domain <<
                " flags " << flags << " data " << data);
  DnssdServiceBrowser* dnssd_service_browser =
    static_cast<DnssdServiceBrowser*>(data);

  switch (event) {
    case AVAHI_BROWSER_FAILURE:
<<<<<<< HEAD
      avahi_errno = avahi_client_errno(
                      avahi_service_browser_get_client(avahi_service_browser));
      LOG4CXX_ERROR(
        logger_,
        "AvahiServiceBrowser failure: " << avahi_strerror(avahi_errno));
=======
      LOG4CXX_ERROR(
          logger_,
          "AvahiServiceBrowser failure: " << avahi_strerror(
                      avahi_client_errno(
                          avahi_service_browser_get_client(
                              avahi_service_browser))));
>>>>>>> 9240a55f
      break;

    case AVAHI_BROWSER_NEW:
      dnssd_service_browser->AddService(interface, protocol, name, type,
                                        domain);
      LOG4CXX_DEBUG(logger_, "eevent: AVAHI_BROWSER_NEW");
      break;

    case AVAHI_BROWSER_REMOVE:
      dnssd_service_browser->RemoveService(interface, protocol, name, type,
                                           domain);
      LOG4CXX_DEBUG(logger_, "eevent: AVAHI_BROWSER_REMOVE");
      break;

    case AVAHI_BROWSER_ALL_FOR_NOW:
      LOG4CXX_DEBUG(logger_, "eevent: AVAHI_BROWSER_ALL_FOR_NOW");
    case AVAHI_BROWSER_CACHE_EXHAUSTED:
      LOG4CXX_DEBUG(logger_, "eevent: AVAHI_BROWSER_CACHE_EXHAUSTED");
      break;
  }
  LOG4CXX_TRACE(logger_, "exit");
}

void DnssdServiceBrowser::ServiceResolved(
  const DnssdServiceRecord& service_record) {
  LOG4CXX_TRACE(logger_, "enter");
  pthread_mutex_lock(&mutex_);
  ServiceRecords::iterator service_record_it = std::find(
        service_records_.begin(), service_records_.end(), service_record);
  if (service_record_it != service_records_.end()) {
    *service_record_it = service_record;
  }
  DeviceVector device_vector = PrepareDeviceVector();
  controller_->SearchDeviceDone(device_vector);
  pthread_mutex_unlock(&mutex_);
  LOG4CXX_TRACE(logger_, "exit");
}

void DnssdServiceBrowser::ServiceResolveFailed(
  const DnssdServiceRecord& service_record) {
  LOG4CXX_TRACE(logger_, "enter");
  LOG4CXX_ERROR(logger_,
                "AvahiServiceResolver failure for: " << service_record.name);
  pthread_mutex_lock(&mutex_);
  ServiceRecords::iterator service_record_it = std::find(
        service_records_.begin(), service_records_.end(), service_record);
  if (service_record_it != service_records_.end()) {
    service_records_.erase(service_record_it);
  }
  pthread_mutex_unlock(&mutex_);
  LOG4CXX_TRACE(logger_, "exit");
}

void AvahiServiceResolverCallback(AvahiServiceResolver* avahi_service_resolver,
                                  AvahiIfIndex interface,
                                  AvahiProtocol protocol,
                                  AvahiResolverEvent event, const char* name,
                                  const char* type, const char* domain,
                                  const char* host_name,
                                  const AvahiAddress* avahi_address,
                                  uint16_t port, AvahiStringList* txt,
                                  AvahiLookupResultFlags flags, void* data) {
  LOG4CXX_TRACE(logger_, "enter. avahi_service_resolver " << avahi_service_resolver <<
                " interface " << interface <<
                " protocol " << protocol << " event " << event << " name " << name << " type " << type <<
                " domain " << domain << " host_name " << host_name <<
                " avahi_address " << avahi_address << " port " << port << " txt " << txt << " flags " <<
                flags << " data " << data);
  DnssdServiceBrowser* dnssd_service_browser =
    static_cast<DnssdServiceBrowser*>(data);

  DnssdServiceRecord service_record;
  service_record.interface = interface;
  service_record.protocol = protocol;
  service_record.domain_name = domain;
  service_record.host_name = host_name;
  service_record.name = name;
  service_record.type = type;
  switch (event) {
    case AVAHI_RESOLVER_FOUND:
      service_record.addr = avahi_address->data.ipv4.address;
      service_record.port = port;
      dnssd_service_browser->ServiceResolved(service_record);
      LOG4CXX_DEBUG(logger_, "event: AVAHI_RESOLVER_FOUND");
      break;
    case AVAHI_RESOLVER_FAILURE:
      dnssd_service_browser->ServiceResolveFailed(service_record);
      LOG4CXX_DEBUG(logger_, "event: AVAHI_RESOLVER_FAILURE");
      break;
  }

  avahi_service_resolver_free(avahi_service_resolver);
  LOG4CXX_TRACE(logger_, "exit");
}

TransportAdapter::Error DnssdServiceBrowser::CreateAvahiClientAndBrowser() {
  LOG4CXX_TRACE(logger_, "enter");
  if (0 != avahi_service_browser_) {
    avahi_service_browser_free(avahi_service_browser_);
  }
  if (0 != avahi_client_) {
    avahi_client_free(avahi_client_);
  }

  int avahi_error;
  avahi_client_ = avahi_client_new(
                    avahi_threaded_poll_get(avahi_threaded_poll_), AVAHI_CLIENT_NO_FAIL,
                    AvahiClientCallback, this, &avahi_error);
  if (0 == avahi_client_) {
    LOG4CXX_ERROR(logger_, "Failed to create AvahiClient: " << avahi_strerror(avahi_error));
    LOG4CXX_TRACE(logger_, "exit with TransportAdapter::FAIL");
    return TransportAdapter::FAIL;
  }

  pthread_mutex_lock(&mutex_);
  service_records_.clear();
  pthread_mutex_unlock(&mutex_);

  avahi_service_browser_ = avahi_service_browser_new(
                             avahi_client_, AVAHI_IF_UNSPEC, /* TODO use only required iface */
                             AVAHI_PROTO_INET, DNSSD_DEFAULT_SERVICE_TYPE, NULL, /* use default domain */
                             static_cast<AvahiLookupFlags>(0), AvahiServiceBrowserCallback, this);
  LOG4CXX_TRACE(logger_, "exit with TransportAdapter::OK");
  return TransportAdapter::OK;
}

TransportAdapter::Error DnssdServiceBrowser::Init() {
  LOG4CXX_TRACE(logger_, "enter");
  avahi_threaded_poll_ = avahi_threaded_poll_new();
  if (0 == avahi_threaded_poll_) {
    LOG4CXX_ERROR(logger_, "Failed to create AvahiThreadedPoll");
    LOG4CXX_TRACE(logger_, "exit with TransportAdapter::FAIL");
    return TransportAdapter::FAIL;
  }

  const TransportAdapter::Error err = CreateAvahiClientAndBrowser();
  if (err != TransportAdapter::OK) {
    LOG4CXX_TRACE(logger_, "exit with error " << err);
    return err;
  }

  const int poll_start_status = avahi_threaded_poll_start(avahi_threaded_poll_);
  if (0 != poll_start_status) {
    LOG4CXX_ERROR(logger_, "Failed to start AvahiThreadedPoll");
    LOG4CXX_TRACE(logger_, "exit with TransportAdapter::FAIL. Condition: 0 != poll_start_status");
    return TransportAdapter::FAIL;
  }
  LOG4CXX_TRACE(logger_, "exit with TransportAdapter::OK");
  return TransportAdapter::OK;
}

TransportAdapter::Error DnssdServiceBrowser::Scan() {
  return TransportAdapter::NOT_SUPPORTED;
}

void DnssdServiceBrowser::AddService(AvahiIfIndex interface,
                                     AvahiProtocol protocol, const char* name,
                                     const char* type, const char* domain) {
  LOG4CXX_TRACE(logger_, "enter: interface " << interface << " protocol " << protocol <<
                " name " << name << " type " << type << " domain " << domain);
  DnssdServiceRecord record;
  record.interface = interface;
  record.protocol = protocol;
  record.domain_name = domain;
  record.name = name;
  record.type = type;

  pthread_mutex_lock(&mutex_);
  if (service_records_.end()
      == std::find(service_records_.begin(), service_records_.end(), record)) {
    service_records_.push_back(record);
    avahi_service_resolver_new(
      avahi_client_, interface, protocol, name, type, domain,
      AVAHI_PROTO_INET, static_cast<AvahiLookupFlags>(0),
      AvahiServiceResolverCallback, this);
  }
  pthread_mutex_unlock(&mutex_);
  LOG4CXX_TRACE(logger_, "exit");
}

void DnssdServiceBrowser::RemoveService(AvahiIfIndex interface,
                                        AvahiProtocol protocol,
                                        const char* name, const char* type,
                                        const char* domain) {
  LOG4CXX_TRACE(logger_, "enter: interface " << interface << " protocol " << protocol <<
                " name " << name << " type " << type << " domain " << domain);
  DnssdServiceRecord record;
  record.interface = interface;
  record.protocol = protocol;
  record.name = name;
  record.type = type;
  record.domain_name = domain;

  pthread_mutex_lock(&mutex_);
  service_records_.erase(
    std::remove(service_records_.begin(), service_records_.end(), record),
    service_records_.end());
  pthread_mutex_unlock(&mutex_);
  LOG4CXX_TRACE(logger_, "exit");
}

DeviceVector DnssdServiceBrowser::PrepareDeviceVector() const {
  LOG4CXX_TRACE(logger_, "enter");
  std::map<uint32_t, TcpDevice*> devices;
  for (ServiceRecords::const_iterator it = service_records_.begin();
       it != service_records_.end(); ++it) {
    const DnssdServiceRecord& service_record = *it;
    if (service_record.host_name.empty()) {
      continue;
    }
    if (devices[service_record.addr] == 0) {
      devices[service_record.addr] = new TcpDevice(service_record.addr,
          service_record.host_name);
    }
    if (devices[service_record.addr] != 0) {
      devices[service_record.addr]->AddDiscoveredApplication(
        service_record.port);
    }
  }
  DeviceVector device_vector;
  device_vector.reserve(devices.size());
  for (std::map<uint32_t, TcpDevice*>::const_iterator it = devices.begin();
       it != devices.end(); ++it) {
    device_vector.push_back(DeviceSptr(it->second));
  }
  LOG4CXX_TRACE(logger_, "exit");
  return device_vector;
}

}  // namespace
}  // namespace
<|MERGE_RESOLUTION|>--- conflicted
+++ resolved
@@ -87,15 +87,11 @@
 
 void DnssdServiceBrowser::OnClientConnected() {
   initialised_ = true;
-<<<<<<< HEAD
-  LOG4CXX_DEBUG(logger_, "AvahiClient ready");
-=======
   LOG4CXX_INFO(logger_, "AvahiClient ready");
->>>>>>> 9240a55f
 }
 
 void DnssdServiceBrowser::OnClientFailure() {
-  LOG4CXX_TRACE(logger_, "enter")
+  LOG4CXX_TRACE(logger_, "enter");
   const int avahi_errno = avahi_client_errno(avahi_client_);
   if (avahi_errno == AVAHI_ERR_DISCONNECTED) {
     LOG4CXX_DEBUG(logger_, "AvahiClient disconnected");
@@ -145,38 +141,30 @@
 
   switch (event) {
     case AVAHI_BROWSER_FAILURE:
-<<<<<<< HEAD
-      avahi_errno = avahi_client_errno(
-                      avahi_service_browser_get_client(avahi_service_browser));
-      LOG4CXX_ERROR(
-        logger_,
-        "AvahiServiceBrowser failure: " << avahi_strerror(avahi_errno));
-=======
       LOG4CXX_ERROR(
           logger_,
           "AvahiServiceBrowser failure: " << avahi_strerror(
                       avahi_client_errno(
                           avahi_service_browser_get_client(
                               avahi_service_browser))));
->>>>>>> 9240a55f
       break;
 
     case AVAHI_BROWSER_NEW:
       dnssd_service_browser->AddService(interface, protocol, name, type,
                                         domain);
-      LOG4CXX_DEBUG(logger_, "eevent: AVAHI_BROWSER_NEW");
+      LOG4CXX_DEBUG(logger_, "event: AVAHI_BROWSER_NEW");
       break;
 
     case AVAHI_BROWSER_REMOVE:
       dnssd_service_browser->RemoveService(interface, protocol, name, type,
                                            domain);
-      LOG4CXX_DEBUG(logger_, "eevent: AVAHI_BROWSER_REMOVE");
+      LOG4CXX_DEBUG(logger_, "event: AVAHI_BROWSER_REMOVE");
       break;
 
     case AVAHI_BROWSER_ALL_FOR_NOW:
-      LOG4CXX_DEBUG(logger_, "eevent: AVAHI_BROWSER_ALL_FOR_NOW");
+      LOG4CXX_DEBUG(logger_, "event: AVAHI_BROWSER_ALL_FOR_NOW");
     case AVAHI_BROWSER_CACHE_EXHAUSTED:
-      LOG4CXX_DEBUG(logger_, "eevent: AVAHI_BROWSER_CACHE_EXHAUSTED");
+      LOG4CXX_DEBUG(logger_, "event: AVAHI_BROWSER_CACHE_EXHAUSTED");
       break;
   }
   LOG4CXX_TRACE(logger_, "exit");
