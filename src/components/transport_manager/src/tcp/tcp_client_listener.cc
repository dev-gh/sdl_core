/*
 *
 * Copyright (c) 2013, Ford Motor Company
 * All rights reserved.
 *
 * Redistribution and use in source and binary forms, with or without
 * modification, are permitted provided that the following conditions are met:
 *
 * Redistributions of source code must retain the above copyright notice, this
 * list of conditions and the following disclaimer.
 *
 * Redistributions in binary form must reproduce the above copyright notice,
 * this list of conditions and the following
 * disclaimer in the documentation and/or other materials provided with the
 * distribution.
 *
 * Neither the name of the Ford Motor Company nor the names of its contributors
 * may be used to endorse or promote products derived from this software
 * without specific prior written permission.
 *
 * THIS SOFTWARE IS PROVIDED BY THE COPYRIGHT HOLDERS AND CONTRIBUTORS "AS IS"
 * AND ANY EXPRESS OR IMPLIED WARRANTIES, INCLUDING, BUT NOT LIMITED TO, THE
 * IMPLIED WARRANTIES OF MERCHANTABILITY AND FITNESS FOR A PARTICULAR PURPOSE
 * ARE DISCLAIMED. IN NO EVENT SHALL THE COPYRIGHT HOLDER OR CONTRIBUTORS BE
 * LIABLE FOR ANY DIRECT, INDIRECT, INCIDENTAL, SPECIAL, EXEMPLARY, OR
 * CONSEQUENTIAL DAMAGES (INCLUDING, BUT NOT LIMITED TO, PROCUREMENT OF
 * SUBSTITUTE GOODS OR SERVICES; LOSS OF USE, DATA, OR PROFITS; OR BUSINESS
 * INTERRUPTION) HOWEVER CAUSED AND ON ANY THEORY OF LIABILITY, WHETHER IN
 * CONTRACT, STRICT LIABILITY, OR TORT (INCLUDING NEGLIGENCE OR OTHERWISE)
 * ARISING IN ANY WAY OUT OF THE USE OF THIS SOFTWARE, EVEN IF ADVISED OF THE
 * POSSIBILITY OF SUCH DAMAGE.
 */

#include "transport_manager/tcp/tcp_client_listener.h"

#include <memory.h>
#include <signal.h>
#include <errno.h>
#include <arpa/inet.h>
#include <unistd.h>
#include <sys/types.h>
#include <sys/sysctl.h>
#include <sys/socket.h>
#ifdef __linux__
#include <linux/tcp.h>
#else  // __linux__
#include <sys/time.h>
#include <netinet/in.h>
#include <netinet/tcp.h>
#include <netinet/tcp_var.h>
#endif  // __linux__

#include <sstream>

#include "utils/logger.h"
#include "utils/threads/thread.h"
#include "transport_manager/transport_adapter/transport_adapter_controller.h"
#include "transport_manager/tcp/tcp_device.h"
#include "transport_manager/tcp/tcp_socket_connection.h"

namespace transport_manager {
namespace transport_adapter {

CREATE_LOGGERPTR_GLOBAL(logger_, "TransportManager")

TcpClientListener::TcpClientListener(TransportAdapterController* controller,
                                     const uint16_t port,
                                     const bool enable_keepalive)
    : port_(port)
    , enable_keepalive_(enable_keepalive)
    , controller_(controller)
    , thread_(0)
    , socket_(-1)
    , thread_stop_requested_(false) {
  thread_ = threads::CreateThread("TcpClientListener",
                                  new ListeningThreadDelegate(this));
}

TransportAdapter::Error TcpClientListener::Init() {
  LOG4CXX_AUTO_TRACE(logger_);
  thread_stop_requested_ = false;

  socket_ = socket(AF_INET, SOCK_STREAM, 0);
  if (-1 == socket_) {
    LOG4CXX_ERROR_WITH_ERRNO(logger_, "Failed to create socket");
    return TransportAdapter::FAIL;
  }

  sockaddr_in server_address = {0};
  server_address.sin_family = AF_INET;
  server_address.sin_port = htons(port_);
  server_address.sin_addr.s_addr = INADDR_ANY;

  int optval = 1;
  if (0 != setsockopt(socket_, SOL_SOCKET, SO_REUSEADDR, &optval, sizeof(optval))) {
    LOG4CXX_WARN_WITH_ERRNO(logger_, "setsockopt SO_REUSEADDR failed");
  }

  if (bind(socket_,
           reinterpret_cast<sockaddr*>(&server_address),
           sizeof(server_address)) != 0) {
    LOG4CXX_ERROR_WITH_ERRNO(logger_, "bind() failed");
    return TransportAdapter::FAIL;
  }

  const int kBacklog = 128;
  if (0 != listen(socket_, kBacklog)) {
    LOG4CXX_ERROR_WITH_ERRNO(logger_, "listen() failed");
    return TransportAdapter::FAIL;
  }
  return TransportAdapter::OK;
}

void TcpClientListener::Terminate() {
  LOG4CXX_AUTO_TRACE(logger_);
  if (socket_ == -1) {
    LOG4CXX_WARN(logger_, "Socket has been closed");
    return;
  }
  if (shutdown(socket_, SHUT_RDWR) != 0) {
    LOG4CXX_ERROR_WITH_ERRNO(logger_, "Failed to shutdown socket");
  }
  if (close(socket_) != 0) {
    LOG4CXX_ERROR_WITH_ERRNO(logger_, "Failed to close socket");
  }
  socket_ = -1;
}

bool TcpClientListener::IsInitialised() const {
  return thread_;
}

TcpClientListener::~TcpClientListener() {
  LOG4CXX_AUTO_TRACE(logger_);
  StopListening();
  delete thread_->delegate();
  threads::DeleteThread(thread_);
  Terminate();
}

void SetKeepaliveOptions(const int fd) {
  LOG4CXX_AUTO_TRACE(logger_);
  LOG4CXX_DEBUG(logger_, "fd: " << fd);
  int yes = 1;
  int keepidle = 3;  // 3 seconds to disconnection detecting
  int keepcnt = 5;
  int keepintvl = 1;
#ifdef __linux__
  int user_timeout = 7000;  // milliseconds
<<<<<<< HEAD
  if (0 != setsockopt(fd, SOL_SOCKET, SO_KEEPALIVE, &yes, sizeof(yes))) {
    LOG4CXX_WARN_WITH_ERRNO(logger_, "setsockopt SO_KEEPALIVE failed");
  }
  if (0 != setsockopt(fd, IPPROTO_TCP, TCP_KEEPIDLE,
                      &keepidle, sizeof(keepidle))) {
    LOG4CXX_WARN_WITH_ERRNO(logger_, "setsockopt TCP_KEEPIDLE failed");
  }
  if (0 != setsockopt(fd, IPPROTO_TCP, TCP_KEEPCNT, &keepcnt, sizeof(keepcnt))) {
    LOG4CXX_WARN_WITH_ERRNO(logger_, "setsockopt TCP_KEEPCNT failed");
  }
  if (0 != setsockopt(fd, IPPROTO_TCP, TCP_KEEPINTVL,
                      &keepintvl, sizeof(keepintvl))) {
    LOG4CXX_WARN_WITH_ERRNO(logger_, "setsockopt TCP_KEEPINTVL failed");
  }
  if (0 != setsockopt(fd, IPPROTO_TCP, TCP_USER_TIMEOUT,
                      &user_timeout, sizeof(user_timeout))) {
    LOG4CXX_WARN_WITH_ERRNO(logger_, "setsockopt TCP_USER_TIMEOUT failed");
  }
=======
  setsockopt(fd, SOL_SOCKET, SO_KEEPALIVE, &yes, sizeof(yes));
  setsockopt(fd, IPPROTO_TCP, TCP_KEEPIDLE, &keepidle, sizeof(keepidle));
  setsockopt(fd, IPPROTO_TCP, TCP_KEEPCNT, &keepcnt, sizeof(keepcnt));
  setsockopt(fd, IPPROTO_TCP, TCP_KEEPINTVL, &keepintvl, sizeof(keepintvl));
  setsockopt(
      fd, IPPROTO_TCP, TCP_USER_TIMEOUT, &user_timeout, sizeof(user_timeout));
>>>>>>> aff7f09a
#elif defined(__QNX__)  // __linux__
  // TODO(KKolodiy): Out of order!
  const int kMidLength = 4;
  int mib[kMidLength];

  mib[0] = CTL_NET;
  mib[1] = AF_INET;
  mib[2] = IPPROTO_TCP;
  mib[3] = TCPCTL_KEEPIDLE;
  sysctl(mib, kMidLength, NULL, NULL, &keepidle, sizeof(keepidle));

  mib[0] = CTL_NET;
  mib[1] = AF_INET;
  mib[2] = IPPROTO_TCP;
  mib[3] = TCPCTL_KEEPCNT;
  sysctl(mib, kMidLength, NULL, NULL, &keepcnt, sizeof(keepcnt));

  mib[0] = CTL_NET;
  mib[1] = AF_INET;
  mib[2] = IPPROTO_TCP;
  mib[3] = TCPCTL_KEEPINTVL;
  sysctl(mib, kMidLength, NULL, NULL, &keepintvl, sizeof(keepintvl));

  struct timeval tval = {0};
  tval.tv_sec = keepidle;
  setsockopt(fd, SOL_SOCKET, SO_KEEPALIVE, &yes, sizeof(yes));
  setsockopt(fd, IPPROTO_TCP, TCP_KEEPALIVE, &tval, sizeof(tval));
#endif                  // __QNX__
}

void TcpClientListener::Loop() {
  LOG4CXX_AUTO_TRACE(logger_);
  while (!thread_stop_requested_) {
    sockaddr_in client_address;
    socklen_t client_address_size = sizeof(client_address);
    const int connection_fd = accept(
        socket_, (struct sockaddr*)&client_address, &client_address_size);
    if (thread_stop_requested_) {
      LOG4CXX_DEBUG(logger_, "thread_stop_requested_");
      close(connection_fd);
      break;
    }

    if (connection_fd < 0) {
      LOG4CXX_ERROR_WITH_ERRNO(logger_, "accept() failed");
      continue;
    }

    if (AF_INET != client_address.sin_family) {
      LOG4CXX_DEBUG(logger_, "Address of connected client is invalid");
      close(connection_fd);
      continue;
    }

    char device_name[32];
    strncpy(device_name,
            inet_ntoa(client_address.sin_addr),
            sizeof(device_name) / sizeof(device_name[0]));
    LOG4CXX_INFO(logger_, "Connected client " << device_name);

    if (enable_keepalive_) {
      SetKeepaliveOptions(connection_fd);
    }

    TcpDevice* tcp_device =
        new TcpDevice(client_address.sin_addr.s_addr, device_name);
    DeviceSptr device = controller_->AddDevice(tcp_device);
    tcp_device = static_cast<TcpDevice*>(device.get());
    const ApplicationHandle app_handle =
        tcp_device->AddIncomingApplication(connection_fd);

    TcpSocketConnection* connection(new TcpSocketConnection(
        device->unique_device_id(), app_handle, controller_));
    connection->set_socket(connection_fd);
    const TransportAdapter::Error error = connection->Start();
    if (error != TransportAdapter::OK) {
      delete connection;
    }
  }
}

void TcpClientListener::StopLoop() {
  LOG4CXX_AUTO_TRACE(logger_);
  thread_stop_requested_ = true;
  // We need to connect to the listening socket to unblock accept() call
  int byesocket = socket(AF_INET, SOCK_STREAM, 0);
  sockaddr_in server_address = {0};
  server_address.sin_family = AF_INET;
  server_address.sin_port = htons(port_);
  server_address.sin_addr.s_addr = INADDR_ANY;
<<<<<<< HEAD
  if (0 != connect(byesocket, reinterpret_cast<sockaddr*>(&server_address),
                   sizeof(server_address))) {
    LOG4CXX_WARN_WITH_ERRNO(logger_, "Failed to connect byesocket");
  } else {
    // Can only shutdown socket if connected
    if (0 != shutdown(byesocket, SHUT_RDWR)) {
      LOG4CXX_WARN_WITH_ERRNO(logger_, "Failed to shutdown byesocket");
    }
  }
=======
  connect(byesocket,
          reinterpret_cast<sockaddr*>(&server_address),
          sizeof(server_address));
  shutdown(byesocket, SHUT_RDWR);
>>>>>>> aff7f09a
  close(byesocket);
}

TransportAdapter::Error TcpClientListener::StartListening() {
  LOG4CXX_AUTO_TRACE(logger_);
  if (thread_->is_running()) {
    LOG4CXX_WARN(
        logger_,
        "TransportAdapter::BAD_STATE. Listener has already been started");
    return TransportAdapter::BAD_STATE;
  }

  if (!thread_->start()) {
    LOG4CXX_ERROR(logger_, "Tcp client listener thread start failed");
    return TransportAdapter::FAIL;
  }
  LOG4CXX_INFO(logger_, "Tcp client listener has started successfully");
  return TransportAdapter::OK;
}

void TcpClientListener::ListeningThreadDelegate::exitThreadMain() {
  parent_->StopLoop();
}

void TcpClientListener::ListeningThreadDelegate::threadMain() {
  parent_->Loop();
}

TcpClientListener::ListeningThreadDelegate::ListeningThreadDelegate(
    TcpClientListener* parent)
    : parent_(parent) {}

TransportAdapter::Error TcpClientListener::StopListening() {
  LOG4CXX_AUTO_TRACE(logger_);
  if (!thread_->is_running()) {
    LOG4CXX_DEBUG(logger_, "TcpClientListener is not running now");
    return TransportAdapter::BAD_STATE;
  }

  thread_->join();

  LOG4CXX_INFO(logger_, "Tcp client listener has stopped successfully");
  return TransportAdapter::OK;
}

}  // namespace transport_adapter
}  // namespace transport_manager<|MERGE_RESOLUTION|>--- conflicted
+++ resolved
@@ -147,7 +147,6 @@
   int keepintvl = 1;
 #ifdef __linux__
   int user_timeout = 7000;  // milliseconds
-<<<<<<< HEAD
   if (0 != setsockopt(fd, SOL_SOCKET, SO_KEEPALIVE, &yes, sizeof(yes))) {
     LOG4CXX_WARN_WITH_ERRNO(logger_, "setsockopt SO_KEEPALIVE failed");
   }
@@ -166,14 +165,6 @@
                       &user_timeout, sizeof(user_timeout))) {
     LOG4CXX_WARN_WITH_ERRNO(logger_, "setsockopt TCP_USER_TIMEOUT failed");
   }
-=======
-  setsockopt(fd, SOL_SOCKET, SO_KEEPALIVE, &yes, sizeof(yes));
-  setsockopt(fd, IPPROTO_TCP, TCP_KEEPIDLE, &keepidle, sizeof(keepidle));
-  setsockopt(fd, IPPROTO_TCP, TCP_KEEPCNT, &keepcnt, sizeof(keepcnt));
-  setsockopt(fd, IPPROTO_TCP, TCP_KEEPINTVL, &keepintvl, sizeof(keepintvl));
-  setsockopt(
-      fd, IPPROTO_TCP, TCP_USER_TIMEOUT, &user_timeout, sizeof(user_timeout));
->>>>>>> aff7f09a
 #elif defined(__QNX__)  // __linux__
   // TODO(KKolodiy): Out of order!
   const int kMidLength = 4;
@@ -264,7 +255,6 @@
   server_address.sin_family = AF_INET;
   server_address.sin_port = htons(port_);
   server_address.sin_addr.s_addr = INADDR_ANY;
-<<<<<<< HEAD
   if (0 != connect(byesocket, reinterpret_cast<sockaddr*>(&server_address),
                    sizeof(server_address))) {
     LOG4CXX_WARN_WITH_ERRNO(logger_, "Failed to connect byesocket");
@@ -274,12 +264,6 @@
       LOG4CXX_WARN_WITH_ERRNO(logger_, "Failed to shutdown byesocket");
     }
   }
-=======
-  connect(byesocket,
-          reinterpret_cast<sockaddr*>(&server_address),
-          sizeof(server_address));
-  shutdown(byesocket, SHUT_RDWR);
->>>>>>> aff7f09a
   close(byesocket);
 }
 
