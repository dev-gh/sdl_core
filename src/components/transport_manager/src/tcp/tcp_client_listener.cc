--- conflicted
+++ resolved
@@ -30,30 +30,10 @@
  * ARISING IN ANY WAY OUT OF THE USE OF THIS SOFTWARE, EVEN IF ADVISED OF THE
  * POSSIBILITY OF SUCH DAMAGE.
  */
+
 #include "transport_manager/tcp/tcp_client_listener.h"
 
-<<<<<<< HEAD
-#include <memory.h>
-#include <signal.h>
-#include <errno.h>
-#include <arpa/inet.h>
-#include <unistd.h>
-#include <sys/types.h>
-#include <sys/sysctl.h>
-#include <sys/socket.h>
-#ifdef __linux__
-#include <linux/tcp.h>
-#else  // __linux__
-#include <sys/time.h>
-#include <netinet/in.h>
-#include <netinet/tcp.h>
-#include <netinet/tcp_var.h>
-#endif  // __linux__
 
-#include <sstream>
-
-=======
->>>>>>> 37ff416f
 #include "utils/logger.h"
 #include "utils/threads/thread.h"
 #include "transport_manager/transport_adapter/transport_adapter_controller.h"
@@ -72,10 +52,6 @@
     , enable_keepalive_(enable_keepalive)
     , controller_(controller)
     , thread_(0)
-<<<<<<< HEAD
-    , socket_(-1)
-=======
->>>>>>> 37ff416f
     , thread_stop_requested_(false) {
   thread_ = threads::CreateThread("TcpClientListener",
                                   new ListeningThreadDelegate(this));
@@ -85,54 +61,11 @@
   LOGGER_AUTO_TRACE(logger_);
   thread_stop_requested_ = false;
 
-<<<<<<< HEAD
-  socket_ = socket(AF_INET, SOCK_STREAM, 0);
-  if (-1 == socket_) {
-    LOGGER_ERROR_WITH_ERRNO(logger_, "Failed to create socket");
-    return TransportAdapter::FAIL;
-  }
-
-  sockaddr_in server_address = {0};
-  server_address.sin_family = AF_INET;
-  server_address.sin_port = htons(port_);
-  server_address.sin_addr.s_addr = INADDR_ANY;
-
-  int optval = 1;
-  setsockopt(socket_, SOL_SOCKET, SO_REUSEADDR, &optval, sizeof(optval));
-
-  if (bind(socket_,
-           reinterpret_cast<sockaddr*>(&server_address),
-           sizeof(server_address)) != 0) {
-    LOGGER_ERROR_WITH_ERRNO(logger_, "bind() failed");
-    return TransportAdapter::FAIL;
-  }
-
-  const int kBacklog = 128;
-  if (0 != listen(socket_, kBacklog)) {
-    LOGGER_ERROR_WITH_ERRNO(logger_, "listen() failed");
-    return TransportAdapter::FAIL;
-  }
-=======
->>>>>>> 37ff416f
   return TransportAdapter::OK;
 }
 
 void TcpClientListener::Terminate() {
   LOGGER_AUTO_TRACE(logger_);
-<<<<<<< HEAD
-  if (socket_ == -1) {
-    LOGGER_WARN(logger_, "Socket has been closed");
-    return;
-  }
-  if (shutdown(socket_, SHUT_RDWR) != 0) {
-    LOGGER_ERROR_WITH_ERRNO(logger_, "Failed to shutdown socket");
-  }
-  if (close(socket_) != 0) {
-    LOGGER_ERROR_WITH_ERRNO(logger_, "Failed to close socket");
-  }
-  socket_ = -1;
-=======
->>>>>>> 37ff416f
 }
 
 bool TcpClientListener::IsInitialised() const {
@@ -147,82 +80,6 @@
   Terminate();
 }
 
-<<<<<<< HEAD
-void SetKeepaliveOptions(const int fd) {
-  LOGGER_AUTO_TRACE(logger_);
-  LOGGER_DEBUG(logger_, "fd: " << fd);
-  int yes = 1;
-  int keepidle = 3;  // 3 seconds to disconnection detecting
-  int keepcnt = 5;
-  int keepintvl = 1;
-#ifdef __linux__
-  int user_timeout = 7000;  // milliseconds
-  setsockopt(fd, SOL_SOCKET, SO_KEEPALIVE, &yes, sizeof(yes));
-  setsockopt(fd, IPPROTO_TCP, TCP_KEEPIDLE, &keepidle, sizeof(keepidle));
-  setsockopt(fd, IPPROTO_TCP, TCP_KEEPCNT, &keepcnt, sizeof(keepcnt));
-  setsockopt(fd, IPPROTO_TCP, TCP_KEEPINTVL, &keepintvl, sizeof(keepintvl));
-  setsockopt(
-      fd, IPPROTO_TCP, TCP_USER_TIMEOUT, &user_timeout, sizeof(user_timeout));
-#elif defined(__QNX__)  // __linux__
-  // TODO(KKolodiy): Out of order!
-  const int kMidLength = 4;
-  int mib[kMidLength];
-
-  mib[0] = CTL_NET;
-  mib[1] = AF_INET;
-  mib[2] = IPPROTO_TCP;
-  mib[3] = TCPCTL_KEEPIDLE;
-  sysctl(mib, kMidLength, NULL, NULL, &keepidle, sizeof(keepidle));
-
-  mib[0] = CTL_NET;
-  mib[1] = AF_INET;
-  mib[2] = IPPROTO_TCP;
-  mib[3] = TCPCTL_KEEPCNT;
-  sysctl(mib, kMidLength, NULL, NULL, &keepcnt, sizeof(keepcnt));
-
-  mib[0] = CTL_NET;
-  mib[1] = AF_INET;
-  mib[2] = IPPROTO_TCP;
-  mib[3] = TCPCTL_KEEPINTVL;
-  sysctl(mib, kMidLength, NULL, NULL, &keepintvl, sizeof(keepintvl));
-
-  struct timeval tval = {0};
-  tval.tv_sec = keepidle;
-  setsockopt(fd, SOL_SOCKET, SO_KEEPALIVE, &yes, sizeof(yes));
-  setsockopt(fd, IPPROTO_TCP, TCP_KEEPALIVE, &tval, sizeof(tval));
-#endif                  // __QNX__
-}
-
-void TcpClientListener::Loop() {
-  LOGGER_AUTO_TRACE(logger_);
-  while (!thread_stop_requested_) {
-    sockaddr_in client_address;
-    socklen_t client_address_size = sizeof(client_address);
-    const int connection_fd = accept(
-        socket_, (struct sockaddr*)&client_address, &client_address_size);
-    if (thread_stop_requested_) {
-      LOGGER_DEBUG(logger_, "thread_stop_requested_");
-      close(connection_fd);
-      break;
-    }
-
-    if (connection_fd < 0) {
-      LOGGER_ERROR_WITH_ERRNO(logger_, "accept() failed");
-      continue;
-    }
-
-    if (AF_INET != client_address.sin_family) {
-      LOGGER_DEBUG(logger_, "Address of connected client is invalid");
-      close(connection_fd);
-      continue;
-    }
-
-    char device_name[32];
-    strncpy(device_name,
-            inet_ntoa(client_address.sin_addr),
-            sizeof(device_name) / sizeof(device_name[0]));
-    LOGGER_INFO(logger_, "Connected client " << device_name);
-=======
 void TcpClientListener::Loop() {
   LOGGER_AUTO_TRACE(logger_);
   utils::TcpServerSocket server_socket;
@@ -233,7 +90,7 @@
     LOGGER_ERROR(logger_,
                  "Failed to listen on " << address.ToString() << ":" << port_);
     return;
-  }
+}
   while (!thread_stop_requested_) {
     // Wait for the new connection
     utils::TcpSocketConnection client_connection = server_socket.Accept();
@@ -253,24 +110,12 @@
     LOGGER_INFO(logger_,
                 "Connected client " << client_address.ToString() << ":"
                                     << client_connection.GetPort());
->>>>>>> 37ff416f
 
     if (enable_keepalive_) {
       client_connection.EnableKeepalive();
     }
 
     TcpDevice* tcp_device =
-<<<<<<< HEAD
-        new TcpDevice(client_address.sin_addr.s_addr, device_name);
-    DeviceSptr device = controller_->AddDevice(tcp_device);
-    tcp_device = static_cast<TcpDevice*>(device.get());
-    const ApplicationHandle app_handle =
-        tcp_device->AddIncomingApplication(connection_fd);
-
-    TcpSocketConnection* connection(new TcpSocketConnection(
-        device->unique_device_id(), app_handle, controller_));
-    connection->set_socket(connection_fd);
-=======
         new TcpDevice(client_address, client_address.ToString());
     DeviceSptr device = controller_->AddDevice(tcp_device);
     tcp_device = static_cast<TcpDevice*>(device.get());
@@ -281,8 +126,6 @@
         device->unique_device_id(), app_handle, controller_));
     // Ownership on socket is transfered to connection
     connection->SetSocket(client_connection);
-
->>>>>>> 37ff416f
     const TransportAdapter::Error error = connection->Start();
     if (error != TransportAdapter::OK) {
       delete connection;
@@ -299,18 +142,6 @@
   LOGGER_AUTO_TRACE(logger_);
   thread_stop_requested_ = true;
   // We need to connect to the listening socket to unblock accept() call
-<<<<<<< HEAD
-  int byesocket = socket(AF_INET, SOCK_STREAM, 0);
-  sockaddr_in server_address = {0};
-  server_address.sin_family = AF_INET;
-  server_address.sin_port = htons(port_);
-  server_address.sin_addr.s_addr = INADDR_ANY;
-  connect(byesocket,
-          reinterpret_cast<sockaddr*>(&server_address),
-          sizeof(server_address));
-  shutdown(byesocket, SHUT_RDWR);
-  close(byesocket);
-=======
   // "0.0.0.0" is not valid address to connect to.
   utils::TcpSocketConnection byesocket;
   utils::HostAddress address(utils::SpecialAddress::LoopBack);
@@ -319,7 +150,6 @@
                  "Bye socket has failed to connect to the server "
                      << address.ToString() << ":" << port_);
   }
->>>>>>> 37ff416f
 }
 
 TransportAdapter::Error TcpClientListener::StartListening() {
@@ -327,7 +157,7 @@
   if (thread_->is_running()) {
     LOGGER_WARN(
         logger_,
-        "TransportAdapter::BAD_STATE. Listener has already been started");
+                 "TransportAdapter::BAD_STATE. Listener has already been started");
     return TransportAdapter::BAD_STATE;
   }
 
