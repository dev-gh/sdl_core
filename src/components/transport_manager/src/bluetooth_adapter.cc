/**
 * \file BluetoothAdapter.cpp
 * \brief BluetoothAdapter class source file.
 *
 * Copyright (c) 2013, Ford Motor Company
 * All rights reserved.
 *
 * Redistribution and use in source and binary forms, with or without
 * modification, are permitted provided that the following conditions are met:
 *
 * Redistributions of source code must retain the above copyright notice, this
 * list of conditions and the following disclaimer.
 *
 * Redistributions in binary form must reproduce the above copyright notice,
 * this list of conditions and the following
 * disclaimer in the documentation and/or other materials provided with the
 * distribution.
 *
 * Neither the name of the Ford Motor Company nor the names of its contributors
 * may be used to endorse or promote products derived from this software
 * without specific prior written permission.
 *
 * THIS SOFTWARE IS PROVIDED BY THE COPYRIGHT HOLDERS AND CONTRIBUTORS "AS IS"
 * AND ANY EXPRESS OR IMPLIED WARRANTIES, INCLUDING, BUT NOT LIMITED TO, THE
 * IMPLIED WARRANTIES OF MERCHANTABILITY AND FITNESS FOR A PARTICULAR PURPOSE
 * ARE DISCLAIMED. IN NO EVENT SHALL THE COPYRIGHT HOLDER OR CONTRIBUTORS BE
 * LIABLE FOR ANY DIRECT, INDIRECT, INCIDENTAL, SPECIAL, EXEMPLARY, OR
 * CONSEQUENTIAL DAMAGES (INCLUDING, BUT NOT LIMITED TO, PROCUREMENT OF
 * SUBSTITUTE GOODS OR SERVICES; LOSS OF USE, DATA, OR PROFITS; OR BUSINESS
 * INTERRUPTION) HOWEVER CAUSED AND ON ANY THEORY OF LIABILITY, WHETHER IN
 * CONTRACT, STRICT LIABILITY, OR TORT (INCLUDING NEGLIGENCE OR OTHERWISE)
 * ARISING IN ANY WAY OUT OF THE USE OF THIS SOFTWARE, EVEN IF ADVISED OF THE
 * POSSIBILITY OF SUCH DAMAGE.
 */

#include <errno.h>
#include <sys/types.h>
#include <sys/socket.h>

#include <iomanip>
#include <set>

#include "transport_manager/bluetooth_adapter.h"
#include "transport_manager/device_adapter_listener.h"
#include "transport_manager/device_adapter_impl.h"

namespace transport_manager {

namespace device_adapter {

bool BluetoothDevice::getRfcommChannel(const ApplicationHandle app_handle,
                                       uint8_t* channel_out) {
  RfcommChannels::const_iterator it = rfcomm_channels_.find(app_handle);
  if (it != rfcomm_channels_.end()) {
    *channel_out = it->second;
    return true;
  } else {
    return false;
  }
}

std::string getUniqueDeviceId(const bdaddr_t& device_address) {
  char device_address_string[32];
  ba2str(&device_address, device_address_string);
  return std::string("BT-") + device_address_string;
}

BluetoothDeviceScanner::BluetoothDeviceScanner(
    DeviceAdapterController* controller)
    : controller_(controller),
      thread_(),
      thread_started_(false),
      shutdown_requested_(false),
      ready_(true),
      device_scan_requested_(false),
      device_scan_requested_mutex_(),
      device_scan_requested_cond_() {
  pthread_cond_init(&device_scan_requested_cond_, 0);
  pthread_mutex_init(&device_scan_requested_mutex_, 0);

  uint8_t smart_device_link_service_uuid_data[] = { 0x93, 0x6D, 0xA0, 0x1F,
      0x9A, 0xBD, 0x4D, 0x9D, 0x80, 0xC7, 0x02, 0xAF, 0x85, 0xC8, 0x22, 0xA8 };
  sdp_uuid128_create(&smart_device_link_service_uuid_,
                     smart_device_link_service_uuid_data);
}

BluetoothDeviceScanner::~BluetoothDeviceScanner() {
  pthread_mutex_destroy(&device_scan_requested_mutex_);
  pthread_cond_destroy(&device_scan_requested_cond_);
}

void* bluetoothDeviceScannerThread(void* data) {
  BluetoothDeviceScanner* bluetoothDeviceScanner =
      static_cast<BluetoothDeviceScanner*>(data);
  assert(bluetoothDeviceScanner != 0);
  bluetoothDeviceScanner->thread();
  return 0;
}

bool BluetoothDeviceScanner::isInitialised() const {
  return thread_started_;
}

SearchDeviceError* BluetoothDeviceScanner::doInquiry(
    DeviceVector* discovered_devices) {
  assert(discovered_devices != 0);

  const int device_id = hci_get_route(0);

  if (device_id < 0) {
    return new SearchDeviceError();  //FIXME
  }
<<<<<<< HEAD
  pthread_mutex_unlock(&devices_mutex_);

  if (device != 0) {
    RfcommChannels::const_iterator rfcomm_channels_it =
        device->rfcomm_channels().find(app_handle);
    if (device->rfcomm_channels().end() == rfcomm_channels_it) {
      LOG4CXX_ERROR(
          logger_,
          "Device " << device_handle << " with application " << app_handle << " not found");
    } else {
      struct sockaddr_rc remoteSocketAddress = { 0 };
      remoteSocketAddress.rc_family = AF_BLUETOOTH;
      memcpy(&remoteSocketAddress.rc_bdaddr, &device->address(),
             sizeof(bdaddr_t));
      remoteSocketAddress.rc_channel = rfcomm_channels_it->second;

      const int rfcomm_socket = socket(AF_BLUETOOTH, SOCK_STREAM,
                                       BTPROTO_RFCOMM);

      if (-1 != rfcomm_socket) {
        const int connect_status = ::connect(
            rfcomm_socket, (struct sockaddr*) &remoteSocketAddress,
            sizeof(remoteSocketAddress));
        if (0 == connect_status) {
          connection->set_connection_socket(rfcomm_socket);
          handleCommunication(connection);
        } else {
          LOG4CXX_ERROR_WITH_ERRNO(
              logger_,
              "Failed to connect to remote device " << getUniqueDeviceId(remoteSocketAddress.rc_bdaddr) << " for session " << session_id);
        }
      } else {
        LOG4CXX_ERROR_WITH_ERRNO(
            logger_,
            "Failed to create RFCOMM socket for device " << device_handle);
      }
    }
  }

  LOG4CXX_INFO(
      logger_,
      "Removing connection for session " << session_id << " from connection map");
=======
>>>>>>> c279ab86

  int device_handle = hci_open_dev(device_id);

  if (device_handle < 0) {
    return new SearchDeviceError();  //FIXME
  }

<<<<<<< HEAD
  LOG4CXX_INFO(logger_, "Connection thread finished for session " << session_id);
}

void BluetoothAdapter::mainThread() {
  LOG4CXX_INFO(logger_, "Bluetooth adapter main thread initialized");
=======
  LOG4CXX_INFO(logger_, "Starting hci_inquiry on device " << device_id);
>>>>>>> c279ab86

  const uint8_t inquiry_time = 8u;  // Time unit is 1.28 seconds
  const size_t max_devices = 256u;
  inquiry_info* inquiry_info_list = new inquiry_info[max_devices];

  const int number_of_devices = hci_inquiry(device_id, inquiry_time,
                                            max_devices, 0, &inquiry_info_list,
                                            IREQ_CACHE_FLUSH);

  if (number_of_devices >= 0) {
    LOG4CXX_INFO(logger_,
                 "hci_inquiry: found " << number_of_devices << " devices");

    for (int i = 0; i < number_of_devices; ++i) {
      RfcommChannelVector smart_device_link_rfcomm_channels =
          discoverSmartDeviceLinkRfcommChannels(inquiry_info_list[i].bdaddr);

      if (smart_device_link_rfcomm_channels.empty())
        continue;

      char deviceName[256];
      int hci_read_remote_name_ret = hci_read_remote_name(
          device_handle, &inquiry_info_list[i].bdaddr,
          sizeof(deviceName) / sizeof(deviceName[0]), deviceName, 0);

<<<<<<< HEAD
        DeviceHandle device_handle;
        bool device_found = false;

        pthread_mutex_lock(&devices_mutex_);

        for (DeviceMap::iterator it = devices_.begin(); it != devices_.end();
            ++it) {
          Device* existing_device = it->second;

          if (true == discovered_device->isSameAs(existing_device)) {
            device_handle = it->first;
            device_found = true;
            break;
          }
        }

        pthread_mutex_unlock(&devices_mutex_);

        LOG4CXX_INFO(
            logger_,
            "Adding new device " << device_handle << " (\"" << discovered_device->name() << "\")");
      }

      new_devices[device_handle] = discovered_device;
    }

    pthread_mutex_lock(&connections_mutex_);

    std::set<DeviceHandle> connected_devices;

    for (ConnectionMap::const_iterator it = connections_.begin();
        it != connections_.end(); ++it) {
      const Connection* connection = it->second;

      if (connected_devices.end()
          == connected_devices.find(connection->device_handle())) {
        connected_devices.insert(connection->device_handle());
      }
    }

    pthread_mutex_unlock(&connections_mutex_);

    pthread_mutex_lock(&devices_mutex_);

    for (DeviceMap::iterator it = devices_.begin(); it != devices_.end();
        ++it) {
      Device* device = it->second;

      if (new_devices.end() == new_devices.find(it->first)) {
        if (connected_devices.end() != connected_devices.find(it->first)) {
          new_devices[it->first] = device;
          device = nullptr;
        }
      }

      delete device;
    }

    std::swap(devices_, new_devices);

    pthread_mutex_unlock(&devices_mutex_);

    LOG4CXX_INFO(
        logger_,
        "Discovered " << new_devices.size() << " device" << ((1u == new_devices.size()) ? "" : "s") << " with SmartDeviceLink service. New devices map:");

    for (DeviceMap::iterator it = new_devices.begin(); it != new_devices.end();
        ++it) {
      Device* device = it->second;

      if (0 != device) {
        LOG4CXX_INFO(
            logger_,
            std::setw(10) << it->first << std::setw(0) << ": " << device->unique_device_id() << ", " << device->name());
      } else {
        LOG4CXX_ERROR(
            logger_,
            std::setw(10) << it->first << std::setw(0) << ": Device is null");
=======
      if (hci_read_remote_name_ret != 0) {
        LOG4CXX_ERROR_WITH_ERRNO(logger_, "hci_read_remote_name failed");
        strncpy(deviceName,
                getUniqueDeviceId(inquiry_info_list[i].bdaddr).c_str(),
                sizeof(deviceName) / sizeof(deviceName[0]));
>>>>>>> c279ab86
      }
    }

<<<<<<< HEAD
    device_scan_requested_ = false;

    if (device_scan_succeeded) {
      for (DeviceAdapterListenerList::iterator it = listeners_.begin();
          it != listeners_.end(); ++it) {
        (*it)->onSearchDeviceDone(this);
      }
    } else {
      for (DeviceAdapterListenerList::iterator it = listeners_.begin();
          it != listeners_.end(); ++it) {
        (*it)->onSearchDeviceFailed(this, SearchDeviceError());
=======
      Device* bluetooth_device = new BluetoothDevice(
          inquiry_info_list[i].bdaddr, deviceName,
          smart_device_link_rfcomm_channels);
      if (bluetooth_device) {
        discovered_devices->push_back(bluetooth_device);
      } else {
        //TODO return error ???
>>>>>>> c279ab86
      }
    }
  }
}

<<<<<<< HEAD
delete[] inquiry_info_list;

  LOG4CXX_INFO(logger_, "Bluetooth adapter main thread finished")
;
}

ApplicationList BluetoothAdapter::getApplicationList(
  const DeviceHandle device_handle) const {
ApplicationList result;

pthread_mutex_lock (&devices_mutex_);

DeviceMap::const_iterator it = devices_.find(device_handle);
if (it != devices_.end()) {
  const Device* device = it->second;

  const BluetoothDevice* bluetooth_device =
      dynamic_cast<const BluetoothDevice*>(device);
  if (bluetooth_device) {
    const RfcommChannels& channels = bluetooth_device->rfcomm_channels();
    for (RfcommChannels::const_iterator it = channels.begin();
        it != channels.end(); ++it) {
      result.push_back(it->first);
    }
=======
  close(device_handle);
  delete[] inquiry_info_list;

  if (number_of_devices < 0) {
    return new SearchDeviceError();  //FIXME
>>>>>>> c279ab86
  }
}

<<<<<<< HEAD
pthread_mutex_unlock(&devices_mutex_);

return result;
}

void BluetoothAdapter::discoverSmartDeviceLinkRfcommChannels(
  const bdaddr_t& device_address, RfcommChannelVector* channels) {
channels->clear();

static bdaddr_t anyAddress = { { 0, 0, 0, 0, 0, 0 } };

sdp_session_t* sdp_session = sdp_connect(&anyAddress, &device_address,
                                         SDP_RETRY_IF_BUSY);

if (0 != sdp_session) {
  sdp_list_t* search_list = sdp_list_append(0,
                                            &smart_device_link_service_uuid_);
  uint32_t range = 0x0000ffff;
  sdp_list_t* attr_list = sdp_list_append(0, &range);
  sdp_list_t* response_list = 0;

  if (0
      == sdp_service_search_attr_req(sdp_session, search_list,
                                     SDP_ATTR_REQ_RANGE, attr_list,
                                     &response_list)) {
    for (sdp_list_t* r = response_list; 0 != r; r = r->next) {
      sdp_record_t* sdp_record = static_cast<sdp_record_t*>(r->data);
      sdp_list_t* proto_list = 0;

      if (0 == sdp_get_access_protos(sdp_record, &proto_list)) {
        for (sdp_list_t* p = proto_list; 0 != p; p = p->next) {
          sdp_list_t* pdsList = static_cast<sdp_list_t*>(p->data);

          for (sdp_list_t* pds = pdsList; 0 != pds; pds = pds->next) {
            sdp_data_t* sdpData = static_cast<sdp_data_t*>(pds->data);
            int proto = 0;

            for (sdp_data_t * d = sdpData; 0 != d; d = d->next) {
              switch (d->dtd) {
                case SDP_UUID16:
                case SDP_UUID32:
                case SDP_UUID128:
                  proto = sdp_uuid_to_proto(&d->val.uuid);
                  break;

                case SDP_UINT8:
                  if (RFCOMM_UUID == proto) {
                    channels->push_back(d->val.uint8);
                  }
                  break;
=======
  return 0;
}

BluetoothDeviceScanner::RfcommChannelVector BluetoothDeviceScanner::discoverSmartDeviceLinkRfcommChannels(
    const bdaddr_t& device_address) {
  RfcommChannelVector channels;

  static bdaddr_t anyAddress = { { 0, 0, 0, 0, 0, 0 } };

  sdp_session_t* sdp_session = sdp_connect(&anyAddress, &device_address,
                                           SDP_RETRY_IF_BUSY);

  if (0 != sdp_session) {
    sdp_list_t* search_list = sdp_list_append(0,
                                              &smart_device_link_service_uuid_);
    uint32_t range = 0x0000ffff;
    sdp_list_t* attr_list = sdp_list_append(0, &range);
    sdp_list_t* response_list = 0;

    if (0
        == sdp_service_search_attr_req(sdp_session, search_list,
                                       SDP_ATTR_REQ_RANGE, attr_list,
                                       &response_list)) {
      for (sdp_list_t* r = response_list; 0 != r; r = r->next) {
        sdp_record_t* sdp_record = static_cast<sdp_record_t*>(r->data);
        sdp_list_t* proto_list = 0;

        if (0 == sdp_get_access_protos(sdp_record, &proto_list)) {
          for (sdp_list_t* p = proto_list; 0 != p; p = p->next) {
            sdp_list_t* pdsList = static_cast<sdp_list_t*>(p->data);

            for (sdp_list_t* pds = pdsList; 0 != pds; pds = pds->next) {
              sdp_data_t* sdpData = static_cast<sdp_data_t*>(pds->data);
              int proto = 0;

              for (sdp_data_t * d = sdpData; 0 != d; d = d->next) {
                switch (d->dtd) {
                  case SDP_UUID16:
                  case SDP_UUID32:
                  case SDP_UUID128:
                    proto = sdp_uuid_to_proto(&d->val.uuid);
                    break;

                  case SDP_UINT8:
                    if (RFCOMM_UUID == proto) {
                      channels.push_back(d->val.uint8);
                    }
                    break;
                }
>>>>>>> c279ab86
              }
            }
          }

          sdp_list_free(pdsList, 0);
        }

        sdp_list_free(proto_list, 0);
      }
    }
<<<<<<< HEAD
  }

  sdp_list_free(search_list, 0);
  sdp_list_free(attr_list, 0);
  sdp_list_free(response_list, 0);
  sdp_close(sdp_session);
} else {
  LOG4CXX_ERROR(
      logger_,
      "Service discovery failed for " << getUniqueDeviceId(device_address));
}

if (!channels->empty()) {
  std::stringstream rfcomm_channels_string;
=======
    sdp_list_free(search_list, 0);
    sdp_list_free(attr_list, 0);
    sdp_list_free(response_list, 0);
    sdp_close(sdp_session);
  } else {
    LOG4CXX_ERROR(
        logger_,
        "Service discovery failed for " << getUniqueDeviceId(device_address));
  }

  if (!channels.empty()) {
    std::stringstream rfcomm_channels_string;

    for (RfcommChannelVector::const_iterator it = channels.begin();
        it != channels.end(); ++it) {
      if (it != channels.begin()) {
        rfcomm_channels_string << ", ";
      }
>>>>>>> c279ab86

  for (RfcommChannelVector::const_iterator it = channels->begin();
      it != channels->end(); ++it) {
    if (it != channels->begin()) {
      rfcomm_channels_string << ", ";
    }

<<<<<<< HEAD
    rfcomm_channels_string << static_cast<uint32_t>(*it);
  }

  LOG4CXX_INFO(
      logger_,
      "SmartDeviceLink service was discovered on device " << getUniqueDeviceId(device_address) << " at channel(s): " << rfcomm_channels_string.str().c_str());
} else {
  LOG4CXX_INFO(
      logger_,
      "SmartDeviceLink service was not discovered on device " << getUniqueDeviceId(device_address));
}
}

std::string BluetoothAdapter::getUniqueDeviceId(
  const bdaddr_t& device_address) {
char device_address_string[32];

ba2str(&device_address, device_address_string);

return std::string("BT-") + device_address_string;
}

BluetoothAdapter::BluetoothDevice::BluetoothDevice(
  const bdaddr_t& address, const char* name,
  const RfcommChannelVector& rfcomm_channels)
  : Device(name),
    address_(address),
    next_application_handle_(1) {

set_unique_device_id(getUniqueDeviceId(address));
for (RfcommChannelVector::const_iterator it = rfcomm_channels.begin();
    it != rfcomm_channels.end(); ++it) {
  rfcomm_channels_[next_application_handle_++] = *it;
}
}

bool BluetoothAdapter::BluetoothDevice::isSameAs(const Device* other) const {
bool result = false;

if (Device::isSameAs(other)) {
=======
    LOG4CXX_INFO(
        logger_,
        "SmartDeviceLink service was discovered on device " << getUniqueDeviceId(device_address) << " at channel(s): " << rfcomm_channels_string.str().c_str());
  } else {
    LOG4CXX_INFO(
        logger_,
        "SmartDeviceLink service was not discovered on device " << getUniqueDeviceId(device_address));
  }

  return channels;
}

void BluetoothDeviceScanner::thread() {
  LOG4CXX_INFO(logger_, "Bluetooth adapter main thread initialized");

  ready_ = true;
  while (false == shutdown_requested_) {
    bool device_scan_requested = waitForDeviceScanRequest();
    if (device_scan_requested) {
      DeviceVector discovered_devices;
      SearchDeviceError* error = doInquiry(&discovered_devices);

      if (error == 0) {
        LOG4CXX_INFO(
            logger_,
            "Discovered " << discovered_devices.size() << " device" << ((1u == discovered_devices.size()) ? "" : "s") << " with SmartDeviceLink service:");
        for (DeviceVector::iterator it = discovered_devices.begin();
            it != discovered_devices.end(); ++it) {
          DeviceSptr device = *it;
          LOG4CXX_INFO(logger_,
                       device->unique_device_id() << ", " << device->name());
        }
        controller_->searchDeviceDone(discovered_devices);
      } else {
        controller_->searchDeviceFailed(*error);
      }
    }
    device_scan_requested_ = false;
  }

  LOG4CXX_INFO(logger_, "Bluetooth device scanner thread finished");
}

bool BluetoothDeviceScanner::waitForDeviceScanRequest() {
  bool deviceScanRequested = false;

  pthread_mutex_lock(&device_scan_requested_mutex_);

  if (false == device_scan_requested_) {
    if (0
        != pthread_cond_wait(&device_scan_requested_cond_,
                             &device_scan_requested_mutex_)) {
      LOG4CXX_ERROR_WITH_ERRNO(logger_, "pthread_cond_wait failed");
    }
  }

  deviceScanRequested = device_scan_requested_;

  pthread_mutex_unlock(&device_scan_requested_mutex_);

  return deviceScanRequested;
}

DeviceAdapter::Error BluetoothDeviceScanner::init() {
  const int thread_start_error = pthread_create(&thread_, 0,
                                                &bluetoothDeviceScannerThread,
                                                this);

  if (0 == thread_start_error) {
    thread_started_ = true;
    LOG4CXX_INFO(logger_, "Bluetooth device scanner thread started");
  } else {
    LOG4CXX_ERROR(
        logger_,
        "Bluetooth device scanner thread start failed, error code " << thread_start_error);
    return DeviceAdapter::FAIL;
  }

  return DeviceAdapter::OK;
}

void BluetoothDeviceScanner::terminate() {
  shutdown_requested_ = true;

  if (true == thread_started_) {
    pthread_mutex_lock(&device_scan_requested_mutex_);
    device_scan_requested_ = false;
    pthread_cond_signal(&device_scan_requested_cond_);
    pthread_mutex_unlock(&device_scan_requested_mutex_);
    LOG4CXX_INFO(logger_,
                 "Waiting for bluetooth device scanner thread termination");
    pthread_join(thread_, 0);
    LOG4CXX_INFO(logger_, "Bluetooth device scanner thread terminated");
  }
}

DeviceAdapter::Error BluetoothDeviceScanner::scan() {
  if ((!thread_started_) && shutdown_requested_) {
    return DeviceAdapter::BAD_STATE;
  }
  DeviceAdapter::Error ret = DeviceAdapter::OK;

  pthread_mutex_lock(&device_scan_requested_mutex_);

  if (false == device_scan_requested_) {
    LOG4CXX_INFO(logger_, "Requesting device scan");

    device_scan_requested_ = true;
    pthread_cond_signal(&device_scan_requested_cond_);
  } else {
    ret = DeviceAdapter::BAD_STATE;
    LOG4CXX_INFO(logger_, "Device scan is currently in progress");
  }

  pthread_mutex_unlock(&device_scan_requested_mutex_);

  return ret;
}

BluetoothDevice::BluetoothDevice(const bdaddr_t& address, const char* name,
                                 const RfcommChannelVector& rfcomm_channels)
    : Device(name),
      address_(address),
      next_application_handle_(1) {
  set_unique_device_id(getUniqueDeviceId(address));
  for (RfcommChannelVector::const_iterator it = rfcomm_channels.begin();
      it != rfcomm_channels.end(); ++it) {
    rfcomm_channels_[next_application_handle_++] = *it;
  }
}

bool BluetoothDevice::isSameAs(const Device* other) const {
  bool result = false;

>>>>>>> c279ab86
  const BluetoothDevice* other_bluetooth_device =
      dynamic_cast<const BluetoothDevice*>(other);

  if (0 != other_bluetooth_device) {
<<<<<<< HEAD
    result = (0
        == memcmp(&address_, &other_bluetooth_device->address_,
                  sizeof(bdaddr_t)));
=======
    if (0
        == memcmp(&address_, &other_bluetooth_device->address_,
                  sizeof(bdaddr_t))) {
      result = true;
    }
>>>>>>> c279ab86
  }
}

return result;
}

ApplicationList BluetoothDevice::getApplicationList() const {
  ApplicationList result;
  for (RfcommChannels::const_iterator it = rfcomm_channels_.begin();
      it != rfcomm_channels_.end(); ++it)
    result.push_back(it->first);
  return result;
}

BluetoothSocketConnection::BluetoothSocketConnection(
    const DeviceHandle device_handle, const ApplicationHandle app_handle,
    const SessionID session_id, DeviceAdapterController* controller)
    : ThreadedSocketConnection(device_handle, app_handle, session_id,
                               controller) {
}

BluetoothSocketConnection::~BluetoothSocketConnection() {
}

bool BluetoothSocketConnection::establish(ConnectError** error) {
  DeviceSptr device = getController()->findDevice(device_handle());

  BluetoothDevice* bluetooth_device =
      static_cast<BluetoothDevice*>(device.get());

  uint8_t rfcomm_channel;
  if (!bluetooth_device->getRfcommChannel(application_handle(),
                                          &rfcomm_channel)) {
    LOG4CXX_ERROR(logger_,
                  "Application " << application_handle() << " not found");
    *error = new ConnectError();
    return false;
  }

  struct sockaddr_rc remoteSocketAddress = { 0 };
  remoteSocketAddress.rc_family = AF_BLUETOOTH;
  memcpy(&remoteSocketAddress.rc_bdaddr, &bluetooth_device->address(),
         sizeof(bdaddr_t));
  remoteSocketAddress.rc_channel = rfcomm_channel;

  const int rfcomm_socket = socket(AF_BLUETOOTH, SOCK_STREAM, BTPROTO_RFCOMM);
  if (-1 == rfcomm_socket) {
    LOG4CXX_ERROR_WITH_ERRNO(
        logger_,
        "Failed to create RFCOMM socket for device " << device_handle());
    *error = new ConnectError();
    return false;
  }

  const int connect_status = ::connect(rfcomm_socket,
                                       (struct sockaddr*) &remoteSocketAddress,
                                       sizeof(remoteSocketAddress));

  if (0 != connect_status) {
    LOG4CXX_ERROR_WITH_ERRNO(
        logger_,
        "Failed to connect to remote device " << getUniqueDeviceId(remoteSocketAddress.rc_bdaddr) << " for session " << session_id());
    *error = new ConnectError();
    return false;
  }

  set_socket(rfcomm_socket);
  return true;
}

BluetoothConnectionFactory::BluetoothConnectionFactory(
    DeviceAdapterController* controller)
    : controller_(controller) {
}

DeviceAdapter::Error BluetoothConnectionFactory::init() {
  return DeviceAdapter::OK;
}

DeviceAdapter::Error BluetoothConnectionFactory::createConnection(
    DeviceHandle device_handle, ApplicationHandle app_handle,
    SessionID session_id) {
  BluetoothSocketConnection* connection(
      new BluetoothSocketConnection(device_handle, app_handle, session_id,
                                    controller_));
  DeviceAdapter::Error error = connection->start();
  if (error != DeviceAdapter::OK)
    delete connection;
  return error;
}

void BluetoothConnectionFactory::terminate() {
}

bool BluetoothConnectionFactory::isInitialised() const {
  return true;
}

BluetoothConnectionFactory::~BluetoothConnectionFactory() {
}

BluetoothDeviceAdapter::BluetoothDeviceAdapter()
    : DeviceAdapterImpl(new BluetoothDeviceScanner(this),
                        new BluetoothConnectionFactory(this), 0) {
}

BluetoothDeviceAdapter::~BluetoothDeviceAdapter() {
}

DeviceType BluetoothDeviceAdapter::getDeviceType() const {
  return "sdl-bluetooth";
}

}  // namespace device_adapter

}  // namespace transport_manager
<|MERGE_RESOLUTION|>--- conflicted
+++ resolved
@@ -110,51 +110,6 @@
   if (device_id < 0) {
     return new SearchDeviceError();  //FIXME
   }
-<<<<<<< HEAD
-  pthread_mutex_unlock(&devices_mutex_);
-
-  if (device != 0) {
-    RfcommChannels::const_iterator rfcomm_channels_it =
-        device->rfcomm_channels().find(app_handle);
-    if (device->rfcomm_channels().end() == rfcomm_channels_it) {
-      LOG4CXX_ERROR(
-          logger_,
-          "Device " << device_handle << " with application " << app_handle << " not found");
-    } else {
-      struct sockaddr_rc remoteSocketAddress = { 0 };
-      remoteSocketAddress.rc_family = AF_BLUETOOTH;
-      memcpy(&remoteSocketAddress.rc_bdaddr, &device->address(),
-             sizeof(bdaddr_t));
-      remoteSocketAddress.rc_channel = rfcomm_channels_it->second;
-
-      const int rfcomm_socket = socket(AF_BLUETOOTH, SOCK_STREAM,
-                                       BTPROTO_RFCOMM);
-
-      if (-1 != rfcomm_socket) {
-        const int connect_status = ::connect(
-            rfcomm_socket, (struct sockaddr*) &remoteSocketAddress,
-            sizeof(remoteSocketAddress));
-        if (0 == connect_status) {
-          connection->set_connection_socket(rfcomm_socket);
-          handleCommunication(connection);
-        } else {
-          LOG4CXX_ERROR_WITH_ERRNO(
-              logger_,
-              "Failed to connect to remote device " << getUniqueDeviceId(remoteSocketAddress.rc_bdaddr) << " for session " << session_id);
-        }
-      } else {
-        LOG4CXX_ERROR_WITH_ERRNO(
-            logger_,
-            "Failed to create RFCOMM socket for device " << device_handle);
-      }
-    }
-  }
-
-  LOG4CXX_INFO(
-      logger_,
-      "Removing connection for session " << session_id << " from connection map");
-=======
->>>>>>> c279ab86
 
   int device_handle = hci_open_dev(device_id);
 
@@ -162,15 +117,7 @@
     return new SearchDeviceError();  //FIXME
   }
 
-<<<<<<< HEAD
-  LOG4CXX_INFO(logger_, "Connection thread finished for session " << session_id);
-}
-
-void BluetoothAdapter::mainThread() {
-  LOG4CXX_INFO(logger_, "Bluetooth adapter main thread initialized");
-=======
   LOG4CXX_INFO(logger_, "Starting hci_inquiry on device " << device_id);
->>>>>>> c279ab86
 
   const uint8_t inquiry_time = 8u;  // Time unit is 1.28 seconds
   const size_t max_devices = 256u;
@@ -196,108 +143,13 @@
           device_handle, &inquiry_info_list[i].bdaddr,
           sizeof(deviceName) / sizeof(deviceName[0]), deviceName, 0);
 
-<<<<<<< HEAD
-        DeviceHandle device_handle;
-        bool device_found = false;
-
-        pthread_mutex_lock(&devices_mutex_);
-
-        for (DeviceMap::iterator it = devices_.begin(); it != devices_.end();
-            ++it) {
-          Device* existing_device = it->second;
-
-          if (true == discovered_device->isSameAs(existing_device)) {
-            device_handle = it->first;
-            device_found = true;
-            break;
-          }
-        }
-
-        pthread_mutex_unlock(&devices_mutex_);
-
-        LOG4CXX_INFO(
-            logger_,
-            "Adding new device " << device_handle << " (\"" << discovered_device->name() << "\")");
-      }
-
-      new_devices[device_handle] = discovered_device;
-    }
-
-    pthread_mutex_lock(&connections_mutex_);
-
-    std::set<DeviceHandle> connected_devices;
-
-    for (ConnectionMap::const_iterator it = connections_.begin();
-        it != connections_.end(); ++it) {
-      const Connection* connection = it->second;
-
-      if (connected_devices.end()
-          == connected_devices.find(connection->device_handle())) {
-        connected_devices.insert(connection->device_handle());
-      }
-    }
-
-    pthread_mutex_unlock(&connections_mutex_);
-
-    pthread_mutex_lock(&devices_mutex_);
-
-    for (DeviceMap::iterator it = devices_.begin(); it != devices_.end();
-        ++it) {
-      Device* device = it->second;
-
-      if (new_devices.end() == new_devices.find(it->first)) {
-        if (connected_devices.end() != connected_devices.find(it->first)) {
-          new_devices[it->first] = device;
-          device = nullptr;
-        }
-      }
-
-      delete device;
-    }
-
-    std::swap(devices_, new_devices);
-
-    pthread_mutex_unlock(&devices_mutex_);
-
-    LOG4CXX_INFO(
-        logger_,
-        "Discovered " << new_devices.size() << " device" << ((1u == new_devices.size()) ? "" : "s") << " with SmartDeviceLink service. New devices map:");
-
-    for (DeviceMap::iterator it = new_devices.begin(); it != new_devices.end();
-        ++it) {
-      Device* device = it->second;
-
-      if (0 != device) {
-        LOG4CXX_INFO(
-            logger_,
-            std::setw(10) << it->first << std::setw(0) << ": " << device->unique_device_id() << ", " << device->name());
-      } else {
-        LOG4CXX_ERROR(
-            logger_,
-            std::setw(10) << it->first << std::setw(0) << ": Device is null");
-=======
       if (hci_read_remote_name_ret != 0) {
         LOG4CXX_ERROR_WITH_ERRNO(logger_, "hci_read_remote_name failed");
         strncpy(deviceName,
                 getUniqueDeviceId(inquiry_info_list[i].bdaddr).c_str(),
                 sizeof(deviceName) / sizeof(deviceName[0]));
->>>>>>> c279ab86
       }
-    }
-
-<<<<<<< HEAD
-    device_scan_requested_ = false;
-
-    if (device_scan_succeeded) {
-      for (DeviceAdapterListenerList::iterator it = listeners_.begin();
-          it != listeners_.end(); ++it) {
-        (*it)->onSearchDeviceDone(this);
-      }
-    } else {
-      for (DeviceAdapterListenerList::iterator it = listeners_.begin();
-          it != listeners_.end(); ++it) {
-        (*it)->onSearchDeviceFailed(this, SearchDeviceError());
-=======
+
       Device* bluetooth_device = new BluetoothDevice(
           inquiry_info_list[i].bdaddr, deviceName,
           smart_device_link_rfcomm_channels);
@@ -305,99 +157,17 @@
         discovered_devices->push_back(bluetooth_device);
       } else {
         //TODO return error ???
->>>>>>> c279ab86
       }
     }
   }
-}
-
-<<<<<<< HEAD
-delete[] inquiry_info_list;
-
-  LOG4CXX_INFO(logger_, "Bluetooth adapter main thread finished")
-;
-}
-
-ApplicationList BluetoothAdapter::getApplicationList(
-  const DeviceHandle device_handle) const {
-ApplicationList result;
-
-pthread_mutex_lock (&devices_mutex_);
-
-DeviceMap::const_iterator it = devices_.find(device_handle);
-if (it != devices_.end()) {
-  const Device* device = it->second;
-
-  const BluetoothDevice* bluetooth_device =
-      dynamic_cast<const BluetoothDevice*>(device);
-  if (bluetooth_device) {
-    const RfcommChannels& channels = bluetooth_device->rfcomm_channels();
-    for (RfcommChannels::const_iterator it = channels.begin();
-        it != channels.end(); ++it) {
-      result.push_back(it->first);
-    }
-=======
+
   close(device_handle);
   delete[] inquiry_info_list;
 
   if (number_of_devices < 0) {
     return new SearchDeviceError();  //FIXME
->>>>>>> c279ab86
-  }
-}
-
-<<<<<<< HEAD
-pthread_mutex_unlock(&devices_mutex_);
-
-return result;
-}
-
-void BluetoothAdapter::discoverSmartDeviceLinkRfcommChannels(
-  const bdaddr_t& device_address, RfcommChannelVector* channels) {
-channels->clear();
-
-static bdaddr_t anyAddress = { { 0, 0, 0, 0, 0, 0 } };
-
-sdp_session_t* sdp_session = sdp_connect(&anyAddress, &device_address,
-                                         SDP_RETRY_IF_BUSY);
-
-if (0 != sdp_session) {
-  sdp_list_t* search_list = sdp_list_append(0,
-                                            &smart_device_link_service_uuid_);
-  uint32_t range = 0x0000ffff;
-  sdp_list_t* attr_list = sdp_list_append(0, &range);
-  sdp_list_t* response_list = 0;
-
-  if (0
-      == sdp_service_search_attr_req(sdp_session, search_list,
-                                     SDP_ATTR_REQ_RANGE, attr_list,
-                                     &response_list)) {
-    for (sdp_list_t* r = response_list; 0 != r; r = r->next) {
-      sdp_record_t* sdp_record = static_cast<sdp_record_t*>(r->data);
-      sdp_list_t* proto_list = 0;
-
-      if (0 == sdp_get_access_protos(sdp_record, &proto_list)) {
-        for (sdp_list_t* p = proto_list; 0 != p; p = p->next) {
-          sdp_list_t* pdsList = static_cast<sdp_list_t*>(p->data);
-
-          for (sdp_list_t* pds = pdsList; 0 != pds; pds = pds->next) {
-            sdp_data_t* sdpData = static_cast<sdp_data_t*>(pds->data);
-            int proto = 0;
-
-            for (sdp_data_t * d = sdpData; 0 != d; d = d->next) {
-              switch (d->dtd) {
-                case SDP_UUID16:
-                case SDP_UUID32:
-                case SDP_UUID128:
-                  proto = sdp_uuid_to_proto(&d->val.uuid);
-                  break;
-
-                case SDP_UINT8:
-                  if (RFCOMM_UUID == proto) {
-                    channels->push_back(d->val.uint8);
-                  }
-                  break;
-=======
+  }
+
   return 0;
 }
 
@@ -447,33 +217,16 @@
                     }
                     break;
                 }
->>>>>>> c279ab86
               }
             }
+
+            sdp_list_free(pdsList, 0);
           }
 
-          sdp_list_free(pdsList, 0);
+          sdp_list_free(proto_list, 0);
         }
-
-        sdp_list_free(proto_list, 0);
       }
     }
-<<<<<<< HEAD
-  }
-
-  sdp_list_free(search_list, 0);
-  sdp_list_free(attr_list, 0);
-  sdp_list_free(response_list, 0);
-  sdp_close(sdp_session);
-} else {
-  LOG4CXX_ERROR(
-      logger_,
-      "Service discovery failed for " << getUniqueDeviceId(device_address));
-}
-
-if (!channels->empty()) {
-  std::stringstream rfcomm_channels_string;
-=======
     sdp_list_free(search_list, 0);
     sdp_list_free(attr_list, 0);
     sdp_list_free(response_list, 0);
@@ -492,56 +245,10 @@
       if (it != channels.begin()) {
         rfcomm_channels_string << ", ";
       }
->>>>>>> c279ab86
-
-  for (RfcommChannelVector::const_iterator it = channels->begin();
-      it != channels->end(); ++it) {
-    if (it != channels->begin()) {
-      rfcomm_channels_string << ", ";
+
+      rfcomm_channels_string << static_cast<uint32_t>(*it);
     }
 
-<<<<<<< HEAD
-    rfcomm_channels_string << static_cast<uint32_t>(*it);
-  }
-
-  LOG4CXX_INFO(
-      logger_,
-      "SmartDeviceLink service was discovered on device " << getUniqueDeviceId(device_address) << " at channel(s): " << rfcomm_channels_string.str().c_str());
-} else {
-  LOG4CXX_INFO(
-      logger_,
-      "SmartDeviceLink service was not discovered on device " << getUniqueDeviceId(device_address));
-}
-}
-
-std::string BluetoothAdapter::getUniqueDeviceId(
-  const bdaddr_t& device_address) {
-char device_address_string[32];
-
-ba2str(&device_address, device_address_string);
-
-return std::string("BT-") + device_address_string;
-}
-
-BluetoothAdapter::BluetoothDevice::BluetoothDevice(
-  const bdaddr_t& address, const char* name,
-  const RfcommChannelVector& rfcomm_channels)
-  : Device(name),
-    address_(address),
-    next_application_handle_(1) {
-
-set_unique_device_id(getUniqueDeviceId(address));
-for (RfcommChannelVector::const_iterator it = rfcomm_channels.begin();
-    it != rfcomm_channels.end(); ++it) {
-  rfcomm_channels_[next_application_handle_++] = *it;
-}
-}
-
-bool BluetoothAdapter::BluetoothDevice::isSameAs(const Device* other) const {
-bool result = false;
-
-if (Device::isSameAs(other)) {
-=======
     LOG4CXX_INFO(
         logger_,
         "SmartDeviceLink service was discovered on device " << getUniqueDeviceId(device_address) << " at channel(s): " << rfcomm_channels_string.str().c_str());
@@ -676,26 +383,18 @@
 bool BluetoothDevice::isSameAs(const Device* other) const {
   bool result = false;
 
->>>>>>> c279ab86
   const BluetoothDevice* other_bluetooth_device =
       dynamic_cast<const BluetoothDevice*>(other);
 
   if (0 != other_bluetooth_device) {
-<<<<<<< HEAD
-    result = (0
-        == memcmp(&address_, &other_bluetooth_device->address_,
-                  sizeof(bdaddr_t)));
-=======
     if (0
         == memcmp(&address_, &other_bluetooth_device->address_,
                   sizeof(bdaddr_t))) {
       result = true;
     }
->>>>>>> c279ab86
-  }
-}
-
-return result;
+  }
+
+  return result;
 }
 
 ApplicationList BluetoothDevice::getApplicationList() const {
@@ -708,7 +407,7 @@
 
 BluetoothSocketConnection::BluetoothSocketConnection(
     const DeviceHandle device_handle, const ApplicationHandle app_handle,
-    const SessionID session_id, DeviceAdapterController* controller)
+    const ConnectionId session_id, DeviceAdapterController* controller)
     : ThreadedSocketConnection(device_handle, app_handle, session_id,
                                controller) {
 }
@@ -773,7 +472,7 @@
 
 DeviceAdapter::Error BluetoothConnectionFactory::createConnection(
     DeviceHandle device_handle, ApplicationHandle app_handle,
-    SessionID session_id) {
+    ConnectionId session_id) {
   BluetoothSocketConnection* connection(
       new BluetoothSocketConnection(device_handle, app_handle, session_id,
                                     controller_));
