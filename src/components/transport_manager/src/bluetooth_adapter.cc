/**
 * \file BluetoothAdapter.cpp
 * \brief BluetoothAdapter class source file.
 *
 * Copyright (c) 2013, Ford Motor Company
 * All rights reserved.
 *
 * Redistribution and use in source and binary forms, with or without
 * modification, are permitted provided that the following conditions are met:
 *
 * Redistributions of source code must retain the above copyright notice, this
 * list of conditions and the following disclaimer.
 *
 * Redistributions in binary form must reproduce the above copyright notice,
 * this list of conditions and the following
 * disclaimer in the documentation and/or other materials provided with the
 * distribution.
 *
 * Neither the name of the Ford Motor Company nor the names of its contributors
 * may be used to endorse or promote products derived from this software
 * without specific prior written permission.
 *
 * THIS SOFTWARE IS PROVIDED BY THE COPYRIGHT HOLDERS AND CONTRIBUTORS "AS IS"
 * AND ANY EXPRESS OR IMPLIED WARRANTIES, INCLUDING, BUT NOT LIMITED TO, THE
 * IMPLIED WARRANTIES OF MERCHANTABILITY AND FITNESS FOR A PARTICULAR PURPOSE
 * ARE DISCLAIMED. IN NO EVENT SHALL THE COPYRIGHT HOLDER OR CONTRIBUTORS BE
 * LIABLE FOR ANY DIRECT, INDIRECT, INCIDENTAL, SPECIAL, EXEMPLARY, OR
 * CONSEQUENTIAL DAMAGES (INCLUDING, BUT NOT LIMITED TO, PROCUREMENT OF
 * SUBSTITUTE GOODS OR SERVICES; LOSS OF USE, DATA, OR PROFITS; OR BUSINESS
 * INTERRUPTION) HOWEVER CAUSED AND ON ANY THEORY OF LIABILITY, WHETHER IN
 * CONTRACT, STRICT LIABILITY, OR TORT (INCLUDING NEGLIGENCE OR OTHERWISE)
 * ARISING IN ANY WAY OUT OF THE USE OF THIS SOFTWARE, EVEN IF ADVISED OF THE
 * POSSIBILITY OF SUCH DAMAGE.
 */

#include <errno.h>
#include <sys/types.h>
#include <sys/socket.h>

#include <iomanip>
#include <set>

#include "transport_manager/bluetooth_adapter.h"
#include "transport_manager/device_adapter_listener.h"
#include "transport_manager/device_adapter_impl.h"

namespace transport_manager {

namespace device_adapter {

bool BluetoothDevice::getRfcommChannel(const ApplicationHandle app_handle,
                                       uint8_t* channel_out) {
  RfcommChannels::const_iterator it = rfcomm_channels_.find(app_handle);
  if (it != rfcomm_channels_.end()) {
    *channel_out = it->second;
    return true;
  } else {
    return false;
  }
}

std::string getUniqueDeviceId(const bdaddr_t& device_address) {
  char device_address_string[32];
  ba2str(&device_address, device_address_string);
  return std::string("BT-") + device_address_string;
}

BluetoothDeviceScanner::BluetoothDeviceScanner(
    DeviceAdapterController* controller)
    : controller_(controller),
      thread_(),
      thread_started_(false),
      shutdown_requested_(false),
      ready_(true),
      device_scan_requested_(false),
      device_scan_requested_mutex_(),
      device_scan_requested_cond_() {
  pthread_cond_init(&device_scan_requested_cond_, 0);
  pthread_mutex_init(&device_scan_requested_mutex_, 0);

  uint8_t smart_device_link_service_uuid_data[] = { 0x93, 0x6D, 0xA0, 0x1F,
      0x9A, 0xBD, 0x4D, 0x9D, 0x80, 0xC7, 0x02, 0xAF, 0x85, 0xC8, 0x22, 0xA8 };
  sdp_uuid128_create(&smart_device_link_service_uuid_,
                     smart_device_link_service_uuid_data);
}

BluetoothDeviceScanner::~BluetoothDeviceScanner() {
  pthread_mutex_destroy(&device_scan_requested_mutex_);
  pthread_cond_destroy(&device_scan_requested_cond_);
}

void* bluetoothDeviceScannerThread(void* data) {
  BluetoothDeviceScanner* bluetoothDeviceScanner =
      static_cast<BluetoothDeviceScanner*>(data);
  assert(bluetoothDeviceScanner != 0);
  bluetoothDeviceScanner->thread();
  return 0;
}

bool BluetoothDeviceScanner::isInitialised() const {
  return thread_started_;
}

SearchDeviceError* BluetoothDeviceScanner::doInquiry(
    DeviceVector* discovered_devices) {
  assert(discovered_devices != 0);

  const int device_id = hci_get_route(0);

  if (device_id < 0) {
    return new SearchDeviceError();  //FIXME
  }

  int device_handle = hci_open_dev(device_id);

  if (device_handle < 0) {
    return new SearchDeviceError();  //FIXME
  }

  LOG4CXX_INFO(logger_, "Starting hci_inquiry on device " << device_id);

  const uint8_t inquiry_time = 8u;  // Time unit is 1.28 seconds
  const size_t max_devices = 256u;
  inquiry_info* inquiry_info_list = new inquiry_info[max_devices];

  const int number_of_devices = hci_inquiry(device_id, inquiry_time,
                                            max_devices, 0, &inquiry_info_list,
                                            IREQ_CACHE_FLUSH);

  if (number_of_devices >= 0) {
    LOG4CXX_INFO(logger_,
                 "hci_inquiry: found " << number_of_devices << " devices");

    for (int i = 0; i < number_of_devices; ++i) {
      RfcommChannelVector smart_device_link_rfcomm_channels =
          discoverSmartDeviceLinkRfcommChannels(inquiry_info_list[i].bdaddr);

      if (smart_device_link_rfcomm_channels.empty())
        continue;

      char deviceName[256];
      int hci_read_remote_name_ret = hci_read_remote_name(
          device_handle, &inquiry_info_list[i].bdaddr,
          sizeof(deviceName) / sizeof(deviceName[0]), deviceName, 0);

      if (hci_read_remote_name_ret != 0) {
        LOG4CXX_ERROR_WITH_ERRNO(logger_, "hci_read_remote_name failed");
        strncpy(deviceName,
                getUniqueDeviceId(inquiry_info_list[i].bdaddr).c_str(),
                sizeof(deviceName) / sizeof(deviceName[0]));
      }

      Device* bluetooth_device = new BluetoothDevice(
          inquiry_info_list[i].bdaddr, deviceName,
          smart_device_link_rfcomm_channels);
      if (bluetooth_device) {
        discovered_devices->push_back(bluetooth_device);
      } else {
        //TODO return error ???
      }
    }
  }

  close(device_handle);
  delete[] inquiry_info_list;

  if (number_of_devices < 0) {
    return new SearchDeviceError();  //FIXME
  }

  return 0;
}

BluetoothDeviceScanner::RfcommChannelVector BluetoothDeviceScanner::discoverSmartDeviceLinkRfcommChannels(
    const bdaddr_t& device_address) {
  RfcommChannelVector channels;

  static bdaddr_t anyAddress = { { 0, 0, 0, 0, 0, 0 } };

  sdp_session_t* sdp_session = sdp_connect(&anyAddress, &device_address,
                                           SDP_RETRY_IF_BUSY);

  if (0 != sdp_session) {
    sdp_list_t* search_list = sdp_list_append(0,
                                              &smart_device_link_service_uuid_);
    uint32_t range = 0x0000ffff;
    sdp_list_t* attr_list = sdp_list_append(0, &range);
    sdp_list_t* response_list = 0;

    if (0
        == sdp_service_search_attr_req(sdp_session, search_list,
                                       SDP_ATTR_REQ_RANGE, attr_list,
                                       &response_list)) {
      for (sdp_list_t* r = response_list; 0 != r; r = r->next) {
        sdp_record_t* sdp_record = static_cast<sdp_record_t*>(r->data);
        sdp_list_t* proto_list = 0;

        if (0 == sdp_get_access_protos(sdp_record, &proto_list)) {
          for (sdp_list_t* p = proto_list; 0 != p; p = p->next) {
            sdp_list_t* pdsList = static_cast<sdp_list_t*>(p->data);

            for (sdp_list_t* pds = pdsList; 0 != pds; pds = pds->next) {
              sdp_data_t* sdpData = static_cast<sdp_data_t*>(pds->data);
              int proto = 0;

              for (sdp_data_t * d = sdpData; 0 != d; d = d->next) {
                switch (d->dtd) {
                  case SDP_UUID16:
                  case SDP_UUID32:
                  case SDP_UUID128:
                    proto = sdp_uuid_to_proto(&d->val.uuid);
                    break;

                  case SDP_UINT8:
                    if (RFCOMM_UUID == proto) {
                      channels.push_back(d->val.uint8);
                    }
                    break;
                }
              }
            }

            sdp_list_free(pdsList, 0);
          }

          sdp_list_free(proto_list, 0);
        }
      }
    }
    sdp_list_free(search_list, 0);
    sdp_list_free(attr_list, 0);
    sdp_list_free(response_list, 0);
    sdp_close(sdp_session);
  } else {
    LOG4CXX_ERROR(
        logger_,
        "Service discovery failed for " << getUniqueDeviceId(device_address));
  }

  if (!channels.empty()) {
    std::stringstream rfcomm_channels_string;

    for (RfcommChannelVector::const_iterator it = channels.begin();
        it != channels.end(); ++it) {
      if (it != channels.begin()) {
        rfcomm_channels_string << ", ";
      }

      rfcomm_channels_string << static_cast<uint32_t>(*it);
    }

    LOG4CXX_INFO(
        logger_,
        "SmartDeviceLink service was discovered on device " << getUniqueDeviceId(device_address) << " at channel(s): " << rfcomm_channels_string.str().c_str());
  } else {
    LOG4CXX_INFO(
        logger_,
        "SmartDeviceLink service was not discovered on device " << getUniqueDeviceId(device_address));
  }

  return channels;
}

void BluetoothDeviceScanner::thread() {
  LOG4CXX_INFO(logger_, "Bluetooth adapter main thread initialized");

  ready_ = true;
  while (false == shutdown_requested_) {
    bool device_scan_requested = waitForDeviceScanRequest();
    if (device_scan_requested) {
      DeviceVector discovered_devices;
      SearchDeviceError* error = doInquiry(&discovered_devices);

      if (error == 0) {
        LOG4CXX_INFO(
            logger_,
            "Discovered " << discovered_devices.size() << " device" << ((1u == discovered_devices.size()) ? "" : "s") << " with SmartDeviceLink service:");
        for (DeviceVector::iterator it = discovered_devices.begin();
            it != discovered_devices.end(); ++it) {
          DeviceSptr device = *it;
          LOG4CXX_INFO(logger_,
                       device->unique_device_id() << ", " << device->name());
        }
        controller_->searchDeviceDone(discovered_devices);
      } else {
        controller_->searchDeviceFailed(*error);
      }
    }
    device_scan_requested_ = false;
  }

  LOG4CXX_INFO(logger_, "Bluetooth device scanner thread finished");
}

bool BluetoothDeviceScanner::waitForDeviceScanRequest() {
  bool deviceScanRequested = false;

  pthread_mutex_lock(&device_scan_requested_mutex_);

  if (false == device_scan_requested_) {
    if (0
        != pthread_cond_wait(&device_scan_requested_cond_,
                             &device_scan_requested_mutex_)) {
      LOG4CXX_ERROR_WITH_ERRNO(logger_, "pthread_cond_wait failed");
    }
  }

  deviceScanRequested = device_scan_requested_;

  pthread_mutex_unlock(&device_scan_requested_mutex_);

  return deviceScanRequested;
}

DeviceAdapter::Error BluetoothDeviceScanner::init() {
  const int thread_start_error = pthread_create(&thread_, 0,
                                                &bluetoothDeviceScannerThread,
                                                this);

  if (0 == thread_start_error) {
    thread_started_ = true;
    LOG4CXX_INFO(logger_, "Bluetooth device scanner thread started");
  } else {
    LOG4CXX_ERROR(
        logger_,
        "Bluetooth device scanner thread start failed, error code " << thread_start_error);
    return DeviceAdapter::FAIL;
  }

  return DeviceAdapter::OK;
}

void BluetoothDeviceScanner::terminate() {
  shutdown_requested_ = true;

  if (true == thread_started_) {
    pthread_mutex_lock(&device_scan_requested_mutex_);
    device_scan_requested_ = false;
    pthread_cond_signal(&device_scan_requested_cond_);
    pthread_mutex_unlock(&device_scan_requested_mutex_);
    LOG4CXX_INFO(logger_,
                 "Waiting for bluetooth device scanner thread termination");
    pthread_join(thread_, 0);
    LOG4CXX_INFO(logger_, "Bluetooth device scanner thread terminated");
  }
}

DeviceAdapter::Error BluetoothDeviceScanner::scan() {
  if ((!thread_started_) && shutdown_requested_) {
    return DeviceAdapter::BAD_STATE;
  }
  DeviceAdapter::Error ret = DeviceAdapter::OK;

  pthread_mutex_lock(&device_scan_requested_mutex_);

  if (false == device_scan_requested_) {
    LOG4CXX_INFO(logger_, "Requesting device scan");

    device_scan_requested_ = true;
    pthread_cond_signal(&device_scan_requested_cond_);
  } else {
    ret = DeviceAdapter::BAD_STATE;
    LOG4CXX_INFO(logger_, "Device scan is currently in progress");
  }

  pthread_mutex_unlock(&device_scan_requested_mutex_);

  return ret;
}

BluetoothDevice::BluetoothDevice(const bdaddr_t& address, const char* name,
                                 const RfcommChannelVector& rfcomm_channels)
    : Device(name, getUniqueDeviceId(address)),
      address_(address),
      next_application_handle_(1) {
  for (RfcommChannelVector::const_iterator it = rfcomm_channels.begin();
      it != rfcomm_channels.end(); ++it) {
    rfcomm_channels_[next_application_handle_++] = *it;
  }
}

bool BluetoothDevice::isSameAs(const Device* other) const {
  bool result = false;

  const BluetoothDevice* other_bluetooth_device =
      dynamic_cast<const BluetoothDevice*>(other);

  if (0 != other_bluetooth_device) {
    if (0
        == memcmp(&address_, &other_bluetooth_device->address_,
                  sizeof(bdaddr_t))) {
      result = true;
    }
  }

  return result;
}

ApplicationList BluetoothDevice::getApplicationList() const {
  ApplicationList result;
  for (RfcommChannels::const_iterator it = rfcomm_channels_.begin();
      it != rfcomm_channels_.end(); ++it)
    result.push_back(it->first);
  return result;
}

BluetoothSocketConnection::BluetoothSocketConnection(
    const DeviceHandle device_handle, const ApplicationHandle app_handle,
<<<<<<< HEAD
    const ConnectionId session_id, DeviceAdapterController* controller)
    : ThreadedSocketConnection(device_handle, app_handle, session_id,
                               controller) {
=======
    DeviceAdapterController* controller)
    : ThreadedSocketConnection(device_handle, app_handle, controller) {
>>>>>>> c0ebb8ba
}

BluetoothSocketConnection::~BluetoothSocketConnection() {
}

bool BluetoothSocketConnection::establish(ConnectError** error) {
  DeviceSptr device = getController()->findDevice(device_handle());

  BluetoothDevice* bluetooth_device =
      static_cast<BluetoothDevice*>(device.get());

  uint8_t rfcomm_channel;
  if (!bluetooth_device->getRfcommChannel(application_handle(),
                                          &rfcomm_channel)) {
    LOG4CXX_ERROR(logger_,
                  "Application " << application_handle() << " not found");
    *error = new ConnectError();
    return false;
  }

  struct sockaddr_rc remoteSocketAddress = { 0 };
  remoteSocketAddress.rc_family = AF_BLUETOOTH;
  memcpy(&remoteSocketAddress.rc_bdaddr, &bluetooth_device->address(),
         sizeof(bdaddr_t));
  remoteSocketAddress.rc_channel = rfcomm_channel;

  const int rfcomm_socket = socket(AF_BLUETOOTH, SOCK_STREAM, BTPROTO_RFCOMM);
  if (-1 == rfcomm_socket) {
    LOG4CXX_ERROR_WITH_ERRNO(
        logger_,
        "Failed to create RFCOMM socket for device " << device_handle());
    *error = new ConnectError();
    return false;
  }

  const int connect_status = ::connect(rfcomm_socket,
                                       (struct sockaddr*) &remoteSocketAddress,
                                       sizeof(remoteSocketAddress));

  if (0 != connect_status) {
    LOG4CXX_ERROR_WITH_ERRNO(
        logger_,
        "Failed to connect to remote device " << getUniqueDeviceId(remoteSocketAddress.rc_bdaddr) << " for session " << this);
    *error = new ConnectError();
    return false;
  }

  set_socket(rfcomm_socket);
  return true;
}

BluetoothConnectionFactory::BluetoothConnectionFactory(
    DeviceAdapterController* controller)
    : controller_(controller) {
}

DeviceAdapter::Error BluetoothConnectionFactory::init() {
  return DeviceAdapter::OK;
}

DeviceAdapter::Error BluetoothConnectionFactory::createConnection(
<<<<<<< HEAD
    DeviceHandle device_handle, ApplicationHandle app_handle,
    ConnectionId session_id) {
=======
    DeviceHandle device_handle, ApplicationHandle app_handle) {
>>>>>>> c0ebb8ba
  BluetoothSocketConnection* connection(
      new BluetoothSocketConnection(device_handle, app_handle, controller_));
  DeviceAdapter::Error error = connection->start();
  if (error != DeviceAdapter::OK)
    delete connection;
  return error;
}

void BluetoothConnectionFactory::terminate() {
}

bool BluetoothConnectionFactory::isInitialised() const {
  return true;
}

BluetoothConnectionFactory::~BluetoothConnectionFactory() {
}

BluetoothDeviceAdapter::BluetoothDeviceAdapter()
    : DeviceAdapterImpl(new BluetoothDeviceScanner(this),
                        new BluetoothConnectionFactory(this), 0) {
}

BluetoothDeviceAdapter::~BluetoothDeviceAdapter() {
}

DeviceType BluetoothDeviceAdapter::getDeviceType() const {
  return "sdl-bluetooth";
}

}  // namespace device_adapter

}  // namespace transport_manager
<|MERGE_RESOLUTION|>--- conflicted
+++ resolved
@@ -405,15 +405,9 @@
 }
 
 BluetoothSocketConnection::BluetoothSocketConnection(
-    const DeviceHandle device_handle, const ApplicationHandle app_handle,
-<<<<<<< HEAD
-    const ConnectionId session_id, DeviceAdapterController* controller)
-    : ThreadedSocketConnection(device_handle, app_handle, session_id,
-                               controller) {
-=======
+    const DeviceHandle& device_handle, const ApplicationHandle& app_handle,
     DeviceAdapterController* controller)
     : ThreadedSocketConnection(device_handle, app_handle, controller) {
->>>>>>> c0ebb8ba
 }
 
 BluetoothSocketConnection::~BluetoothSocketConnection() {
@@ -475,12 +469,7 @@
 }
 
 DeviceAdapter::Error BluetoothConnectionFactory::createConnection(
-<<<<<<< HEAD
-    DeviceHandle device_handle, ApplicationHandle app_handle,
-    ConnectionId session_id) {
-=======
-    DeviceHandle device_handle, ApplicationHandle app_handle) {
->>>>>>> c0ebb8ba
+    const DeviceHandle& device_handle, const ApplicationHandle& app_handle) {
   BluetoothSocketConnection* connection(
       new BluetoothSocketConnection(device_handle, app_handle, controller_));
   DeviceAdapter::Error error = connection->start();
