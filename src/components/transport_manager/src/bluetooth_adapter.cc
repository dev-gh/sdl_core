/**
 * \file BluetoothAdapter.cpp
 * \brief BluetoothAdapter class source file.
 *
 * Copyright (c) 2013, Ford Motor Company
 * All rights reserved.
 *
 * Redistribution and use in source and binary forms, with or without
 * modification, are permitted provided that the following conditions are met:
 *
 * Redistributions of source code must retain the above copyright notice, this
 * list of conditions and the following disclaimer.
 *
 * Redistributions in binary form must reproduce the above copyright notice,
 * this list of conditions and the following
 * disclaimer in the documentation and/or other materials provided with the
 * distribution.
 *
 * Neither the name of the Ford Motor Company nor the names of its contributors
 * may be used to endorse or promote products derived from this software
 * without specific prior written permission.
 *
 * THIS SOFTWARE IS PROVIDED BY THE COPYRIGHT HOLDERS AND CONTRIBUTORS "AS IS"
 * AND ANY EXPRESS OR IMPLIED WARRANTIES, INCLUDING, BUT NOT LIMITED TO, THE
 * IMPLIED WARRANTIES OF MERCHANTABILITY AND FITNESS FOR A PARTICULAR PURPOSE
 * ARE DISCLAIMED. IN NO EVENT SHALL THE COPYRIGHT HOLDER OR CONTRIBUTORS BE
 * LIABLE FOR ANY DIRECT, INDIRECT, INCIDENTAL, SPECIAL, EXEMPLARY, OR
 * CONSEQUENTIAL DAMAGES (INCLUDING, BUT NOT LIMITED TO, PROCUREMENT OF
 * SUBSTITUTE GOODS OR SERVICES; LOSS OF USE, DATA, OR PROFITS; OR BUSINESS
 * INTERRUPTION) HOWEVER CAUSED AND ON ANY THEORY OF LIABILITY, WHETHER IN
 * CONTRACT, STRICT LIABILITY, OR TORT (INCLUDING NEGLIGENCE OR OTHERWISE)
 * ARISING IN ANY WAY OUT OF THE USE OF THIS SOFTWARE, EVEN IF ADVISED OF THE
 * POSSIBILITY OF SUCH DAMAGE.
 */

#include <errno.h>

#include <sys/types.h>
#include <sys/socket.h>

#include <bluetooth/bluetooth.h>
#include <bluetooth/hci.h>
#include <bluetooth/hci_lib.h>
#include <bluetooth/sdp.h>
#include <bluetooth/sdp_lib.h>
#include <bluetooth/rfcomm.h>

#include <iomanip>
#include <set>

#include "transport_manager/bluetooth_adapter.h"
#include "transport_manager/device_adapter_listener.h"
#include "transport_manager/device_adapter_impl.h"

namespace transport_manager {

namespace device_adapter {

bool BluetoothDevice::getRfcommChannel(const ApplicationHandle app_handle,
                                       uint8_t* channel_out) {
  RfcommChannels::const_iterator it = rfcomm_channels_.find(app_handle);
  if (it != rfcomm_channels_.end()) {
    *channel_out = it->second;
    return true;
  } else {
    return false;
  }
}

std::string getUniqueDeviceId(const bdaddr_t& device_address) {
  char device_address_string[32];
  ba2str(&device_address, device_address_string);
  return std::string("BT-") + device_address_string;
}

BluetoothDeviceScanner::BluetoothDeviceScanner(
    DeviceAdapterController* controller)
    : controller_(controller),
      thread_(),
      thread_started_(false),
      shutdown_requested_(false),
      device_scan_requested_(false),
      device_scan_requested_mutex_(),
      device_scan_requested_cond_() {
  pthread_cond_init(&device_scan_requested_cond_, 0);
  pthread_mutex_init(&device_scan_requested_mutex_, 0);

  uint8_t smart_device_link_service_uuid_data[] = { 0x93, 0x6D, 0xA0, 0x1F,
      0x9A, 0xBD, 0x4D, 0x9D, 0x80, 0xC7, 0x02, 0xAF, 0x85, 0xC8, 0x22, 0xA8 };
  sdp_uuid128_create(&smart_device_link_service_uuid_,
                     smart_device_link_service_uuid_data);
}

BluetoothDeviceScanner::~BluetoothDeviceScanner() {
  pthread_mutex_destroy(&device_scan_requested_mutex_);
  pthread_cond_destroy(&device_scan_requested_cond_);
}

void* bluetoothDeviceScannerThread(void* data) {
  BluetoothDeviceScanner* bluetoothDeviceScanner =
      static_cast<BluetoothDeviceScanner*>(data);
  assert(bluetoothDeviceScanner != 0);
  bluetoothDeviceScanner->thread();
  return 0;
}

<<<<<<< HEAD
SearchDeviceError* BluetoothDeviceScanner::doInquiry(
    DeviceVector* discovered_devices) {
  assert(discovered_devices != 0);

  const int device_id = hci_get_route(0);
=======
void BluetoothAdapter::connectionThread(Connection* connection) {
  assert(connection != 0);
  LOG4CXX_INFO(
      logger_,
      "Connection thread started for session " << connection->session_id());

  const DeviceHandle device_handle = connection->device_handle();
  const ApplicationHandle app_handle = connection->application_handle();
  const int session_id = connection->session_id();

  pthread_mutex_lock(&devices_mutex_);
  BluetoothDevice* device = 0;
  DeviceMap::const_iterator device_it = devices_.find(
      connection->device_handle());
  if (device_it == devices_.end()) {
    LOG4CXX_ERROR(logger_, "Device " << device_handle << " does not exist");
  } else {
    device = dynamic_cast<BluetoothDevice*>(device_it->second);
    if (device == 0) {
      LOG4CXX_ERROR(logger_, "Device " << device_handle << " is not valid");
    }
  }
  pthread_mutex_unlock(&devices_mutex_);

  if (device != 0) {
    RfcommChannels::const_iterator rfcomm_channels_it =
        device->rfcomm_channels().find(app_handle);
    if (device->rfcomm_channels().end() == rfcomm_channels_it) {
      LOG4CXX_ERROR(
          logger_,
          "Device " << device_handle << " with application " << app_handle
              << " not found");
    } else {
      struct sockaddr_rc remoteSocketAddress = { 0 };
      remoteSocketAddress.rc_family = AF_BLUETOOTH;
      memcpy(&remoteSocketAddress.rc_bdaddr, &device->address(),
             sizeof(bdaddr_t));
      remoteSocketAddress.rc_channel = rfcomm_channels_it->second;

      const int rfcomm_socket = socket(AF_BLUETOOTH, SOCK_STREAM,
                                       BTPROTO_RFCOMM);

      if (-1 != rfcomm_socket) {
        const int connect_status = ::connect(
            rfcomm_socket, (struct sockaddr*) &remoteSocketAddress,
            sizeof(remoteSocketAddress));
        if (0 == connect_status) {
          connection->set_connection_socket(rfcomm_socket);
          handleCommunication(connection);
        } else {
          LOG4CXX_ERROR_WITH_ERRNO(
              logger_,
              "Failed to connect to remote device "
                  << getUniqueDeviceId(remoteSocketAddress.rc_bdaddr)
                  << " for session " << session_id);
        }
      } else {
        LOG4CXX_ERROR_WITH_ERRNO(
            logger_,
            "Failed to create RFCOMM socket for device " << device_handle);
      }
    }
  }

  LOG4CXX_INFO(
      logger_,
      "Removing connection for session " << session_id
          << " from connection map");
>>>>>>> b1f70326

  if (device_id < 0) {
    return new SearchDeviceError();  //FIXME
  }

  int device_handle = hci_open_dev(device_id);

<<<<<<< HEAD
  if (device_handle < 0) {
    return new SearchDeviceError();  //FIXME
  }
=======
  LOG4CXX_INFO(logger_,
               "Connection thread finished for session " << session_id);
}
>>>>>>> b1f70326

  LOG4CXX_INFO(logger_, "Starting hci_inquiry on device " << device_id);

  const uint8_t inquiry_time = 8u;  // Time unit is 1.28 seconds
  const size_t max_devices = 256u;
  inquiry_info* inquiry_info_list = new inquiry_info[max_devices];

<<<<<<< HEAD
  const int number_of_devices = hci_inquiry(device_id, inquiry_time,
                                            max_devices, 0, &inquiry_info_list,
                                            IREQ_CACHE_FLUSH);
=======
  while (false == shutdown_flag_) {
    DeviceMap new_devices;
    DeviceVector discovered_devices;

    bool device_scan_requested = waitForDeviceScanRequest(0);

    if (device_scan_requested) {
      bool device_scan_succeeded = false;
      int device_id = hci_get_route(0);

      if (device_id >= 0) {
        int device_handle = hci_open_dev(device_id);

        if (device_handle >= 0) {
          const uint8_t inquiry_time = 8u;  // Time unit is 1.28 seconds

          LOG4CXX_INFO(logger_, "Starting hci_inquiry on device " << device_id);

          int number_of_devices = hci_inquiry(device_id, inquiry_time,
                                              max_devices, 0,
                                              &inquiry_info_list,
                                              IREQ_CACHE_FLUSH);

          if (number_of_devices >= 0) {
            LOG4CXX_INFO(
                logger_,
                "hci_inquiry: found " << number_of_devices << " devices");

            device_scan_succeeded = true;

            for (int i = 0; i < number_of_devices; ++i) {
              RfcommChannelVector smart_device_link_rfcomm_channels;
              discoverSmartDeviceLinkRfcommChannels(
                  inquiry_info_list[i].bdaddr,
                  &smart_device_link_rfcomm_channels);

              if (false == smart_device_link_rfcomm_channels.empty()) {
                char deviceName[256];

                if (0
                    != hci_read_remote_name(
                        device_handle, &inquiry_info_list[i].bdaddr,
                        sizeof(deviceName) / sizeof(deviceName[0]), deviceName,
                        0)) {
                  LOG4CXX_ERROR_WITH_ERRNO(logger_,
                                           "hci_read_remote_name failed");
                  strncpy(
                      deviceName,
                      getUniqueDeviceId(inquiry_info_list[i].bdaddr).c_str(),
                      sizeof(deviceName) / sizeof(deviceName[0]));
                }

                Device* bluetooth_device = new BluetoothDevice(
                    inquiry_info_list[i].bdaddr, deviceName,
                    smart_device_link_rfcomm_channels);
                if (bluetooth_device) {
                  discovered_devices.push_back(bluetooth_device);
                } else {
                  //TODO
                }
              }
            }
          } else {
            LOG4CXX_ERROR(logger_, "hci_inquiry failed");
          }

          close(device_handle);
        }
      }

      for (DeviceVector::iterator it = discovered_devices.begin();
          it != discovered_devices.end(); ++it) {
        Device* discovered_device = *it;

        DeviceHandle device_handle;
        bool device_found = false;

        pthread_mutex_lock(&devices_mutex_);

        for (DeviceMap::iterator it = devices_.begin(); it != devices_.end();
            ++it) {
          Device* existing_device = it->second;

          if (true == discovered_device->isSameAs(existing_device)) {
            device_handle = it->first;
            device_found = true;
            break;
          }
        }

        pthread_mutex_unlock(&devices_mutex_);
>>>>>>> b1f70326

  if (number_of_devices >= 0) {
    LOG4CXX_INFO(logger_,
                 "hci_inquiry: found " << number_of_devices << " devices");

<<<<<<< HEAD
    for (int i = 0; i < number_of_devices; ++i) {
      RfcommChannelVector smart_device_link_rfcomm_channels =
          discoverSmartDeviceLinkRfcommChannels(inquiry_info_list[i].bdaddr);
=======
          LOG4CXX_INFO(
              logger_,
              "Adding new device " << device_handle << " (\""
                  << discovered_device->name() << "\")");
        }

        new_devices[device_handle] = discovered_device;
      }
>>>>>>> b1f70326

      if (smart_device_link_rfcomm_channels.empty())
        continue;

      char deviceName[256];
      int hci_read_remote_name_ret = hci_read_remote_name(
          device_handle, &inquiry_info_list[i].bdaddr,
          sizeof(deviceName) / sizeof(deviceName[0]), deviceName, 0);

      if (hci_read_remote_name_ret != 0) {
        LOG4CXX_ERROR_WITH_ERRNO(logger_, "hci_read_remote_name failed");
        strncpy(deviceName,
                getUniqueDeviceId(inquiry_info_list[i].bdaddr).c_str(),
                sizeof(deviceName) / sizeof(deviceName[0]));
      }

<<<<<<< HEAD
      Device* bluetooth_device = new BluetoothDevice(
          inquiry_info_list[i].bdaddr, deviceName,
          smart_device_link_rfcomm_channels);
      if (bluetooth_device) {
        discovered_devices->push_back(bluetooth_device);
      } else {
        //TODO
=======
      pthread_mutex_unlock(&connections_mutex_);

      pthread_mutex_lock(&devices_mutex_);

      for (DeviceMap::iterator it = devices_.begin(); it != devices_.end();
          ++it) {
        Device* device = it->second;

        if (new_devices.end() == new_devices.find(it->first)) {
          if (connected_devices.end() != connected_devices.find(it->first)) {
            new_devices[it->first] = device;
            device = nullptr;
          }
        }

        delete device;
      }

      std::swap(devices_, new_devices);

      pthread_mutex_unlock(&devices_mutex_);

      LOG4CXX_INFO(
          logger_,
          "Discovered " << new_devices.size() << " device"
              << ((1u == new_devices.size()) ? "" : "s")
              << " with SmartDeviceLink service. New devices map:");

      for (DeviceMap::iterator it = new_devices.begin();
          it != new_devices.end(); ++it) {
        Device* device = it->second;

        if (0 != device) {
          LOG4CXX_INFO(
              logger_,
              std::setw(10) << it->first << std::setw(0) << ": "
                  << device->unique_device_id() << ", " << device->name());
        } else {
          LOG4CXX_ERROR(
              logger_,
              std::setw(10) << it->first << std::setw(0) << ": Device is null");
        }
      }

      device_scan_requested_ = false;

      if (device_scan_succeeded) {
        for(DeviceAdapterListenerList::iterator it = listeners_.begin(); it != listeners_.end(); ++it){
          (*it)->onSearchDeviceDone(this);
        }
      } else {
        for(DeviceAdapterListenerList::iterator it = listeners_.begin(); it != listeners_.end(); ++it){
          (*it)->onSearchDeviceFailed(this, SearchDeviceError());
        }
>>>>>>> b1f70326
      }
    }
  }

  close(device_handle);
  delete[] inquiry_info_list;

  if (number_of_devices < 0) {
    return new SearchDeviceError();  //FIXME
  }

  return 0;
}

BluetoothDeviceScanner::RfcommChannelVector BluetoothDeviceScanner::discoverSmartDeviceLinkRfcommChannels(
    const bdaddr_t& device_address) {
  RfcommChannelVector channels;

  static bdaddr_t anyAddress = { { 0, 0, 0, 0, 0, 0 } };

  sdp_session_t* sdp_session = sdp_connect(&anyAddress, &device_address,
                                           SDP_RETRY_IF_BUSY);

  if (0 != sdp_session) {
    sdp_list_t* search_list = sdp_list_append(0,
                                              &smart_device_link_service_uuid_);
    uint32_t range = 0x0000ffff;
    sdp_list_t* attr_list = sdp_list_append(0, &range);
    sdp_list_t* response_list = 0;

    if (0
        == sdp_service_search_attr_req(sdp_session, search_list,
                                       SDP_ATTR_REQ_RANGE, attr_list,
                                       &response_list)) {
      for (sdp_list_t* r = response_list; 0 != r; r = r->next) {
        sdp_record_t* sdp_record = static_cast<sdp_record_t*>(r->data);
        sdp_list_t* proto_list = 0;

        if (0 == sdp_get_access_protos(sdp_record, &proto_list)) {
          for (sdp_list_t* p = proto_list; 0 != p; p = p->next) {
            sdp_list_t* pdsList = static_cast<sdp_list_t*>(p->data);

            for (sdp_list_t* pds = pdsList; 0 != pds; pds = pds->next) {
              sdp_data_t* sdpData = static_cast<sdp_data_t*>(pds->data);
              int proto = 0;

              for (sdp_data_t * d = sdpData; 0 != d; d = d->next) {
                switch (d->dtd) {
                  case SDP_UUID16:
                  case SDP_UUID32:
                  case SDP_UUID128:
                    proto = sdp_uuid_to_proto(&d->val.uuid);
                    break;

                  case SDP_UINT8:
                    if (RFCOMM_UUID == proto) {
                      channels.push_back(d->val.uint8);
                    }
                    break;
                }
              }
            }

            sdp_list_free(pdsList, 0);
          }

          sdp_list_free(proto_list, 0);
        }
      }
    }
    sdp_list_free(search_list, 0);
    sdp_list_free(attr_list, 0);
    sdp_list_free(response_list, 0);
    sdp_close(sdp_session);
  } else {
    LOG4CXX_ERROR(
        logger_,
        "Service discovery failed for " << getUniqueDeviceId(device_address));
  }

  if (!channels.empty()) {
    std::stringstream rfcomm_channels_string;

    for (RfcommChannelVector::const_iterator it = channels.begin();
        it != channels.end(); ++it) {
      if (it != channels.begin()) {
        rfcomm_channels_string << ", ";
      }

      rfcomm_channels_string << static_cast<uint32_t>(*it);
    }

    LOG4CXX_INFO(
        logger_,
        "SmartDeviceLink service was discovered on device "
            << getUniqueDeviceId(device_address) << " at channel(s): "
            << rfcomm_channels_string.str().c_str());
  } else {
    LOG4CXX_INFO(
        logger_,
        "SmartDeviceLink service was not discovered on device "
            << getUniqueDeviceId(device_address));
  }

  return channels;
}

void BluetoothDeviceScanner::thread() {
  LOG4CXX_INFO(logger_, "Bluetooth adapter main thread initialized");

  while (false == shutdown_requested_) {
    bool device_scan_requested = waitForDeviceScanRequest();
    if (device_scan_requested) {
      DeviceVector discovered_devices;
      SearchDeviceError* error = doInquiry(&discovered_devices);

      if (error == 0) {
        LOG4CXX_INFO(
            logger_,
            "Discovered " << discovered_devices.size() << " device" << ((1u == discovered_devices.size()) ? "" : "s") << " with SmartDeviceLink service:");
        for (DeviceVector::iterator it = discovered_devices.begin();
            it != discovered_devices.end(); ++it) {
          DeviceSptr device = *it;
          LOG4CXX_INFO(logger_,
                       device->unique_device_id() << ", " << device->name());
        }
        controller_->searchDeviceDone(discovered_devices);
      } else {
        controller_->searchDeviceFailed(*error);
      }
    }
    device_scan_requested_ = false;
  }

  LOG4CXX_INFO(logger_, "Bluetooth device scanner thread finished");
}

bool BluetoothDeviceScanner::waitForDeviceScanRequest() {
  bool deviceScanRequested = false;

  pthread_mutex_lock(&device_scan_requested_mutex_);

  if (false == device_scan_requested_) {
    if (0
        != pthread_cond_wait(&device_scan_requested_cond_,
                             &device_scan_requested_mutex_)) {
      LOG4CXX_ERROR_WITH_ERRNO(logger_, "pthread_cond_wait failed");
    }
  }

  deviceScanRequested = device_scan_requested_;

  pthread_mutex_unlock(&device_scan_requested_mutex_);

  return deviceScanRequested;
}

Error BluetoothDeviceScanner::init() {
  const int thread_start_error = pthread_create(&thread_, 0,
                                                &bluetoothDeviceScannerThread,
                                                this);

  if (0 == thread_start_error) {
    thread_started_ = true;
    LOG4CXX_INFO(logger_, "Bluetooth device scanner thread started");
  } else {
    LOG4CXX_ERROR(
        logger_,
        "Bluetooth device scanner thread start failed, error code " << thread_start_error);
    return FAIL;
  }

  return OK;
}

void BluetoothDeviceScanner::terminate() {
  shutdown_requested_ = true;

  if (true == thread_started_) {
    pthread_mutex_lock(&device_scan_requested_mutex_);
    device_scan_requested_ = false;
    pthread_cond_signal(&device_scan_requested_cond_);
    pthread_mutex_unlock(&device_scan_requested_mutex_);
    LOG4CXX_INFO(logger_,
                 "Waiting for bluetooth device scanner thread termination");
    pthread_join(thread_, 0);
    LOG4CXX_INFO(logger_, "Bluetooth device scanner thread terminated");
  }
}

Error BluetoothDeviceScanner::scan() {
  if ((!thread_started_) && shutdown_requested_) {
    return BAD_STATE;
  }
  Error ret = OK;

  pthread_mutex_lock(&device_scan_requested_mutex_);

  if (false == device_scan_requested_) {
    LOG4CXX_INFO(logger_, "Requesting device scan");

    device_scan_requested_ = true;
    pthread_cond_signal(&device_scan_requested_cond_);
  } else {
    ret = BAD_STATE;
    LOG4CXX_INFO(logger_, "Device scan is currently in progress");
  }

  pthread_mutex_unlock(&device_scan_requested_mutex_);

  return ret;
}

BluetoothDevice::BluetoothDevice(const bdaddr_t& address, const char* name,
                                 const RfcommChannelVector& rfcomm_channels)
    : Device(name),
      address_(address),
      next_application_handle_(1) {
  set_unique_device_id(getUniqueDeviceId(address));
  for (RfcommChannelVector::const_iterator it = rfcomm_channels.begin();
      it != rfcomm_channels.end(); ++it) {
    rfcomm_channels_[next_application_handle_++] = *it;
  }
}

bool BluetoothDevice::isSameAs(const Device* other) const {
  bool result = false;

  const BluetoothDevice* other_bluetooth_device =
      dynamic_cast<const BluetoothDevice*>(other);

  if (0 != other_bluetooth_device) {
    if (0
        == memcmp(&address_, &other_bluetooth_device->address_,
                  sizeof(bdaddr_t))) {
      result = true;
    }
  }

  return result;
}

BluetoothSocketConnection::BluetoothSocketConnection(
    const DeviceHandle device_handle, const ApplicationHandle app_handle,
    const SessionID session_id, DeviceAdapterController* controller)
    : ThreadedSocketConnection(device_handle, app_handle, session_id,
                               controller) {
}

BluetoothSocketConnection::~BluetoothSocketConnection() {
}

bool BluetoothSocketConnection::establish(ConnectError** error) {
  DeviceSptr device = getController()->findDevice(device_handle());

  BluetoothDevice* bluetooth_device =
      static_cast<BluetoothDevice*>(device.get());

  uint8_t rfcomm_channel;
  if (!bluetooth_device->getRfcommChannel(application_handle(), &rfcomm_channel)) {
    LOG4CXX_ERROR(logger_,
                  "Application " << application_handle() << " not found");
    *error = new ConnectError();
    return false;
  }

  struct sockaddr_rc remoteSocketAddress = { 0 };
  remoteSocketAddress.rc_family = AF_BLUETOOTH;
  memcpy(&remoteSocketAddress.rc_bdaddr, &bluetooth_device->address(),
         sizeof(bdaddr_t));
  remoteSocketAddress.rc_channel = rfcomm_channel;

  const int rfcomm_socket = socket(AF_BLUETOOTH, SOCK_STREAM, BTPROTO_RFCOMM);
  if (-1 == rfcomm_socket) {
    LOG4CXX_ERROR_WITH_ERRNO(
        logger_,
        "Failed to create RFCOMM socket for device " << device_handle());
    *error = new ConnectError();
    return false;
  }

  const int connect_status = ::connect(rfcomm_socket,
                                       (struct sockaddr*) &remoteSocketAddress,
                                       sizeof(remoteSocketAddress));

  if (0 != connect_status) {
    LOG4CXX_ERROR_WITH_ERRNO(
        logger_,
        "Failed to connect to remote device " << getUniqueDeviceId(remoteSocketAddress.rc_bdaddr) << " for session " << session_id());
    *error = new ConnectError();
    return false;
  }

  set_socket(rfcomm_socket);
  return true;
}

BluetoothConnectionFactory::BluetoothConnectionFactory(
    DeviceAdapterController* controller)
    : controller_(controller) {
}

Error BluetoothConnectionFactory::init() {
  return OK;
}

Error BluetoothConnectionFactory::createConnection(DeviceHandle device_handle,
                                                   ApplicationHandle app_handle,
                                                   SessionID session_id) {
  BluetoothSocketConnection* connection(
      new BluetoothSocketConnection(device_handle, app_handle, session_id,
                                    controller_));
  Error error = connection->start();
  if (error != OK)
    delete connection;
  return error;
}

BluetoothConnectionFactory::~BluetoothConnectionFactory() {
}

}  // namespace device_adapter

}  // namespace transport_manager
<|MERGE_RESOLUTION|>--- conflicted
+++ resolved
@@ -104,82 +104,11 @@
   return 0;
 }
 
-<<<<<<< HEAD
 SearchDeviceError* BluetoothDeviceScanner::doInquiry(
     DeviceVector* discovered_devices) {
   assert(discovered_devices != 0);
 
   const int device_id = hci_get_route(0);
-=======
-void BluetoothAdapter::connectionThread(Connection* connection) {
-  assert(connection != 0);
-  LOG4CXX_INFO(
-      logger_,
-      "Connection thread started for session " << connection->session_id());
-
-  const DeviceHandle device_handle = connection->device_handle();
-  const ApplicationHandle app_handle = connection->application_handle();
-  const int session_id = connection->session_id();
-
-  pthread_mutex_lock(&devices_mutex_);
-  BluetoothDevice* device = 0;
-  DeviceMap::const_iterator device_it = devices_.find(
-      connection->device_handle());
-  if (device_it == devices_.end()) {
-    LOG4CXX_ERROR(logger_, "Device " << device_handle << " does not exist");
-  } else {
-    device = dynamic_cast<BluetoothDevice*>(device_it->second);
-    if (device == 0) {
-      LOG4CXX_ERROR(logger_, "Device " << device_handle << " is not valid");
-    }
-  }
-  pthread_mutex_unlock(&devices_mutex_);
-
-  if (device != 0) {
-    RfcommChannels::const_iterator rfcomm_channels_it =
-        device->rfcomm_channels().find(app_handle);
-    if (device->rfcomm_channels().end() == rfcomm_channels_it) {
-      LOG4CXX_ERROR(
-          logger_,
-          "Device " << device_handle << " with application " << app_handle
-              << " not found");
-    } else {
-      struct sockaddr_rc remoteSocketAddress = { 0 };
-      remoteSocketAddress.rc_family = AF_BLUETOOTH;
-      memcpy(&remoteSocketAddress.rc_bdaddr, &device->address(),
-             sizeof(bdaddr_t));
-      remoteSocketAddress.rc_channel = rfcomm_channels_it->second;
-
-      const int rfcomm_socket = socket(AF_BLUETOOTH, SOCK_STREAM,
-                                       BTPROTO_RFCOMM);
-
-      if (-1 != rfcomm_socket) {
-        const int connect_status = ::connect(
-            rfcomm_socket, (struct sockaddr*) &remoteSocketAddress,
-            sizeof(remoteSocketAddress));
-        if (0 == connect_status) {
-          connection->set_connection_socket(rfcomm_socket);
-          handleCommunication(connection);
-        } else {
-          LOG4CXX_ERROR_WITH_ERRNO(
-              logger_,
-              "Failed to connect to remote device "
-                  << getUniqueDeviceId(remoteSocketAddress.rc_bdaddr)
-                  << " for session " << session_id);
-        }
-      } else {
-        LOG4CXX_ERROR_WITH_ERRNO(
-            logger_,
-            "Failed to create RFCOMM socket for device " << device_handle);
-      }
-    }
-  }
-
-  LOG4CXX_INFO(
-      logger_,
-      "Removing connection for session " << session_id
-          << " from connection map");
->>>>>>> b1f70326
 
   if (device_id < 0) {
     return new SearchDeviceError();  //FIXME
@@ -187,15 +116,9 @@
 
   int device_handle = hci_open_dev(device_id);
 
-<<<<<<< HEAD
   if (device_handle < 0) {
     return new SearchDeviceError();  //FIXME
   }
-=======
-  LOG4CXX_INFO(logger_,
-               "Connection thread finished for session " << session_id);
-}
->>>>>>> b1f70326
 
   LOG4CXX_INFO(logger_, "Starting hci_inquiry on device " << device_id);
 
@@ -203,122 +126,17 @@
   const size_t max_devices = 256u;
   inquiry_info* inquiry_info_list = new inquiry_info[max_devices];
 
-<<<<<<< HEAD
   const int number_of_devices = hci_inquiry(device_id, inquiry_time,
                                             max_devices, 0, &inquiry_info_list,
                                             IREQ_CACHE_FLUSH);
-=======
-  while (false == shutdown_flag_) {
-    DeviceMap new_devices;
-    DeviceVector discovered_devices;
-
-    bool device_scan_requested = waitForDeviceScanRequest(0);
-
-    if (device_scan_requested) {
-      bool device_scan_succeeded = false;
-      int device_id = hci_get_route(0);
-
-      if (device_id >= 0) {
-        int device_handle = hci_open_dev(device_id);
-
-        if (device_handle >= 0) {
-          const uint8_t inquiry_time = 8u;  // Time unit is 1.28 seconds
-
-          LOG4CXX_INFO(logger_, "Starting hci_inquiry on device " << device_id);
-
-          int number_of_devices = hci_inquiry(device_id, inquiry_time,
-                                              max_devices, 0,
-                                              &inquiry_info_list,
-                                              IREQ_CACHE_FLUSH);
-
-          if (number_of_devices >= 0) {
-            LOG4CXX_INFO(
-                logger_,
-                "hci_inquiry: found " << number_of_devices << " devices");
-
-            device_scan_succeeded = true;
-
-            for (int i = 0; i < number_of_devices; ++i) {
-              RfcommChannelVector smart_device_link_rfcomm_channels;
-              discoverSmartDeviceLinkRfcommChannels(
-                  inquiry_info_list[i].bdaddr,
-                  &smart_device_link_rfcomm_channels);
-
-              if (false == smart_device_link_rfcomm_channels.empty()) {
-                char deviceName[256];
-
-                if (0
-                    != hci_read_remote_name(
-                        device_handle, &inquiry_info_list[i].bdaddr,
-                        sizeof(deviceName) / sizeof(deviceName[0]), deviceName,
-                        0)) {
-                  LOG4CXX_ERROR_WITH_ERRNO(logger_,
-                                           "hci_read_remote_name failed");
-                  strncpy(
-                      deviceName,
-                      getUniqueDeviceId(inquiry_info_list[i].bdaddr).c_str(),
-                      sizeof(deviceName) / sizeof(deviceName[0]));
-                }
-
-                Device* bluetooth_device = new BluetoothDevice(
-                    inquiry_info_list[i].bdaddr, deviceName,
-                    smart_device_link_rfcomm_channels);
-                if (bluetooth_device) {
-                  discovered_devices.push_back(bluetooth_device);
-                } else {
-                  //TODO
-                }
-              }
-            }
-          } else {
-            LOG4CXX_ERROR(logger_, "hci_inquiry failed");
-          }
-
-          close(device_handle);
-        }
-      }
-
-      for (DeviceVector::iterator it = discovered_devices.begin();
-          it != discovered_devices.end(); ++it) {
-        Device* discovered_device = *it;
-
-        DeviceHandle device_handle;
-        bool device_found = false;
-
-        pthread_mutex_lock(&devices_mutex_);
-
-        for (DeviceMap::iterator it = devices_.begin(); it != devices_.end();
-            ++it) {
-          Device* existing_device = it->second;
-
-          if (true == discovered_device->isSameAs(existing_device)) {
-            device_handle = it->first;
-            device_found = true;
-            break;
-          }
-        }
-
-        pthread_mutex_unlock(&devices_mutex_);
->>>>>>> b1f70326
 
   if (number_of_devices >= 0) {
     LOG4CXX_INFO(logger_,
                  "hci_inquiry: found " << number_of_devices << " devices");
 
-<<<<<<< HEAD
     for (int i = 0; i < number_of_devices; ++i) {
       RfcommChannelVector smart_device_link_rfcomm_channels =
           discoverSmartDeviceLinkRfcommChannels(inquiry_info_list[i].bdaddr);
-=======
-          LOG4CXX_INFO(
-              logger_,
-              "Adding new device " << device_handle << " (\""
-                  << discovered_device->name() << "\")");
-        }
-
-        new_devices[device_handle] = discovered_device;
-      }
->>>>>>> b1f70326
 
       if (smart_device_link_rfcomm_channels.empty())
         continue;
@@ -335,7 +153,6 @@
                 sizeof(deviceName) / sizeof(deviceName[0]));
       }
 
-<<<<<<< HEAD
       Device* bluetooth_device = new BluetoothDevice(
           inquiry_info_list[i].bdaddr, deviceName,
           smart_device_link_rfcomm_channels);
@@ -343,62 +160,6 @@
         discovered_devices->push_back(bluetooth_device);
       } else {
         //TODO
-=======
-      pthread_mutex_unlock(&connections_mutex_);
-
-      pthread_mutex_lock(&devices_mutex_);
-
-      for (DeviceMap::iterator it = devices_.begin(); it != devices_.end();
-          ++it) {
-        Device* device = it->second;
-
-        if (new_devices.end() == new_devices.find(it->first)) {
-          if (connected_devices.end() != connected_devices.find(it->first)) {
-            new_devices[it->first] = device;
-            device = nullptr;
-          }
-        }
-
-        delete device;
-      }
-
-      std::swap(devices_, new_devices);
-
-      pthread_mutex_unlock(&devices_mutex_);
-
-      LOG4CXX_INFO(
-          logger_,
-          "Discovered " << new_devices.size() << " device"
-              << ((1u == new_devices.size()) ? "" : "s")
-              << " with SmartDeviceLink service. New devices map:");
-
-      for (DeviceMap::iterator it = new_devices.begin();
-          it != new_devices.end(); ++it) {
-        Device* device = it->second;
-
-        if (0 != device) {
-          LOG4CXX_INFO(
-              logger_,
-              std::setw(10) << it->first << std::setw(0) << ": "
-                  << device->unique_device_id() << ", " << device->name());
-        } else {
-          LOG4CXX_ERROR(
-              logger_,
-              std::setw(10) << it->first << std::setw(0) << ": Device is null");
-        }
-      }
-
-      device_scan_requested_ = false;
-
-      if (device_scan_succeeded) {
-        for(DeviceAdapterListenerList::iterator it = listeners_.begin(); it != listeners_.end(); ++it){
-          (*it)->onSearchDeviceDone(this);
-        }
-      } else {
-        for(DeviceAdapterListenerList::iterator it = listeners_.begin(); it != listeners_.end(); ++it){
-          (*it)->onSearchDeviceFailed(this, SearchDeviceError());
-        }
->>>>>>> b1f70326
       }
     }
   }
@@ -556,7 +317,7 @@
   return deviceScanRequested;
 }
 
-Error BluetoothDeviceScanner::init() {
+DeviceAdapter::Error BluetoothDeviceScanner::init() {
   const int thread_start_error = pthread_create(&thread_, 0,
                                                 &bluetoothDeviceScannerThread,
                                                 this);
@@ -568,10 +329,10 @@
     LOG4CXX_ERROR(
         logger_,
         "Bluetooth device scanner thread start failed, error code " << thread_start_error);
-    return FAIL;
-  }
-
-  return OK;
+    return DeviceAdapter::FAIL;
+  }
+
+  return DeviceAdapter::OK;
 }
 
 void BluetoothDeviceScanner::terminate() {
@@ -589,11 +350,11 @@
   }
 }
 
-Error BluetoothDeviceScanner::scan() {
+DeviceAdapter::Error BluetoothDeviceScanner::scan() {
   if ((!thread_started_) && shutdown_requested_) {
-    return BAD_STATE;
-  }
-  Error ret = OK;
+    return DeviceAdapter::BAD_STATE;
+  }
+  DeviceAdapter::Error ret = DeviceAdapter::OK;
 
   pthread_mutex_lock(&device_scan_requested_mutex_);
 
@@ -603,7 +364,7 @@
     device_scan_requested_ = true;
     pthread_cond_signal(&device_scan_requested_cond_);
   } else {
-    ret = BAD_STATE;
+    ret = DeviceAdapter::BAD_STATE;
     LOG4CXX_INFO(logger_, "Device scan is currently in progress");
   }
 
@@ -701,18 +462,18 @@
     : controller_(controller) {
 }
 
-Error BluetoothConnectionFactory::init() {
-  return OK;
-}
-
-Error BluetoothConnectionFactory::createConnection(DeviceHandle device_handle,
+DeviceAdapter::Error BluetoothConnectionFactory::init() {
+  return DeviceAdapter::OK;
+}
+
+DeviceAdapter::Error BluetoothConnectionFactory::createConnection(DeviceHandle device_handle,
                                                    ApplicationHandle app_handle,
                                                    SessionID session_id) {
   BluetoothSocketConnection* connection(
       new BluetoothSocketConnection(device_handle, app_handle, session_id,
                                     controller_));
-  Error error = connection->start();
-  if (error != OK)
+  DeviceAdapter::Error error = connection->start();
+  if (error != DeviceAdapter::OK)
     delete connection;
   return error;
 }
