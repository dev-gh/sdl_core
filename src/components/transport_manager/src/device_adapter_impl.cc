--- conflicted
+++ resolved
@@ -78,25 +78,8 @@
 DeviceAdapterImpl::Connection::~Connection(void) {
 }
 
-<<<<<<< HEAD
 DeviceAdapterImpl::DeviceAdapterImpl(DeviceAdapterListener& listener,
                                      DeviceHandleGenerator& handle_generator)
-=======
-//bool DeviceAdapterImpl::Connection::isSameAs(
-//    const Connection* other_connection) const {
-//  bool result = false;
-//
-//  if (0 != other_connection) {
-//    result = (device_handle_ == other_connection->device_handle_);
-//  }
-//
-//  return result;
-//}
-
-DeviceAdapterImpl::DeviceAdapterImpl(
-    DeviceAdapterListener& listener,
-    DeviceHandleGenerator& handle_generator)
->>>>>>> 812ff517
     : listener_(listener),
       handle_generator_(handle_generator),
       device_scan_requested_(false),
@@ -131,7 +114,6 @@
   if (handle_generator == 0)
     return BAD_PARAM;
 
-<<<<<<< HEAD
   LOG4CXX_INFO(logger_, "Initializing device adapter");
 
   listener_ = listener;
@@ -175,120 +157,6 @@
 
   return ret;
 }
-=======
-//    int errorCode = pthread_create(&mMainThread, 0, &mainThreadStartRoutine, this);
-//
-//    if (0 == errorCode)
-//    {
-//        mMainThreadStarted = true;
-//        LOG4CXX_INFO(logger_, "Device adapter main thread started");
-//    }
-//    else
-//    {
-//        LOG4CXX_ERROR(logger_, "Device adapter main thread start failed, error code " << errorCode);
-//    }
-}
-
-//void NsSmartDeviceLink::NsTransportManager::CDeviceAdapter::scanForNewDevices(void)
-//{
-//    pthread_mutex_lock(&mDeviceScanRequestedMutex);
-//
-//    if (false == mDeviceScanRequested)
-//    {
-//        LOG4CXX_INFO(logger_, "Requesting device scan");
-//
-//        mDeviceScanRequested = true;
-//        pthread_cond_signal(&mDeviceScanRequestedCond);
-//    }
-//    else
-//    {
-//        LOG4CXX_INFO(logger_, "Device scan is currently in progress");
-//    }
-//
-//    pthread_mutex_unlock(&mDeviceScanRequestedMutex);
-//}
-//
-//void NsSmartDeviceLink::NsTransportManager::CDeviceAdapter::connectDevice(const NsSmartDeviceLink::NsTransportManager::tDeviceHandle DeviceHandle)
-//{
-//    bool isDeviceValid = false;
-//
-//    pthread_mutex_lock(&mDevicesMutex);
-//
-//    if (mDevices.end() != mDevices.find(DeviceHandle))
-//    {
-//        isDeviceValid = true;
-//    }
-//    else
-//    {
-//        LOG4CXX_ERROR(logger_, "Device handle " << DeviceHandle << " is invalid");
-//    }
-//
-//    pthread_mutex_unlock(&mDevicesMutex);
-//
-//    if (true == isDeviceValid)
-//    {
-//        std::vector<SConnection*> connections;
-//        createConnectionsListForDevice(DeviceHandle, connections);
-//
-//        if (false == connections.empty())
-//        {
-//            LOG4CXX_INFO(logger_, "Connecting device " << DeviceHandle);
-//
-//            for (std::vector<SConnection*>::iterator connectionIterator = connections.begin(); connectionIterator != connections.end(); ++connectionIterator)
-//            {
-//                startConnection(*connectionIterator);
-//            }
-//        }
-//        else
-//        {
-//            LOG4CXX_WARN(logger_, "No connections to establish on device " << DeviceHandle);
-//        }
-//    }
-//}
-
-//void NsSmartDeviceLink::NsTransportManager::CDeviceAdapter::sendFrame(NsSmartDeviceLink::NsTransportManager::tConnectionHandle ConnectionHandle, const uint8_t * Data, size_t DataSize, int UserData)
-//{
-//    if (0u == DataSize)
-//    {
-//        LOG4CXX_WARN(logger_, "DataSize=0");
-//    }
-//    else if (0 == Data)
-//    {
-//        LOG4CXX_WARN(logger_, "Data is null");
-//    }
-//    else
-//    {
-//        pthread_mutex_lock(&mConnectionsMutex);
-//
-//        tConnectionMap::iterator connectionIterator = mConnections.find(ConnectionHandle);
-//
-//        if (mConnections.end() == connectionIterator)
-//        {
-//            LOG4CXX_ERROR(logger_, "Connection " << ConnectionHandle << " does not exist");
-//        }
-//        else
-//        {
-//            SConnection * connection = connectionIterator->second;
-//
-//            if (0 != connection)
-//            {
-//                connection->mFramesToSend.push(new SFrame(UserData, Data, DataSize));
-//
-//                if (-1 != connection->mNotificationPipeFds[1])
-//                {
-//                    uint8_t c = 0;
-//                    if (1 != write(connection->mNotificationPipeFds[1], &c, 1))
-//                    {
-//                        LOG4CXX_ERROR_WITH_ERRNO(logger_, "Failed to wake up connection thread for connection " << connectionIterator->first);
-//                    }
-//                }
-//            }
-//        }
-//
-//        pthread_mutex_unlock(&mConnectionsMutex);
-//    }
-//}
->>>>>>> 812ff517
 
 void DeviceAdapterImpl::waitForThreadsTermination() {
   shutdown_flag_ = true;
