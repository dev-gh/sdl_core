--- conflicted
+++ resolved
@@ -106,14 +106,9 @@
 }
 
 DeviceAdapter::Error DeviceAdapterImpl::init(
-    DeviceHandleGenerator* handle_generator, Configuration* configuration) {
-
-  if (handle_generator == 0)
-    return BAD_PARAM;
+    Configuration* configuration) {
 
   LOG4CXX_INFO(logger_, "Initializing device adapter");
-
-  handle_generator_ = handle_generator;
 
   Error error = OK;
 
@@ -138,7 +133,7 @@
 
 DeviceAdapter::Error DeviceAdapterImpl::connect(
     const DeviceHandle device_handle, const ApplicationHandle app_handle,
-    const SessionID session_id) {
+    const ConnectionId session_id) {
   if (server_connection_factory_ == 0)
     return NOT_SUPPORTED;
   if (!server_connection_factory_->isInitialised())
@@ -148,7 +143,7 @@
                                                       session_id);
 }
 
-DeviceAdapter::Error DeviceAdapterImpl::disconnect(const SessionID session_id) {
+DeviceAdapter::Error DeviceAdapterImpl::disconnect(const ConnectionId session_id) {
   if (!initialised_)
     return BAD_STATE;
   ConnectionSptr connection = findEstablishedConnection(session_id);
@@ -168,24 +163,12 @@
   pthread_mutex_lock(&connections_mutex_);
   for (ConnectionMap::iterator it = connections_.begin();
       it != connections_.end(); ++it) {
-<<<<<<< HEAD
-    ConnectionId session_id = it->first;
-    Connection* connection = it->second;
-
-    connection->set_terminate_flag(true);
-    if (-1 != connection->getNotificationPipeWriteFd()) {
-      uint8_t c = 0;
-      if (1 != write(connection->getNotificationPipeWriteFd(), &c, 1)) {
-        LOG4CXX_ERROR_WITH_ERRNO(
-            logger_,
-            "Failed to wake up connection thread for connection " << session_id);
-=======
+
     ConnectionInfo& info = it->second;
     if (info.device_handle == device_handle
         && info.state == ConnectionInfo::ESTABLISHED) {
       if (OK != info.connection->disconnect()) {
         error = FAIL;
->>>>>>> c279ab86
       }
     }
   }
@@ -213,7 +196,8 @@
   pthread_mutex_lock(&devices_mutex_);
   for (DeviceMap::const_iterator it = devices_.begin(); it != devices_.end();
       ++it) {
-    devices.push_back(it->first);
+    DeviceDesc dd(it->first, "");
+    devices.push_back(dd);
   }
   pthread_mutex_unlock(&devices_mutex_);
   return devices;
@@ -253,27 +237,6 @@
     bool device_found = false;
 
     pthread_mutex_lock(&devices_mutex_);
-<<<<<<< HEAD
-
-    DeviceMap::iterator device_it = devices_.begin();
-    while(device_it != devices_.end() && device_it->first != device_handle) {
-      ++device_it;
-    }
-
-    const Device* device = 0;
-    if (device_it != devices_.end()) {
-      device = device_it->second;
-      if (device != 0) {
-        is_device_valid = true;
-        /* TODO
-         clientDeviceInfo.mDeviceHandle = deviceHandle;
-         clientDeviceInfo.mDeviceType = getDeviceType();
-         clientDeviceInfo.mUserFriendlyName = device->mName;
-         clientDeviceInfo.mUniqueDeviceId = device->mUniqueDeviceId;
-         */
-      } else {
-        LOG4CXX_ERROR(logger_, "Device " << device_handle << " is not valid");
-=======
     for (DeviceMap::iterator it = devices_.begin(); it != devices_.end();
         ++it) {
       DeviceSptr existing_device = it->second;
@@ -281,195 +244,19 @@
         device_handle = it->first;
         device_found = true;
         break;
->>>>>>> c279ab86
       }
     }
     pthread_mutex_unlock(&devices_mutex_);
 
-<<<<<<< HEAD
-    if (true == is_device_valid) {
-      if (true == is_pipe_created) {
-        if (0
-            == fcntl(notification_pipe_read_fd, F_SETFL,
-                     fcntl(notification_pipe_read_fd, F_GETFL) | O_NONBLOCK)) {
-          LOG4CXX_INFO(
-              logger_,
-              "Connection " << connection->session_id() << " to remote device " << device->unique_device_id() << " established");
-          for (DeviceAdapterListenerList::iterator it = listeners_.begin();
-              it != listeners_.end(); ++it) {
-            (*it)->onConnectDone(this, device_handle, connection->session_id());
-          }
-          is_connection_succeeded = true;
-
-          pollfd poll_fds[2];
-          poll_fds[0].fd = connection_socket;
-          poll_fds[0].events = POLLIN | POLLPRI;
-          poll_fds[1].fd = notification_pipe_read_fd;
-          poll_fds[1].events = POLLIN | POLLPRI;
-
-          while (!connection->terminate_flag()) {
-            if (-1
-                != poll(poll_fds, sizeof(poll_fds) / sizeof(poll_fds[0]), -1)) {
-              if (0 != (poll_fds[0].revents & (POLLERR | POLLHUP | POLLNVAL))) {
-                LOG4CXX_INFO(
-                    logger_,
-                    "Connection " << connection->session_id() << " terminated");
-
-                connection->set_terminate_flag(true);
-              } else if (0
-                  != (poll_fds[1].revents & (POLLERR | POLLHUP | POLLNVAL))) {
-                LOG4CXX_ERROR(
-                    logger_,
-                    "Notification pipe for connection " << connection->session_id() << " terminated");
-
-                connection->set_terminate_flag(true);
-              } else {
-                uint8_t buffer[4096];
-                ssize_t bytes_read = -1;
-
-                if (0 != poll_fds[0].revents) {
-                  do {
-                    bytes_read = recv(connection_socket, buffer, sizeof(buffer),
-                                      MSG_DONTWAIT);
-
-                    if (bytes_read > 0) {
-                      LOG4CXX_INFO(
-                          logger_,
-                          "Received " << bytes_read << " bytes for connection " << connection->session_id());
-                      unsigned char* data = new unsigned char[bytes_read];
-                      if (data) {
-                        memcpy(data, buffer, bytes_read);
-                        RawMessageSptr frame(
-                            new protocol_handler::RawMessage(
-                                connection->session_id(), 0, data, bytes_read));
-                        for (DeviceAdapterListenerList::iterator it = listeners_
-                            .begin(); it != listeners_.end(); ++it) {
-                          (*it)->onDataReceiveDone(this,
-                                                   connection->session_id(),
-                                                   frame);
-                        }
-                      } else {
-                        for (DeviceAdapterListenerList::iterator it = listeners_
-                            .begin(); it != listeners_.end(); ++it) {
-                          (*it)->onDataReceiveFailed(this,
-                                                     connection->session_id(),
-                                                     DataReceiveError());
-                        }
-                      }
-                    } else if (bytes_read < 0) {
-                      if (EAGAIN != errno && EWOULDBLOCK != errno) {
-                        LOG4CXX_ERROR_WITH_ERRNO(
-                            logger_,
-                            "recv() failed for connection " << connection->session_id());
-
-                        connection->set_terminate_flag(true);
-                      }
-                    } else {
-                      LOG4CXX_INFO(
-                          logger_,
-                          "Connection " << connection->session_id() << " closed by remote peer");
-
-                      connection->set_terminate_flag(true);
-                    }
-                  } while (bytes_read > 0);
-                }
-
-                if ((!connection->terminate_flag())
-                    && (0 != poll_fds[1].revents)) {
-                  do {
-                    bytes_read = read(notification_pipe_read_fd, buffer,
-                                      sizeof(buffer));
-                  } while (bytes_read > 0);
-
-                  if ((bytes_read < 0) && (EAGAIN != errno)) {
-                    LOG4CXX_ERROR_WITH_ERRNO(
-                        logger_,
-                        "Failed to clear notification pipe for connection " << connection->session_id());
-
-                    connection->set_terminate_flag(true);
-                  }
-
-                  FrameQueue frames_to_send;
-                  pthread_mutex_lock(&connections_mutex_);
-                  std::swap(frames_to_send, connection->frames_to_send());
-                  pthread_mutex_unlock(&connections_mutex_);
-
-                  bool frame_sent = false;
-                  for (; false == frames_to_send.empty();
-                      frames_to_send.pop()) {
-                    RawMessageSptr frame = frames_to_send.front();
-
-                    ssize_t bytes_sent = send(connection_socket, frame->data(),
-                                              frame->data_size(), 0);
-
-                    if (static_cast<size_t>(bytes_sent) == frame->data_size()) {
-                      frame_sent = true;
-                    } else {
-                      if (bytes_sent >= 0) {
-                        //TODO isn't it OK?
-                        LOG4CXX_ERROR(
-                            logger_,
-                            "Sent " << bytes_sent << " bytes while " << frame->data_size() << " had been requested for connection " << connection->session_id());
-                      } else {
-                        LOG4CXX_ERROR_WITH_ERRNO(
-                            logger_,
-                            "Send failed for connection " << connection->session_id());
-                      }
-                    }
-                    if (frame_sent) {
-                      for (DeviceAdapterListenerList::iterator it = listeners_
-                          .begin(); it != listeners_.end(); ++it) {
-                        (*it)->onDataSendDone(this, connection->session_id(),
-                                              frame);
-                      }
-                    } else {
-                      for (DeviceAdapterListenerList::iterator it = listeners_
-                          .begin(); it != listeners_.end(); ++it) {
-                        (*it)->onDataSendFailed(this, connection->session_id(),
-                                                frame, DataSendError());
-                      }
-                    }
-                  }
-                }
-              }
-            } else {
-              LOG4CXX_ERROR_WITH_ERRNO(
-                  logger_,
-                  "poll() failed for connection " << connection->session_id());
-
-              connection->set_terminate_flag(true);
-            }
-          }
-        } else {
-          LOG4CXX_ERROR_WITH_ERRNO(
-              logger_,
-              "Failed to set O_NONBLOCK for notification pipe for connection " << connection->session_id());
-        }
-      } else {
-        LOG4CXX_ERROR_WITH_ERRNO(
-            logger_,
-            "Failed to create notification pipe for connection " << connection->session_id());
-      }
-    } else {
-      LOG4CXX_ERROR(
-=======
+
     if (!device_found) {
       device_handle = handle_generator_->generate();
       LOG4CXX_INFO(
->>>>>>> c279ab86
           logger_,
           "Adding new device " << device_handle << " (\"" << device->name() << "\")");
     }
 
-<<<<<<< HEAD
-  if (!is_connection_succeeded) {
-    for (DeviceAdapterListenerList::iterator it = listeners_.begin();
-        it != listeners_.end(); ++it) {
-      (*it)->onConnectFailed(this, device_handle, connection->session_id(), ConnectError());
-    }
-=======
     new_devices[device_handle] = device;
->>>>>>> c279ab86
   }
 
   pthread_mutex_lock(&connections_mutex_);
@@ -483,12 +270,6 @@
   pthread_mutex_unlock(&connections_mutex_);
 
   pthread_mutex_lock(&devices_mutex_);
-<<<<<<< HEAD
-  for (DeviceMap::const_iterator it = devices_.begin(); it != devices_.end();
-      ++it) {
-    DeviceDesc dd(it->first, it->second->name());
-    result.push_back(dd);
-=======
   for (DeviceMap::iterator it = devices_.begin(); it != devices_.end(); ++it) {
     DeviceSptr existing_device = it->second;
 
@@ -497,7 +278,6 @@
         new_devices[it->first] = existing_device;
       }
     }
->>>>>>> c279ab86
   }
   devices_ = new_devices;
   pthread_mutex_unlock(&devices_mutex_);
@@ -526,7 +306,7 @@
 }
 
 void DeviceAdapterImpl::connectionCreated(ConnectionSptr connection,
-                                          const SessionID session_id,
+                                          const ConnectionId session_id,
                                           const DeviceHandle device_handle,
                                           const ApplicationHandle app_handle) {
   pthread_mutex_lock(&connections_mutex_);
@@ -538,7 +318,7 @@
   pthread_mutex_unlock(&connections_mutex_);
 }
 
-void DeviceAdapterImpl::disconnectDone(const SessionID session_id) {
+void DeviceAdapterImpl::disconnectDone(const ConnectionId session_id) {
   pthread_mutex_lock(&connections_mutex_);
   connections_.erase(session_id);
   pthread_mutex_unlock(&connections_mutex_);
@@ -547,28 +327,28 @@
     (*it)->onDisconnectDone(this, session_id);
 }
 
-void DeviceAdapterImpl::dataReceiveDone(const SessionID session_id,
+void DeviceAdapterImpl::dataReceiveDone(const ConnectionId session_id,
                                         RawMessageSptr message) {
   for (DeviceAdapterListenerList::iterator it = listeners_.begin();
       it != listeners_.end(); ++it)
     (*it)->onDataReceiveDone(this, session_id, message);
 }
 
-void DeviceAdapterImpl::dataReceiveFailed(const SessionID session_id,
+void DeviceAdapterImpl::dataReceiveFailed(const ConnectionId session_id,
                                           const DataReceiveError& error) {
   for (DeviceAdapterListenerList::iterator it = listeners_.begin();
       it != listeners_.end(); ++it)
     (*it)->onDataReceiveFailed(this, session_id, error);
 }
 
-void DeviceAdapterImpl::dataSendDone(const SessionID session_id,
+void DeviceAdapterImpl::dataSendDone(const ConnectionId session_id,
                                      RawMessageSptr message) {
   for (DeviceAdapterListenerList::iterator it = listeners_.begin();
       it != listeners_.end(); ++it)
     (*it)->onDataSendDone(this, session_id, message);
 }
 
-void DeviceAdapterImpl::dataSendFailed(const SessionID session_id,
+void DeviceAdapterImpl::dataSendFailed(const ConnectionId session_id,
                                        RawMessageSptr message,
                                        const DataSendError& error) {
   for (DeviceAdapterListenerList::iterator it = listeners_.begin();
@@ -579,66 +359,41 @@
 DeviceSptr DeviceAdapterImpl::findDevice(DeviceHandle device_handle) const {
   DeviceSptr ret;
   pthread_mutex_lock(&devices_mutex_);
-<<<<<<< HEAD
-  bool is_device_valid = false;
-  for (auto d : devices_) {
-    if (d.first == device_handle) {
-      is_device_valid = true;
-      break;
-    }
-  }
-=======
   DeviceMap::const_iterator it = devices_.find(device_handle);
   if (it != devices_.end())
     ret = it->second;
->>>>>>> c279ab86
   pthread_mutex_unlock(&devices_mutex_);
   return ret;
 }
 
-<<<<<<< HEAD
-DeviceAdapter::Error DeviceAdapterImpl::disconnect(const ConnectionId session_id) {
-//TODO check if initialized and supported
-
-  Error error = OK;
-  Connection* connection = 0;
-=======
-void DeviceAdapterImpl::connectDone(const SessionID session_id) {
->>>>>>> c279ab86
+void DeviceAdapterImpl::connectDone(const ConnectionId session_id) {
   pthread_mutex_lock(&connections_mutex_);
   ConnectionMap::iterator it = connections_.find(session_id);
   if (it != connections_.end()) {
     ConnectionInfo& info = it->second;
     info.state = ConnectionInfo::ESTABLISHED;
-  }
-  pthread_mutex_unlock(&connections_mutex_);
-
-  for (DeviceAdapterListenerList::iterator it = listeners_.begin();
-      it != listeners_.end(); ++it)
-    (*it)->onConnectDone(this, session_id);
-}
-
-<<<<<<< HEAD
-  pthread_mutex_lock(&devices_mutex_);
-  bool is_device_valid = false;
-  for (auto d : devices_) {
-    if (d.first == device_handle) {
-      is_device_valid = true;
-      break;
-    }
-  }
-  pthread_mutex_unlock(&devices_mutex_);
-=======
-void DeviceAdapterImpl::connectFailed(const SessionID session_id,
+
+    for (DeviceAdapterListenerList::iterator it = listeners_.begin();
+        it != listeners_.end(); ++it)
+      (*it)->onConnectDone(this, info.device_handle, session_id);
+  }
+  pthread_mutex_unlock(&connections_mutex_);
+}
+
+void DeviceAdapterImpl::connectFailed(const ConnectionId session_id,
                                       const ConnectError& error) {
   pthread_mutex_lock(&connections_mutex_);
   connections_.erase(session_id);
-  pthread_mutex_unlock(&connections_mutex_);
-  for (DeviceAdapterListenerList::iterator it = listeners_.begin();
-      it != listeners_.end(); ++it)
-    (*it)->onConnectFailed(this, session_id, error);
-}
->>>>>>> c279ab86
+  ConnectionMap::iterator it = connections_.find(session_id);
+  if (it != connections_.end()) {
+    ConnectionInfo& info = it->second;
+    for (DeviceAdapterListenerList::iterator it = listeners_.begin();
+        it != listeners_.end(); ++it)
+      (*it)->onConnectFailed(this, info.device_handle, session_id, error);
+    connections_.erase(session_id);
+  }
+  pthread_mutex_unlock(&connections_mutex_);
+}
 
 void DeviceAdapterImpl::addListener(DeviceAdapterListener* listener) {
   listeners_.push_back(listener);
@@ -653,7 +408,7 @@
     return ApplicationList();
 }
 
-void DeviceAdapterImpl::connectionFinished(const SessionID session_id) {
+void DeviceAdapterImpl::connectionFinished(const ConnectionId session_id) {
   pthread_mutex_lock(&connections_mutex_);
   ConnectionMap::iterator it = connections_.find(session_id);
   if (it != connections_.end()) {
@@ -663,7 +418,7 @@
   pthread_mutex_unlock(&connections_mutex_);
 }
 
-void DeviceAdapterImpl::connectionAborted(const SessionID session_id,
+void DeviceAdapterImpl::connectionAborted(const ConnectionId session_id,
                                           const CommunicationError& error) {
   connectionFinished(session_id);
   for (DeviceAdapterListenerList::iterator it = listeners_.begin();
@@ -673,7 +428,7 @@
 
 DeviceAdapter::Error DeviceAdapterImpl::acceptConnect(
     const DeviceHandle device_handle, const ApplicationHandle app_handle,
-    const SessionID session_id) {
+    const ConnectionId session_id) {
   if (NULL == client_connection_listener_)
     return DeviceAdapter::NOT_SUPPORTED;
   if (!client_connection_listener_->isInitialised())
@@ -713,7 +468,7 @@
 }
 
 ConnectionSptr DeviceAdapterImpl::findEstablishedConnection(
-    const SessionID session_id) {
+    const ConnectionId session_id) {
   ConnectionSptr connection;
   pthread_mutex_lock(&connections_mutex_);
   ConnectionMap::iterator it = connections_.find(session_id);
