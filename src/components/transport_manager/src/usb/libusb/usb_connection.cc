/**
 *
 * Copyright (c) 2013, Ford Motor Company
 * All rights reserved.
 *
 * Redistribution and use in source and binary forms, with or without
 * modification, are permitted provided that the following conditions are met:
 *
 * Redistributions of source code must retain the above copyright notice, this
 * list of conditions and the following disclaimer.
 *
 * Redistributions in binary form must reproduce the above copyright notice,
 * this list of conditions and the following
 * disclaimer in the documentation and/or other materials provided with the
 * distribution.
 *
 * Neither the name of the Ford Motor Company nor the names of its contributors
 * may be used to endorse or promote products derived from this software
 * without specific prior written permission.
 *
 * THIS SOFTWARE IS PROVIDED BY THE COPYRIGHT HOLDERS AND CONTRIBUTORS "AS IS"
 * AND ANY EXPRESS OR IMPLIED WARRANTIES, INCLUDING, BUT NOT LIMITED TO, THE
 * IMPLIED WARRANTIES OF MERCHANTABILITY AND FITNESS FOR A PARTICULAR PURPOSE
 * ARE DISCLAIMED. IN NO EVENT SHALL THE COPYRIGHT HOLDER OR CONTRIBUTORS BE
 * LIABLE FOR ANY DIRECT, INDIRECT, INCIDENTAL, SPECIAL, EXEMPLARY, OR
 * CONSEQUENTIAL DAMAGES (INCLUDING, BUT NOT LIMITED TO, PROCUREMENT OF
 * SUBSTITUTE GOODS OR SERVICES; LOSS OF USE, DATA, OR PROFITS; OR BUSINESS
 * INTERRUPTION) HOWEVER CAUSED AND ON ANY THEORY OF LIABILITY, WHETHER IN
 * CONTRACT, STRICT LIABILITY, OR TORT (INCLUDING NEGLIGENCE OR OTHERWISE)
 * ARISING IN ANY WAY OUT OF THE USE OF THIS SOFTWARE, EVEN IF ADVISED OF THE
 * POSSIBILITY OF SUCH DAMAGE.
 */

#include <iomanip>

#include <libusb/libusb.h>

#include <sstream>

#include "transport_manager/usb/libusb/usb_connection.h"
#include "transport_manager/transport_adapter/transport_adapter_impl.h"

#include "utils/logger.h"

namespace transport_manager {
namespace transport_adapter {

CREATE_LOGGERPTR_GLOBAL(logger_, "TransportManager")


UsbConnection::UsbConnection(const DeviceUID& device_uid,
                             const ApplicationHandle& app_handle,
                             TransportAdapterController* controller,
                             const UsbHandlerSptr& usb_handler,
                             PlatformUsbDevice* device)
  : device_uid_(device_uid),
    app_handle_(app_handle),
    controller_(controller),
    usb_handler_(usb_handler),
    libusb_device_(device->GetLibusbDevice()),
    device_handle_(device->GetLibusbHandle()),
    in_endpoint_(0),
    in_endpoint_max_packet_size_(0),
    out_endpoint_(0),
    out_endpoint_max_packet_size_(0),
    in_buffer_(0),
    in_transfer_(0),
    out_transfer_(0),
    out_messages_(),
    current_out_message_(),
    out_messages_mutex_(),
    bytes_sent_(0),
    disconnecting_(false),
    waiting_in_transfer_cancel_(false),
    waiting_out_transfer_cancel_(false) {
  pthread_mutex_init(&out_messages_mutex_, 0);
}

UsbConnection::~UsbConnection() {
  Finalise();
  if (in_transfer_) {
    libusb_free_transfer(in_transfer_);
  }
  if (in_buffer_) {
    delete[] in_buffer_;
  }
  pthread_mutex_destroy(&out_messages_mutex_);
}

void InTransferCallback(libusb_transfer* transfer) {
  static_cast<UsbConnection*>(transfer->user_data)->OnInTransfer(transfer);
}

void OutTransferCallback(libusb_transfer* transfer) {
  static_cast<UsbConnection*>(transfer->user_data)->OnOutTransfer(transfer);
}

bool UsbConnection::PostInTransfer() {
  LOG4CXX_TRACE(logger_, "enter");
  libusb_fill_bulk_transfer(in_transfer_, device_handle_, in_endpoint_,
                            in_buffer_, in_endpoint_max_packet_size_,
                            InTransferCallback, this, 0);
  const int libusb_ret = libusb_submit_transfer(in_transfer_);
  if (LIBUSB_SUCCESS != libusb_ret) {
    LOG4CXX_ERROR(logger_, "libusb_submit_transfer failed: "
                  << libusb_error_name(libusb_ret));
    LOG4CXX_TRACE(logger_, "exit with FALSE");
    return false;
  }
  LOG4CXX_TRACE(logger_, "exit with TRUE");
  return true;
}

void UsbConnection::OnInTransfer(libusb_transfer* transfer) {
  LOG4CXX_TRACE(logger_, "enter. Libusb_transfer: " << transfer);
  if (transfer->status == LIBUSB_TRANSFER_COMPLETED) {
    if (LOG4CXX_IS_TRACE_ENABLED(logger_)) {
      std::ostringstream hexdata;
      for (int i = 0; i < transfer->actual_length; ++i) {
        hexdata << " " << std::hex << std::setw(2) << std::setfill('0')
                << (int)transfer->buffer[i];
      }
      LOG4CXX_TRACE(logger_, "USB incoming transfer, size:"
                    << transfer->actual_length
                    << ", data:" << hexdata.str());
    }
<<<<<<< HEAD
    RawMessageSptr data(new protocol_handler::RawMessage(
                          0, 0, in_buffer_, transfer->actual_length));
=======
    RawMessagePtr data(new protocol_handler::RawMessage(
        0, 0, in_buffer_, transfer->actual_length));
>>>>>>> 9240a55f
    controller_->DataReceiveDone(device_uid_, app_handle_, data);
  } else {
    LOG4CXX_ERROR(logger_, "USB transfer failed: " << transfer->status);
    controller_->DataReceiveFailed(device_uid_, app_handle_,
                                   DataReceiveError());
  }
  if (disconnecting_) {
    waiting_in_transfer_cancel_ = false;
  } else {
    if (!PostInTransfer()) {
      controller_->ConnectionAborted(device_uid_, app_handle_,
                                     CommunicationError());
      Disconnect();
    }
  }
  LOG4CXX_TRACE(logger_, "exit");
}

void UsbConnection::PopOutMessage() {
  LOG4CXX_TRACE(logger_, "enter");
  bytes_sent_ = 0;
  if (out_messages_.empty()) {
    current_out_message_.reset();
  } else {
    current_out_message_ = out_messages_.front();
    out_messages_.pop_front();
    PostOutTransfer();
  }
  LOG4CXX_TRACE(logger_, "exit");
}

bool UsbConnection::PostOutTransfer() {
  LOG4CXX_TRACE(logger_, "enter");
  out_transfer_ = libusb_alloc_transfer(0);
  if (0 == out_transfer_) {
    LOG4CXX_TRACE(logger_, "exit with FALSE. Condition: 0 == out_transfer");
    return false;
  }
  libusb_fill_bulk_transfer(out_transfer_, device_handle_, out_endpoint_,
                            current_out_message_->data() + bytes_sent_,
                            current_out_message_->data_size() - bytes_sent_,
                            OutTransferCallback, this, 0);
  const int libusb_ret = libusb_submit_transfer(out_transfer_);
  if (LIBUSB_SUCCESS != libusb_ret) {
    LOG4CXX_ERROR(logger_, "libusb_submit_transfer failed: "
                  << libusb_error_name(libusb_ret));
    controller_->ConnectionAborted(device_uid_, app_handle_,
                                   CommunicationError());
    Disconnect();
    LOG4CXX_TRACE(logger_, "exit with FALSE. Condition: LIBUSB_SUCCESS != libusb_ret");
    return false;
  }
  LOG4CXX_TRACE(logger_, "exit with TRUE");
  return true;
}

void UsbConnection::OnOutTransfer(libusb_transfer* transfer) {
  LOG4CXX_TRACE(logger_, "enter. Libusb_transfer*: " << transfer);
  pthread_mutex_lock(&out_messages_mutex_);
  if (transfer->status == LIBUSB_TRANSFER_COMPLETED) {
    bytes_sent_ += transfer->actual_length;
    if (bytes_sent_ == current_out_message_->data_size()) {
      LOG4CXX_INFO(logger_, "USB out transfer, data sent: "
                   << current_out_message_.get());
      controller_->DataSendDone(device_uid_, app_handle_, current_out_message_);
      PopOutMessage();
    }
  } else {
    LOG4CXX_ERROR(logger_, "USB transfer failed: " << transfer->status);
    controller_->DataSendFailed(device_uid_, app_handle_, current_out_message_,
                                DataSendError());
    PopOutMessage();
  }
  libusb_free_transfer(transfer);
  out_transfer_ = 0;
  pthread_mutex_unlock(&out_messages_mutex_);
  waiting_out_transfer_cancel_ = false;
  LOG4CXX_TRACE(logger_, "exit");
}

<<<<<<< HEAD
TransportAdapter::Error UsbConnection::SendData(RawMessageSptr message) {
  LOG4CXX_TRACE(logger_, "enter RawMessageSptr: " << message);
=======
TransportAdapter::Error UsbConnection::SendData(RawMessagePtr message) {
>>>>>>> 9240a55f
  if (disconnecting_) {
    LOG4CXX_TRACE(logger_, "exit. TransportAdapter::BAD_STATE");
    return TransportAdapter::BAD_STATE;
  }
  pthread_mutex_lock(&out_messages_mutex_);
  if (current_out_message_.valid()) {
    out_messages_.push_back(message);
  } else {
    current_out_message_ = message;
    if (!PostOutTransfer()) {
      controller_->DataSendFailed(device_uid_, app_handle_, message,
                                  DataSendError());
    }
  }
  pthread_mutex_unlock(&out_messages_mutex_);
  LOG4CXX_TRACE(logger_, "exit. TransportAdapter::OK");
  return TransportAdapter::OK;
}

void UsbConnection::Finalise() {
  LOG4CXX_TRACE(logger_, "enter");
  pthread_mutex_lock(&out_messages_mutex_);
  disconnecting_ = true;
  if (out_transfer_) {
    waiting_out_transfer_cancel_ = true;
    if (LIBUSB_SUCCESS != libusb_cancel_transfer(out_transfer_)) {
      waiting_out_transfer_cancel_ = false;
    }
  }
  if (in_transfer_) {
    waiting_in_transfer_cancel_ = true;
    if (LIBUSB_SUCCESS != libusb_cancel_transfer(in_transfer_)) {
      waiting_in_transfer_cancel_ = false;
    }
  }
  for (std::list<RawMessagePtr>::iterator it = out_messages_.begin();
       it != out_messages_.end(); it = out_messages_.erase(it)) {
    controller_->DataSendFailed(device_uid_, app_handle_, *it, DataSendError());
  }
  pthread_mutex_unlock(&out_messages_mutex_);

  while (waiting_in_transfer_cancel_ || waiting_out_transfer_cancel_) {
    pthread_yield();
  }
  LOG4CXX_TRACE(logger_, "exit");
}

TransportAdapter::Error UsbConnection::Disconnect() {
  LOG4CXX_TRACE(logger_, "enter");
  Finalise();
  LOG4CXX_INFO(logger_, "USB disconnect done " << device_uid_);
  controller_->DisconnectDone(device_uid_, app_handle_);
  LOG4CXX_TRACE(logger_, "exit with TransportAdapter::OK");
  return TransportAdapter::OK;
}

bool UsbConnection::Init() {
  LOG4CXX_TRACE(logger_, "enter");
  if (!FindEndpoints()) {
    LOG4CXX_TRACE(logger_, "exit with FALSE. Condition: !FindEndpoints()");
    return false;
  }

  in_buffer_ = new unsigned char[in_endpoint_max_packet_size_];
  if (0 == in_buffer_) {
    LOG4CXX_ERROR(logger_, "in buffer allocation failed (size "
                  << in_endpoint_max_packet_size_ << ")");
    LOG4CXX_TRACE(logger_, "exit with FALSE. COndition: 0 == in_buffer_");
    return false;
  }

  in_transfer_ = libusb_alloc_transfer(0);
  if (0 == in_transfer_) {
    LOG4CXX_ERROR(logger_, "libusb_alloc_transfer failed");
    LOG4CXX_TRACE(logger_, "exit with FALSE. Condition: 0 == in_transfer_");
    return false;
  }

  controller_->ConnectDone(device_uid_, app_handle_);
  if (!PostInTransfer()) {
    controller_->ConnectionAborted(device_uid_, app_handle_,
                                   CommunicationError());
    LOG4CXX_TRACE(logger_, "exit with TRUE. Condition: !PostInTransfer()");
    return true;
  }
  LOG4CXX_TRACE(logger_, "exit. TRUE");
  return true;
}

bool UsbConnection::FindEndpoints() {
  LOG4CXX_TRACE(logger_, "enter");
  struct libusb_config_descriptor* config;
  const int libusb_ret =
    libusb_get_active_config_descriptor(libusb_device_, &config);
  if (LIBUSB_SUCCESS != libusb_ret) {
    LOG4CXX_ERROR(logger_, "libusb_get_active_config_descriptor failed: "
                  << libusb_error_name(libusb_ret));
    LOG4CXX_TRACE(logger_, "exit with FALSE. Condition: LIBUSB_SUCCESS != libusb_ret");
    return false;
  }

  bool find_in_endpoint = true;
  bool find_out_endpoint = true;

  for (int i = 0; i < config->bNumInterfaces; ++i) {
    const libusb_interface& interface = config->interface[i];
    for (int i = 0; i < interface.num_altsetting; ++i) {
      const libusb_interface_descriptor& iface_desc = interface.altsetting[i];
      for (int i = 0; i < iface_desc.bNumEndpoints; ++i) {
        const libusb_endpoint_descriptor& endpoint_desc =
          iface_desc.endpoint[i];

        const uint8_t endpoint_dir =
          endpoint_desc.bEndpointAddress & LIBUSB_ENDPOINT_DIR_MASK;
        if (find_in_endpoint && endpoint_dir == LIBUSB_ENDPOINT_IN) {
          in_endpoint_ = endpoint_desc.bEndpointAddress;
          in_endpoint_max_packet_size_ = endpoint_desc.wMaxPacketSize;
          find_in_endpoint = false;
        } else if (find_out_endpoint && endpoint_dir == LIBUSB_ENDPOINT_OUT) {
          out_endpoint_ = endpoint_desc.bEndpointAddress;
          out_endpoint_max_packet_size_ = endpoint_desc.wMaxPacketSize;
          find_out_endpoint = false;
        }
      }
    }
  }
  libusb_free_config_descriptor(config);

  bool result = !(find_in_endpoint || find_out_endpoint);
  if (result) {
      LOG4CXX_TRACE(logger_, "exit with TRUE");
  } else {
      LOG4CXX_TRACE(logger_, "exit with FALSE");
  }
  return result;
}

}  // namespace transport_adapter
}  // namespace transport_manager<|MERGE_RESOLUTION|>--- conflicted
+++ resolved
@@ -124,13 +124,8 @@
                     << transfer->actual_length
                     << ", data:" << hexdata.str());
     }
-<<<<<<< HEAD
-    RawMessageSptr data(new protocol_handler::RawMessage(
-                          0, 0, in_buffer_, transfer->actual_length));
-=======
     RawMessagePtr data(new protocol_handler::RawMessage(
         0, 0, in_buffer_, transfer->actual_length));
->>>>>>> 9240a55f
     controller_->DataReceiveDone(device_uid_, app_handle_, data);
   } else {
     LOG4CXX_ERROR(logger_, "USB transfer failed: " << transfer->status);
@@ -211,12 +206,8 @@
   LOG4CXX_TRACE(logger_, "exit");
 }
 
-<<<<<<< HEAD
-TransportAdapter::Error UsbConnection::SendData(RawMessageSptr message) {
+TransportAdapter::Error UsbConnection::SendData(RawMessagePtr message) {
   LOG4CXX_TRACE(logger_, "enter RawMessageSptr: " << message);
-=======
-TransportAdapter::Error UsbConnection::SendData(RawMessagePtr message) {
->>>>>>> 9240a55f
   if (disconnecting_) {
     LOG4CXX_TRACE(logger_, "exit. TransportAdapter::BAD_STATE");
     return TransportAdapter::BAD_STATE;
