--- conflicted
+++ resolved
@@ -135,11 +135,7 @@
    *
    * List of new devices will be supplied in onDeviceListUpdated callback.
    *
-<<<<<<< HEAD
-   * @return error information about possible reason of searching devices failure
-=======
    * @return Error information about possible reason of searching devices failure.
->>>>>>> 5892fff5
    **/
   virtual Error searchDevices() = 0;
 
@@ -156,11 +152,7 @@
    * @param device_handle Handle of device to connect to.
    * @param app_handle Handle of application to connect to.
    *
-<<<<<<< HEAD
-   * @return error information about possible reason of connection to the device failure
-=======
    * @return Error information about possible reason of connection to the device failure.
->>>>>>> 5892fff5
    **/
   virtual Error connect(const DeviceUID& device_handle,
                         const ApplicationHandle& app_handle) = 0;
@@ -202,30 +194,18 @@
    *
    * @param device_handle Device handle to disconnect.
    *
-<<<<<<< HEAD
-   * @return information abour possible reason of disconnecting drom device failure
-=======
    * @return Error information about possible reason of disconnecting from device failure
->>>>>>> 5892fff5
    **/
   virtual Error disconnectDevice(const DeviceUID& device_handle) = 0;
 
   /**
    * @brief Send frame.
    *
-<<<<<<< HEAD
-   * @param device_handle device unique identifier.
-   * @param app_handle handle of application.
-   * @param data smart pointer to the raw message.
-   *
-   * @return Error information about possible reason of sending data failure
-=======
    * @param device_handle Device unique identifier.
    * @param app_handle Handle of application.
    * @param data Smart pointer to the raw message.
    *
    * @return Error information about possible reason of sending data failure.
->>>>>>> 5892fff5
    **/
   virtual Error sendData(const DeviceUID& device_handle,
                          const ApplicationHandle& app_handle,
