--- conflicted
+++ resolved
@@ -37,9 +37,9 @@
 #define SRC_COMPONENTS_TRANSPORT_MANAGER_INCLUDE_TRANSPORT_MANAGER_TCP_TCP_CLIENT_LISTENER_H_
 
 #include "utils/socket.h"
-
 #include "utils/threads/thread_delegate.h"
 #include "transport_manager/transport_adapter/client_connection_listener.h"
+
 
 namespace transport_manager {
 namespace transport_adapter {
@@ -72,11 +72,7 @@
    * @brief Run TCP client listener.
    *
    * @return Error information about possible reason of starting TCP listener
-<<<<<<< HEAD
-   *listener failure.
-=======
    * listener failure.
->>>>>>> 37ff416f
    */
   virtual TransportAdapter::Error Init();
 
@@ -105,29 +101,12 @@
    */
   virtual TransportAdapter::Error StopListening();
 
-<<<<<<< HEAD
-#ifdef BUILD_TESTS
-  uint16_t port() const {
-    return port_;
-  }
 
-  int get_socket() const {
-    return socket_;
-  }
-
-  threads::Thread* thread() const {
-    return thread_;
-  }
-#endif  // BUILD_TESTS
-
-=======
->>>>>>> 37ff416f
  private:
   const uint16_t port_;
   const bool enable_keepalive_;
   TransportAdapterController* controller_;
   threads::Thread* thread_;
-
   bool thread_stop_requested_;
 
   void Loop();
@@ -138,7 +117,6 @@
     explicit ListeningThreadDelegate(TcpClientListener* parent);
     virtual void threadMain();
     void exitThreadMain();
-
    private:
     TcpClientListener* parent_;
   };
