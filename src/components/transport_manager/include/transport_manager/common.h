/**
 * \file transport_manager.h
 * \brief Class transport_manager header.
 * Copyright (c) 2013, Ford Motor Company
 * All rights reserved.
 *
 * Redistribution and use in source and binary forms, with or without
 * modification, are permitted provided that the following conditions are met:
 *
 * Redistributions of source code must retain the above copyright notice, this
 * list of conditions and the following disclaimer.
 *
 * Redistributions in binary form must reproduce the above copyright notice,
 * this list of conditions and the following
 * disclaimer in the documentation and/or other materials provided with the
 * distribution.
 *
 * Neither the name of the Ford Motor Company nor the names of its contributors
 * may be used to endorse or promote products derived from this software
 * without specific prior written permission.
 *
 * THIS SOFTWARE IS PROVIDED BY THE COPYRIGHT HOLDERS AND CONTRIBUTORS "AS IS"
 * AND ANY EXPRESS OR IMPLIED WARRANTIES, INCLUDING, BUT NOT LIMITED TO, THE
 * IMPLIED WARRANTIES OF MERCHANTABILITY AND FITNESS FOR A PARTICULAR PURPOSE
 * ARE DISCLAIMED. IN NO EVENT SHALL THE COPYRIGHT HOLDER OR CONTRIBUTORS BE
 * LIABLE FOR ANY DIRECT, INDIRECT, INCIDENTAL, SPECIAL, EXEMPLARY, OR
 * CONSEQUENTIAL DAMAGES (INCLUDING, BUT NOT LIMITED TO, PROCUREMENT OF
 * SUBSTITUTE GOODS OR SERVICES; LOSS OF USE, DATA, OR PROFITS; OR BUSINESS
 * INTERRUPTION) HOWEVER CAUSED AND ON ANY THEORY OF LIABILITY, WHETHER IN
 * CONTRACT, STRICT LIABILITY, OR TORT (INCLUDING NEGLIGENCE OR OTHERWISE)
 * ARISING IN ANY WAY OUT OF THE USE OF THIS SOFTWARE, EVEN IF ADVISED OF THE
 * POSSIBILITY OF SUCH DAMAGE.
 */

#ifndef SRC_COMPONENTS_TRANSPORT_MANAGER_INCLUDE_TRANSPORT_MANAGER_COMMON
#define SRC_COMPONENTS_TRANSPORT_MANAGER_INCLUDE_TRANSPORT_MANAGER_COMMON

#include "protocol_handler/raw_message.h"
#include "utils/shared_ptr.h"

namespace transport_manager {
/**
 * @brief type for
 *
 * @see @ref components_transportmanager_client_connection_management
 **/
typedef int SessionID;
typedef utils::SharedPtr<protocol_handler::RawMessage> RawMessageSptr;
typedef std::string DeviceHandle;
<<<<<<< HEAD

struct DeviceDesc {
  DeviceHandle handle;
  std::string name;

  DeviceDesc() { }
  DeviceDesc(const DeviceHandle &handle, const std::string& name)
    : handle(handle),
      name(name) {
  }
};
=======
>>>>>>> d2ea5401

}

#endif //SRC_COMPONENTS_TRANSPORT_MANAGER_INCLUDE_TRANSPORT_MANAGER_COMMON<|MERGE_RESOLUTION|>--- conflicted
+++ resolved
@@ -47,7 +47,6 @@
 typedef int SessionID;
 typedef utils::SharedPtr<protocol_handler::RawMessage> RawMessageSptr;
 typedef std::string DeviceHandle;
-<<<<<<< HEAD
 
 struct DeviceDesc {
   DeviceHandle handle;
@@ -59,9 +58,6 @@
       name(name) {
   }
 };
-=======
->>>>>>> d2ea5401
-
 }
 
 #endif //SRC_COMPONENTS_TRANSPORT_MANAGER_INCLUDE_TRANSPORT_MANAGER_COMMON