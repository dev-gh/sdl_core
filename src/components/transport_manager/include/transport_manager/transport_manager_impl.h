/*
 * Copyright (c) 2013, Ford Motor Company
 * All rights reserved.
 *
 * Redistribution and use in source and binary forms, with or without
 * modification, are permitted provided that the following conditions are met:
 *
 * Redistributions of source code must retain the above copyright notice, this
 * list of conditions and the following disclaimer.
 *
 * Redistributions in binary form must reproduce the above copyright notice,
 * this list of conditions and the following
 * disclaimer in the documentation and/or other materials provided with the
 * distribution.
 *
 * Neither the name of the Ford Motor Company nor the names of its contributors
 * may be used to endorse or promote products derived from this software
 * without specific prior written permission.
 *
 * THIS SOFTWARE IS PROVIDED BY THE COPYRIGHT HOLDERS AND CONTRIBUTORS "AS IS"
 * AND ANY EXPRESS OR IMPLIED WARRANTIES, INCLUDING, BUT NOT LIMITED TO, THE
 * IMPLIED WARRANTIES OF MERCHANTABILITY AND FITNESS FOR A PARTICULAR PURPOSE
 * ARE DISCLAIMED. IN NO EVENT SHALL THE COPYRIGHT HOLDER OR CONTRIBUTORS BE
 * LIABLE FOR ANY DIRECT, INDIRECT, INCIDENTAL, SPECIAL, EXEMPLARY, OR
 * CONSEQUENTIAL DAMAGES (INCLUDING, BUT NOT LIMITED TO, PROCUREMENT OF
 * SUBSTITUTE GOODS OR SERVICES; LOSS OF USE, DATA, OR PROFITS; OR BUSINESS
 * INTERRUPTION) HOWEVER CAUSED AND ON ANY THEORY OF LIABILITY, WHETHER IN
 * CONTRACT, STRICT LIABILITY, OR TORT (INCLUDING NEGLIGENCE OR OTHERWISE)
 * ARISING IN ANY WAY OUT OF THE USE OF THIS SOFTWARE, EVEN IF ADVISED OF THE
 * POSSIBILITY OF SUCH DAMAGE.
 */

#ifndef SRC_COMPONENTS_TRANSPORT_MANAGER_INCLUDE_TRANSPORT_MANAGER_TRANSPORT_MANAGER_IMPL_H_
#define SRC_COMPONENTS_TRANSPORT_MANAGER_INCLUDE_TRANSPORT_MANAGER_TRANSPORT_MANAGER_IMPL_H_

#include <queue>
#include <map>
#include <list>
#include <vector>
#include <utility>
#include <algorithm>

#include "utils/timer.h"
#include "utils/timer_task_impl.h"
#include "utils/rwlock.h"
#include "transport_manager/transport_manager.h"
#include "transport_manager/transport_manager_listener.h"
#include "transport_manager/transport_adapter/transport_adapter_listener_impl.h"
#include "protocol/common.h"
#include "utils/threads/message_loop_thread.h"
#include "transport_manager/transport_adapter/transport_adapter_event.h"

#ifdef TELEMETRY_MONITOR
#include "transport_manager/telemetry_observer.h"
#include "telemetry_monitor/telemetry_observable.h"
#endif  // TELEMETRY_MONITOR
<<<<<<< HEAD
#include "utils/threads/message_loop_thread.h"
#include "transport_manager/transport_adapter/transport_adapter_event.h"
#include "transport_manager/transport_manager_settings.h"
=======
#include "telemetry_monitor/telemetry_observable.h"
>>>>>>> 37ff416f

namespace transport_manager {

typedef threads::MessageLoopThread<std::queue<protocol_handler::RawMessagePtr> >
    RawMessageLoopThread;
typedef threads::MessageLoopThread<std::queue<TransportAdapterEvent> >
    TransportAdapterEventLoopThread;
typedef utils::SharedPtr<timer::Timer> TimerSPtr;

/**
 * @brief Implementation of transport manager.s
 */
class TransportManagerImpl
    : public TransportManager,
      public RawMessageLoopThread::Handler,
      public TransportAdapterEventLoopThread::Handler
#ifdef TELEMETRY_MONITOR
      ,
      public telemetry_monitor::TelemetryObservable<TMTelemetryObserver>
#endif  // TELEMETRY_MONITOR
<<<<<<< HEAD
      {
=======
      ,
      public TransportAdapterEventLoopThread::Handler {
>>>>>>> 37ff416f
 public:
  struct Connection {
    ConnectionUID id;
    DeviceUID device;
    ApplicationHandle application;
  };

 private:
  /**
   * @brief Structure that contains internal connection parameters
   */
  struct ConnectionInternal : public Connection {
    TransportManagerImpl* transport_manager;
    TransportAdapter* transport_adapter;
    TimerSPtr timer;
    bool shutdown_;
    DeviceHandle device_handle_;
    int messages_count;

    ConnectionInternal(TransportManagerImpl* transport_manager,
                       TransportAdapter* transport_adapter,
                       const ConnectionUID& id,
                       const DeviceUID& dev_id,
                       const ApplicationHandle& app_id,
                       const DeviceHandle& device_handle);
    void DisconnectFailedRoutine();
  };

 public:
  /**
   * @brief Constructor.
   **/
  explicit TransportManagerImpl(const TransportManagerSettings& settings);

  /**
   * @brief Destructor.
   **/
  virtual ~TransportManagerImpl();

  /**
   * @brief Initialize transport manager.
   *
   * @return Code error.
   */
  int Init(resumption::LastState& last_state) OVERRIDE;

  /**
   * Reinitializes transport manager
   * @return Error code
   */
  virtual int Reinit();

  /**
   * @brief Start scanning for new devices.
   *
   * @return Code error.
   **/
  virtual int SearchDevices();

  /**
   * @brief Connect to all applications discovered on device.
   *
   * @param device_id Handle of device to connect to.
   *
   * @return Code error.
   **/
  virtual int ConnectDevice(const DeviceHandle& device_id);

  /**
   * @brief Disconnect from all applications connected on device.
   *
   * @param device_id Handle of device to Disconnect from.
   *
   * @return Code error.
   **/
  virtual int DisconnectDevice(const DeviceHandle& device_id);

  /**
   * @brief Disconnect from applications connected on device by connection
   *unique identifier.
   *
   * @param connection Connection unique identifier.
   *
   * @return Code error.
   **/
  virtual int Disconnect(const ConnectionUID& connection_id);

  /**
   * @brief Disconnect and clear all unreceived data.
   *
   * @param connection Connection unique identifier.
   */
  virtual int DisconnectForce(const ConnectionUID& connection_id);
  /**
   * @brief Post new message in queue for massages destined to device.
   *
   * @param message Smart pointer to the raw massage.
   *
   * @return Code error.
   **/
<<<<<<< HEAD
  int SendMessageToDevice(
      const protocol_handler::RawMessagePtr message) OVERRIDE;
=======
  virtual int SendMessageToDevice(
      const protocol_handler::RawMessagePtr message);
>>>>>>> 37ff416f

  /**
   * @brief Post event in the event queue.
   *
   * @param event Current event information.
   *
   * @return Code error.
   **/
  virtual int ReceiveEventFromDevice(const TransportAdapterEvent& event);

  /**
   * @brief Post listener to the container of transport manager listeners.
   *
   * @param listener Pointer to the transport manager listener.
   *
   * @return Code error.
   **/
  virtual int AddEventListener(TransportManagerListener* listener);

  virtual int Stop();

  /**
   * @brief Add device adapter to the container of device adapters.
   *
   * @param transport_adapter Smart pointer to the device adapter.
   *
   * @return Code error.
   **/
  virtual int AddTransportAdapter(
      transport_adapter::TransportAdapter* transport_adapter);

  /**
   * @brief Remove device from the container that hold devices.
   *
   * @param device Handle of device.
   *
   * @return Code error.
   **/
  virtual int RemoveDevice(const DeviceHandle& device);

  /**
   * @brief Turns on or off visibility of SDL to mobile devices
   * when visibility is ON (on_off = true) mobile devices are able to connect
   * otherwise ((on_off = false)) SDL is not visible from outside
   *
   * @return Code error.
   */
  virtual int Visibility(const bool& on_off) const;

  /**
   * @brief Updates total device list with info from specific transport adapter.
   * @param ta Transport adapter
   */
  void UpdateDeviceList(TransportAdapter* ta);

#ifdef TELEMETRY_MONITOR
  /**
   * @brief Setup observer for time metric.
   *
   * @param observer - pointer to observer
   */
  void SetTelemetryObserver(TMTelemetryObserver* observer);
#endif  // TELEMETRY_MONITOR

  /**
   * @brief Constructor.
   **/
  TransportManagerImpl();

  const TransportManagerSettings& get_settings() const;

 protected:
#if defined(SDL_CPP11)
  template <class Proc, class... Args>
  void RaiseEvent(Proc proc, Args... args) {
    for (TransportManagerListenerList::iterator it =
             transport_manager_listener_.begin();
         it != transport_manager_listener_.end();
         ++it) {
      ((*it)->*proc)(args...);
    }
  }
#else
  template <class Proc>
  void RaiseEvent(Proc proc) {
    for (TransportManagerListenerList::iterator it =
             transport_manager_listener_.begin();
         it != transport_manager_listener_.end();
         ++it) {
      ((*it)->*proc)();
    }
  }

  template <class Proc, class Arg1>
  void RaiseEvent(Proc proc, const Arg1& arg1) {
    for (TransportManagerListenerList::iterator it =
             transport_manager_listener_.begin();
         it != transport_manager_listener_.end();
         ++it) {
      ((*it)->*proc)(arg1);
    }
  }

  template <class Proc, class Arg1, class Arg2>
  void RaiseEvent(Proc proc, const Arg1& arg1, const Arg2& arg2) {
    for (TransportManagerListenerList::iterator it =
             transport_manager_listener_.begin();
         it != transport_manager_listener_.end();
         ++it) {
      ((*it)->*proc)(arg1, arg2);
    }
  }

  template <class Proc, class Arg1, class Arg2, class Arg3>
  void RaiseEvent(Proc proc,
                  const Arg1& arg1,
                  const Arg2& arg2,
                  const Arg3& arg3) {
    for (TransportManagerListenerList::iterator it =
             transport_manager_listener_.begin();
         it != transport_manager_listener_.end();
         ++it) {
      ((*it)->*proc)(arg1, arg2, arg3);
    }
  }

  template <class Proc, class Arg1, class Arg2, class Arg3, class Arg4>
  void RaiseEvent(Proc proc,
                  const Arg1& arg1,
                  const Arg2& arg2,
                  const Arg3& arg3,
                  const Arg4& arg4) {
    for (TransportManagerListenerList::iterator it =
             transport_manager_listener_.begin();
         it != transport_manager_listener_.end();
         ++it) {
      ((*it)->*proc)(arg1, arg2, arg3, arg4);
    }
  }
#endif  // SDL_CPP11

  /**
   * @brief Put massage in the container of massages.
   *
   * @param message Smart pointer to the raw massage.
   **/
  void PostMessage(const ::protocol_handler::RawMessagePtr message);

  void Handle(::protocol_handler::RawMessagePtr msg);
  void Handle(TransportAdapterEvent msg);

  /**
   * @brief Post event to the container of events.
   *
   * @param event Event of device adapter.
   **/
  void PostEvent(const TransportAdapterEvent& event);

  typedef std::list<TransportManagerListener*> TransportManagerListenerList;
  /**
   * @brief listener that would be called when TM's event happened.
   **/
  TransportManagerListenerList transport_manager_listener_;

  /**
   * @brief Flag that TM is initialized
   */
  bool is_initialized_;

#ifdef TELEMETRY_MONITOR
  TMTelemetryObserver* metric_observer_;
#endif  // TELEMETRY_MONITOR

 private:
  /**
   * @brief Structure that contains conversion functions (Device ID -> Device
   * Handle; Device Handle -> Device ID)
   */
  struct Handle2GUIDConverter {
    typedef std::vector<DeviceUID> ConversionTable;

    DeviceHandle UidToHandle(const DeviceUID& dev_uid) {
      bool is_new = true;
      return UidToHandle(dev_uid, is_new);
    }

    DeviceHandle UidToHandle(const DeviceUID& dev_uid, bool& is_new) {
      {
        sync_primitives::AutoReadLock lock(conversion_table_lock);
        ConversionTable::iterator it = std::find(
            conversion_table_.begin(), conversion_table_.end(), dev_uid);
        if (it != conversion_table_.end()) {
          is_new = false;
          return std::distance(conversion_table_.begin(), it) +
                 1;  // handle begin since 1 (one)
        }
      }
      is_new = true;
      sync_primitives::AutoWriteLock lock(conversion_table_lock);
      conversion_table_.push_back(dev_uid);
      return conversion_table_.size();  // handle begin since 1 (one)
    }

    DeviceUID HandleToUid(DeviceHandle handle) {
      sync_primitives::AutoReadLock lock(conversion_table_lock);
      if (handle == 0 || handle > conversion_table_.size()) {
        return DeviceUID();
      }
      return conversion_table_[handle - 1];  // handle begin since 1 (one)
    }

    ConversionTable conversion_table_;
    sync_primitives::RWLock conversion_table_lock;
  };

  /**
   * @brief Converter variable (Device ID -> Device Handle; Device Handle ->
   * Device ID)
   */
  Handle2GUIDConverter converter_;

  explicit TransportManagerImpl(const TransportManagerImpl&);
  int connection_id_counter_;
  sync_primitives::RWLock connections_lock_;
  std::vector<ConnectionInternal> connections_;
  sync_primitives::RWLock device_to_adapter_map_lock_;
  typedef std::map<DeviceUID, TransportAdapter*> DeviceToAdapterMap;
  DeviceToAdapterMap device_to_adapter_map_;
  std::vector<TransportAdapter*> transport_adapters_;
  /** For keep listeners which were add TMImpl */
  std::map<TransportAdapter*, TransportAdapterListenerImpl*>
      transport_adapter_listeners_;
  RawMessageLoopThread message_queue_;
  TransportAdapterEventLoopThread event_queue_;
  const TransportManagerSettings& settings_;
  typedef std::vector<std::pair<const TransportAdapter*, DeviceInfo> >
      DeviceInfoList;
  sync_primitives::RWLock device_list_lock_;
  DeviceInfoList device_list_;

  void AddConnection(const ConnectionInternal& c);
  void RemoveConnection(uint32_t id);
  ConnectionInternal* GetConnection(const ConnectionUID& id);
  ConnectionInternal* GetConnection(const DeviceUID& device,
                                    const ApplicationHandle& application);

  void AddDataToContainer(
      ConnectionUID id,
      std::map<ConnectionUID, std::pair<unsigned int, unsigned char*> >&
          container,
      unsigned char* data,
      unsigned int data_size);
  bool GetFrameSize(unsigned char* data,
                    unsigned int data_size,
                    unsigned int& frame_size);
  bool GetFrame(std::map<ConnectionUID,
                         std::pair<unsigned int, unsigned char*> >& container,
                ConnectionUID id,
                unsigned int frame_size,
                unsigned char** frame);

  void OnDeviceListUpdated(TransportAdapter* ta);
  void DisconnectAllDevices();
  void TerminateAllAdapters();
  int InitAllAdapters();
  static Connection convert(const ConnectionInternal& p);
};  // class TransportManagerImpl
}  // namespace transport_manager
#endif  // SRC_COMPONENTS_TRANSPORT_MANAGER_INCLUDE_TRANSPORT_MANAGER_TRANSPORT_MANAGER_IMPL_H_<|MERGE_RESOLUTION|>--- conflicted
+++ resolved
@@ -43,31 +43,25 @@
 #include "utils/timer.h"
 #include "utils/timer_task_impl.h"
 #include "utils/rwlock.h"
+
 #include "transport_manager/transport_manager.h"
 #include "transport_manager/transport_manager_listener.h"
 #include "transport_manager/transport_adapter/transport_adapter_listener_impl.h"
 #include "protocol/common.h"
-#include "utils/threads/message_loop_thread.h"
-#include "transport_manager/transport_adapter/transport_adapter_event.h"
-
 #ifdef TELEMETRY_MONITOR
 #include "transport_manager/telemetry_observer.h"
 #include "telemetry_monitor/telemetry_observable.h"
 #endif  // TELEMETRY_MONITOR
-<<<<<<< HEAD
 #include "utils/threads/message_loop_thread.h"
 #include "transport_manager/transport_adapter/transport_adapter_event.h"
 #include "transport_manager/transport_manager_settings.h"
-=======
-#include "telemetry_monitor/telemetry_observable.h"
->>>>>>> 37ff416f
 
 namespace transport_manager {
 
 typedef threads::MessageLoopThread<std::queue<protocol_handler::RawMessagePtr> >
-    RawMessageLoopThread;
+  RawMessageLoopThread;
 typedef threads::MessageLoopThread<std::queue<TransportAdapterEvent> >
-    TransportAdapterEventLoopThread;
+  TransportAdapterEventLoopThread;
 typedef utils::SharedPtr<timer::Timer> TimerSPtr;
 
 /**
@@ -81,12 +75,7 @@
       ,
       public telemetry_monitor::TelemetryObservable<TMTelemetryObserver>
 #endif  // TELEMETRY_MONITOR
-<<<<<<< HEAD
       {
-=======
-      ,
-      public TransportAdapterEventLoopThread::Handler {
->>>>>>> 37ff416f
  public:
   struct Connection {
     ConnectionUID id;
@@ -98,7 +87,7 @@
   /**
    * @brief Structure that contains internal connection parameters
    */
-  struct ConnectionInternal : public Connection {
+  struct ConnectionInternal: public Connection {
     TransportManagerImpl* transport_manager;
     TransportAdapter* transport_adapter;
     TimerSPtr timer;
@@ -108,13 +97,13 @@
 
     ConnectionInternal(TransportManagerImpl* transport_manager,
                        TransportAdapter* transport_adapter,
-                       const ConnectionUID& id,
+                       const ConnectionUID id,
                        const DeviceUID& dev_id,
                        const ApplicationHandle& app_id,
-                       const DeviceHandle& device_handle);
+                       const DeviceHandle device_handle);
+
     void DisconnectFailedRoutine();
   };
-
  public:
   /**
    * @brief Constructor.
@@ -131,20 +120,20 @@
    *
    * @return Code error.
    */
-  int Init(resumption::LastState& last_state) OVERRIDE;
+  int Init(resumption::LastState &last_state) OVERRIDE;
 
   /**
    * Reinitializes transport manager
    * @return Error code
    */
-  virtual int Reinit();
+  virtual int Reinit() OVERRIDE;
 
   /**
    * @brief Start scanning for new devices.
    *
    * @return Code error.
    **/
-  virtual int SearchDevices();
+  int SearchDevices() OVERRIDE;
 
   /**
    * @brief Connect to all applications discovered on device.
@@ -153,7 +142,7 @@
    *
    * @return Code error.
    **/
-  virtual int ConnectDevice(const DeviceHandle& device_id);
+  int ConnectDevice(const DeviceHandle device_id) OVERRIDE;
 
   /**
    * @brief Disconnect from all applications connected on device.
@@ -162,7 +151,7 @@
    *
    * @return Code error.
    **/
-  virtual int DisconnectDevice(const DeviceHandle& device_id);
+  int DisconnectDevice(const DeviceHandle device_id) OVERRIDE;
 
   /**
    * @brief Disconnect from applications connected on device by connection
@@ -172,14 +161,14 @@
    *
    * @return Code error.
    **/
-  virtual int Disconnect(const ConnectionUID& connection_id);
+  int Disconnect(const ConnectionUID connection_id) OVERRIDE;
 
   /**
    * @brief Disconnect and clear all unreceived data.
    *
    * @param connection Connection unique identifier.
    */
-  virtual int DisconnectForce(const ConnectionUID& connection_id);
+  int DisconnectForce(const ConnectionUID connection_id) OVERRIDE;
   /**
    * @brief Post new message in queue for massages destined to device.
    *
@@ -187,13 +176,8 @@
    *
    * @return Code error.
    **/
-<<<<<<< HEAD
   int SendMessageToDevice(
       const protocol_handler::RawMessagePtr message) OVERRIDE;
-=======
-  virtual int SendMessageToDevice(
-      const protocol_handler::RawMessagePtr message);
->>>>>>> 37ff416f
 
   /**
    * @brief Post event in the event queue.
@@ -202,7 +186,7 @@
    *
    * @return Code error.
    **/
-  virtual int ReceiveEventFromDevice(const TransportAdapterEvent& event);
+  int ReceiveEventFromDevice(const TransportAdapterEvent& event) OVERRIDE;
 
   /**
    * @brief Post listener to the container of transport manager listeners.
@@ -211,9 +195,9 @@
    *
    * @return Code error.
    **/
-  virtual int AddEventListener(TransportManagerListener* listener);
-
-  virtual int Stop();
+  int AddEventListener(TransportManagerListener* listener) OVERRIDE;
+
+  int Stop() OVERRIDE;
 
   /**
    * @brief Add device adapter to the container of device adapters.
@@ -222,8 +206,8 @@
    *
    * @return Code error.
    **/
-  virtual int AddTransportAdapter(
-      transport_adapter::TransportAdapter* transport_adapter);
+  int AddTransportAdapter(
+      transport_adapter::TransportAdapter* transport_adapter) OVERRIDE;
 
   /**
    * @brief Remove device from the container that hold devices.
@@ -232,7 +216,7 @@
    *
    * @return Code error.
    **/
-  virtual int RemoveDevice(const DeviceHandle& device);
+  int RemoveDevice(const DeviceHandle device) OVERRIDE;
 
   /**
    * @brief Turns on or off visibility of SDL to mobile devices
@@ -241,7 +225,7 @@
    *
    * @return Code error.
    */
-  virtual int Visibility(const bool& on_off) const;
+  int Visibility(const bool& on_off) const OVERRIDE;
 
   /**
    * @brief Updates total device list with info from specific transport adapter.
@@ -258,13 +242,13 @@
   void SetTelemetryObserver(TMTelemetryObserver* observer);
 #endif  // TELEMETRY_MONITOR
 
+
   /**
    * @brief Constructor.
    **/
   TransportManagerImpl();
 
   const TransportManagerSettings& get_settings() const;
-
  protected:
 #if defined(SDL_CPP11)
   template <class Proc, class... Args>
@@ -382,14 +366,14 @@
 
     DeviceHandle UidToHandle(const DeviceUID& dev_uid, bool& is_new) {
       {
-        sync_primitives::AutoReadLock lock(conversion_table_lock);
-        ConversionTable::iterator it = std::find(
-            conversion_table_.begin(), conversion_table_.end(), dev_uid);
-        if (it != conversion_table_.end()) {
-          is_new = false;
-          return std::distance(conversion_table_.begin(), it) +
-                 1;  // handle begin since 1 (one)
-        }
+      sync_primitives::AutoReadLock lock(conversion_table_lock);
+      ConversionTable::iterator it = std::find(
+          conversion_table_.begin(), conversion_table_.end(), dev_uid);
+      if (it != conversion_table_.end()) {
+        is_new = false;
+        return std::distance(conversion_table_.begin(), it) +
+               1;  // handle begin since 1 (one)
+      }
       }
       is_new = true;
       sync_primitives::AutoWriteLock lock(conversion_table_lock);
@@ -428,15 +412,16 @@
       transport_adapter_listeners_;
   RawMessageLoopThread message_queue_;
   TransportAdapterEventLoopThread event_queue_;
+
   const TransportManagerSettings& settings_;
   typedef std::vector<std::pair<const TransportAdapter*, DeviceInfo> >
-      DeviceInfoList;
+  DeviceInfoList;
   sync_primitives::RWLock device_list_lock_;
   DeviceInfoList device_list_;
 
   void AddConnection(const ConnectionInternal& c);
   void RemoveConnection(uint32_t id);
-  ConnectionInternal* GetConnection(const ConnectionUID& id);
+  ConnectionInternal* GetConnection(const ConnectionUID id);
   ConnectionInternal* GetConnection(const DeviceUID& device,
                                     const ApplicationHandle& application);
 
@@ -450,7 +435,7 @@
                     unsigned int data_size,
                     unsigned int& frame_size);
   bool GetFrame(std::map<ConnectionUID,
-                         std::pair<unsigned int, unsigned char*> >& container,
+                std::pair<unsigned int, unsigned char*> >& container,
                 ConnectionUID id,
                 unsigned int frame_size,
                 unsigned char** frame);
