--- conflicted
+++ resolved
@@ -60,11 +60,7 @@
 namespace transport_manager {
 
 /**
-<<<<<<< HEAD
- * @brief Transport manager states ???
-=======
  * @enum Transport manager states.
->>>>>>> 5892fff5
  */
 enum {
   E_SUCCESS = 0,
@@ -264,15 +260,9 @@
   }
 
   /**
-<<<<<<< HEAD
-   * @brief Post new message into TM's message queue
-   *
-   * @param message shared pointer to message
-=======
    * @brief Put massage in the container of massages.
    *
    * @param message Smart pointer to the raw massage.
->>>>>>> 5892fff5
    **/
   void postMessage(const RawMessageSptr message);
 
