--- conflicted
+++ resolved
@@ -126,19 +126,17 @@
   virtual void addEventListener(TransportManagerListener *listener) = 0;
 
   /**
-<<<<<<< HEAD
-=======
    * @brief register listener that would be used to catch adapter's events
    *
    * @param event listener
    *
    * @see @ref components_transportmanager_client_connection_management
    **/
-  virtual void addAdapterListener(device_adapter::DeviceAdapter *adapter,
-      device_adapter::DeviceAdapterListener *listener) = 0;
+//todo: discuss with Alexandr and Polina - do we nedd this feature?
+//  virtual void addAdapterListener(device_adapter::DeviceAdapter *adapter,
+//      device_adapter::DeviceAdapterListener *listener) = 0;
 
   /**
->>>>>>> f05391ab
    * @brief remove device from internal storages
    *
    * @param event device id
