/**
 * \file device_adapter_listener.h
 * \brief interface for DeviceAdapterListener header file.
 *
 * Copyright (c) 2013, Ford Motor Company
 * All rights reserved.
 *
 * Redistribution and use in source and binary forms, with or without
 * modification, are permitted provided that the following conditions are met:
 *
 * Redistributions of source code must retain the above copyright notice, this
 * list of conditions and the following disclaimer.
 *
 * Redistributions in binary form must reproduce the above copyright notice,
 * this list of conditions and the following
 * disclaimer in the documentation and/or other materials provided with the
 * distribution.
 *
 * Neither the name of the Ford Motor Company nor the names of its contributors
 * may be used to endorse or promote products derived from this software
 * without specific prior written permission.
 *
 * THIS SOFTWARE IS PROVIDED BY THE COPYRIGHT HOLDERS AND CONTRIBUTORS "AS IS"
 * AND ANY EXPRESS OR IMPLIED WARRANTIES, INCLUDING, BUT NOT LIMITED TO, THE
 * IMPLIED WARRANTIES OF MERCHANTABILITY AND FITNESS FOR A PARTICULAR PURPOSE
 * ARE DISCLAIMED. IN NO EVENT SHALL THE COPYRIGHT HOLDER OR CONTRIBUTORS BE
 * LIABLE FOR ANY DIRECT, INDIRECT, INCIDENTAL, SPECIAL, EXEMPLARY, OR
 * CONSEQUENTIAL DAMAGES (INCLUDING, BUT NOT LIMITED TO, PROCUREMENT OF
 * SUBSTITUTE GOODS OR SERVICES; LOSS OF USE, DATA, OR PROFITS; OR BUSINESS
 * INTERRUPTION) HOWEVER CAUSED AND ON ANY THEORY OF LIABILITY, WHETHER IN
 * CONTRACT, STRICT LIABILITY, OR TORT (INCLUDING NEGLIGENCE OR OTHERWISE)
 * ARISING IN ANY WAY OUT OF THE USE OF THIS SOFTWARE, EVEN IF ADVISED OF THE
 * POSSIBILITY OF SUCH DAMAGE.
 */

#ifndef SRC_COMPONENTS_TRANSPORT_MANAGER_INCLUDE_TRANSPORT_MANAGER_DEVICE_ADAPTER_LISTENER
#define SRC_COMPONENTS_TRANSPORT_MANAGER_INCLUDE_TRANSPORT_MANAGER_DEVICE_ADAPTER_LISTENER

#include "transport_manager/common.h"
#include "transport_manager/error.h"

namespace transport_manager {

namespace device_adapter {

class DeviceAdapter;

class DeviceAdapterListener {
 public:
<<<<<<< HEAD
  // TODO: Kill me, please!
  class DeviceAdapterEvent {
   public:
    bool operator ==(const DeviceAdapterEvent &other);
    DeviceAdapterEvent(int type, int session_id, DeviceAdapter *adapter,
                       const DeviceHandle &device,
                       RawMessageSptr data, DeviceAdapterError *error);
    ~DeviceAdapterEvent();
    void set_event_type(int type);
    void set_session_id(int id);
    void set_device_adapter(DeviceAdapter *device_adapter);
    void set_data(RawMessageSptr data);
    void set_error(DeviceAdapterError *error);
    void set_device_handle(const DeviceHandle &handle);

    int event_type(void) const;
    int connection_id(void) const;
    DeviceAdapter *device_adapter(void) const;
    RawMessageSptr data(void) const;
    DeviceAdapterError *event_error(void) const;
    const DeviceHandle &device_handle() const;

   private:
    int event_type_;
    int connection_id_;
    DeviceAdapter *device_adapter_;
    DeviceHandle device_handle_;
    RawMessageSptr event_data_;
    DeviceAdapterError *event_error_;
  };
=======
>>>>>>> c279ab86

  virtual ~DeviceAdapterListener();
  virtual void onSearchDeviceDone(const DeviceAdapter* device_adapter) = 0;
  virtual void onSearchDeviceFailed(const DeviceAdapter* device_adapter,
                                    const SearchDeviceError& error) = 0;

  virtual void onConnectDone(
      const DeviceAdapter* device_adapter,
      const DeviceHandle device,
      const ConnectionId session_id) = 0;
  virtual void onConnectFailed(const DeviceAdapter* device_adapter,
                               const DeviceHandle device,
                               const ConnectionId session_id,
                               const ConnectError& error) = 0;

  virtual void onConnectRequested(const DeviceAdapter* device_adapter,
                                  const DeviceHandle device_handle,
                                  const ApplicationHandle app_handle) = 0;

  virtual void onUnexpectedDisconnect(const DeviceAdapter* device_adapter,
                                      const SessionID session_id,
                                      const CommunicationError& error) = 0;

  virtual void onDisconnectDone(const DeviceAdapter* device_adapter,
                                const ConnectionId session_id) = 0;
  virtual void onDisconnectFailed(const DeviceAdapter* device_adapter,
                                  const ConnectionId session_id,
                                  const DisconnectError& error) = 0;

  virtual void onDisconnectDeviceDone(const DeviceAdapter* device_adapter,
                                      const ConnectionId session_id) = 0;
  virtual void onDisconnectDeviceFailed(const DeviceAdapter* device_adapter,
                                        const ConnectionId session_id,
                                        const DisconnectDeviceError& error) = 0;

  virtual void onDataSendDone(const DeviceAdapter* device_adapter,
                              const ConnectionId session_id,
                              const RawMessageSptr data_container) = 0;
  virtual void onDataSendFailed(const DeviceAdapter* device_adapter,
                                const ConnectionId session_id,
                                const RawMessageSptr data_container,
                                const DataSendError& error) = 0;

  virtual void onDataReceiveDone(const DeviceAdapter* device_adapter,
                                 const ConnectionId session_id,
                                 const RawMessageSptr data_container) = 0;
  virtual void onDataReceiveFailed(const DeviceAdapter* device_adapter,
                                   const ConnectionId session_id,
                                   const DataReceiveError& error) = 0;

  virtual void onCommunicationError(const DeviceAdapter* device_adapter,
                                    const ConnectionId session_id) = 0;
};

}  // device_adapter namespace

}  //transport_manager namespace
#endif // SRC_COMPONENTS_TRANSPORT_MANAGER_INCLUDE_TRANSPORT_MANAGER_DEVICE_ADAPTER_LISTENER<|MERGE_RESOLUTION|>--- conflicted
+++ resolved
@@ -47,40 +47,6 @@
 
 class DeviceAdapterListener {
  public:
-<<<<<<< HEAD
-  // TODO: Kill me, please!
-  class DeviceAdapterEvent {
-   public:
-    bool operator ==(const DeviceAdapterEvent &other);
-    DeviceAdapterEvent(int type, int session_id, DeviceAdapter *adapter,
-                       const DeviceHandle &device,
-                       RawMessageSptr data, DeviceAdapterError *error);
-    ~DeviceAdapterEvent();
-    void set_event_type(int type);
-    void set_session_id(int id);
-    void set_device_adapter(DeviceAdapter *device_adapter);
-    void set_data(RawMessageSptr data);
-    void set_error(DeviceAdapterError *error);
-    void set_device_handle(const DeviceHandle &handle);
-
-    int event_type(void) const;
-    int connection_id(void) const;
-    DeviceAdapter *device_adapter(void) const;
-    RawMessageSptr data(void) const;
-    DeviceAdapterError *event_error(void) const;
-    const DeviceHandle &device_handle() const;
-
-   private:
-    int event_type_;
-    int connection_id_;
-    DeviceAdapter *device_adapter_;
-    DeviceHandle device_handle_;
-    RawMessageSptr event_data_;
-    DeviceAdapterError *event_error_;
-  };
-=======
->>>>>>> c279ab86
-
   virtual ~DeviceAdapterListener();
   virtual void onSearchDeviceDone(const DeviceAdapter* device_adapter) = 0;
   virtual void onSearchDeviceFailed(const DeviceAdapter* device_adapter,
@@ -88,10 +54,10 @@
 
   virtual void onConnectDone(
       const DeviceAdapter* device_adapter,
-      const DeviceHandle device,
+      const DeviceHandle &device,
       const ConnectionId session_id) = 0;
   virtual void onConnectFailed(const DeviceAdapter* device_adapter,
-                               const DeviceHandle device,
+                               const DeviceHandle &device,
                                const ConnectionId session_id,
                                const ConnectError& error) = 0;
 
@@ -100,7 +66,7 @@
                                   const ApplicationHandle app_handle) = 0;
 
   virtual void onUnexpectedDisconnect(const DeviceAdapter* device_adapter,
-                                      const SessionID session_id,
+                                      const ConnectionId session_id,
                                       const CommunicationError& error) = 0;
 
   virtual void onDisconnectDone(const DeviceAdapter* device_adapter,
