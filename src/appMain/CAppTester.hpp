--- conflicted
+++ resolved
@@ -1,105 +1,96 @@
-/**
- * \file CAppTester.hpp
- * \brief Application tester class.
- * \ Reads JSON strings from file and sends them to ProtocolHandler for test purposes.
- * \author AKara
- */
-
-#ifndef APPTESTER_H 
-#define APPTESTER_H 
-
-#include <stdint.h>
-#include <string>
-#include <vector>
-#include <queue>
-
-#include "Types.hpp"
-#include "Blob.hpp"
-
-/**
- * \namespace NsApplicationTester
- * \brief AppLink tester for high level.
- */ 
-namespace NsApplicationTester
-{
-   /**
-    * \class CBTAdapter
-    * \brief Bluetooth adapter for AppLink
-    */
-   class CAppTester/*: public Bluetooth::IBluetoothAPI*/
-   {
-      public:
-        /**
-        * \brief Constructor.
-        */
-        CAppTester();
-
-        /**
-        * \brief Destructor.
-        */
-        ~CAppTester();
-
-        /**
-        * \brief Starts session.
-        * \param count count of sessions to start
-        * \return Error code (-1 in case of any errors)
-        */
-		    int startSession(int count);
-
-        /**
-        * \brief Sends data from file to appLinkCore instead of device
-        * \param fileName name of file with json messages
-        * \return Error code (-1 in case of any errors)
-        */
-		    int sendDataFromFile(const char * fileName);
-
-<<<<<<< HEAD
-        /**
-        * \brief inits BTAdapter. Gives pointer to ProtocolHandler.
-        * \param pHandler pointer to ProtocolHandler.
-        */
-        void initBluetooth(Bluetooth::IBluetoothHandler * pHandler);
- 
-        /**
-        * \brief deinits BTAdapter.
-        */
-         void deinitBluetooth();
-=======
-        //void initBluetooth(Bluetooth::IBluetoothHandler * pHandler);
-        void deinitBluetooth();
->>>>>>> 9393faa5
-
-        /**
-        * \brief gets Blob from BTAdapter que.
-        * \return Blob with data from the que.
-        */
-        const Blob getBuffer();
- 
-        /**
-        * \brief releases data from Blob and deletes it from que.
-        * \param Blob with data from the que reference.
-        */
-        void releaseBuffer(const Blob& blob);
-
-        /**
-        * \brief Sends data to opened socket.
-        * \param pBuffer pointer to the buffer with data to send.
-        * \param size size of data frame.
-        */
-        void sendBuffer(UInt8 * pBuffer, size_t size);
-      private:
-        void generateSingleMessage(UInt8 protocolVersion,
-                                       UInt8 serviceType,
-                                       UInt8 sessionID,
-                                       std::string payload);
-<<<<<<< HEAD
-
-        Bluetooth::IBluetoothHandler * mpProtocolHandler;
-=======
-        //Bluetooth::IBluetoothHandler * mpProtocolHandler;
->>>>>>> 9393faa5
-
-        std::queue<Blob> blobQueue;
-   };
-}/* namespace NsApplicationTester */
+/**
+ * \file CAppTester.hpp
+ * \brief Application tester class.
+ * \ Reads JSON strings from file and sends them to ProtocolHandler for test purposes.
+ * \author AKara
+ */
+
+#ifndef APPTESTER_H 
+#define APPTESTER_H 
+
+#include <stdint.h>
+#include <string>
+#include <vector>
+#include <queue>
+
+#include "Types.hpp"
+#include "Blob.hpp"
+
+/**
+ * \namespace NsApplicationTester
+ * \brief AppLink tester for high level.
+ */ 
+namespace NsApplicationTester
+{
+   /**
+    * \class CBTAdapter
+    * \brief Bluetooth adapter for AppLink
+    */
+   class CAppTester/*: public Bluetooth::IBluetoothAPI*/
+   {
+      public:
+        /**
+        * \brief Constructor.
+        */
+        CAppTester();
+
+        /**
+        * \brief Destructor.
+        */
+        ~CAppTester();
+
+        /**
+        * \brief Starts session.
+        * \param count count of sessions to start
+        * \return Error code (-1 in case of any errors)
+        */
+		    int startSession(int count);
+
+        /**
+        * \brief Sends data from file to appLinkCore instead of device
+        * \param fileName name of file with json messages
+        * \return Error code (-1 in case of any errors)
+        */
+		    int sendDataFromFile(const char * fileName);
+
+        /**
+        * \brief inits BTAdapter. Gives pointer to ProtocolHandler.
+        * \param pHandler pointer to ProtocolHandler.
+        */
+        //void initBluetooth(Bluetooth::IBluetoothHandler * pHandler);
+ 
+        /**
+        * \brief deinits BTAdapter.
+        */
+         void deinitBluetooth();
+
+        /**
+        * \brief gets Blob from BTAdapter que.
+        * \return Blob with data from the que.
+        */
+        const Blob getBuffer();
+ 
+        /**
+        * \brief releases data from Blob and deletes it from que.
+        * \param Blob with data from the que reference.
+        */
+        void releaseBuffer(const Blob& blob);
+
+        /**
+        * \brief Sends data to opened socket.
+        * \param pBuffer pointer to the buffer with data to send.
+        * \param size size of data frame.
+        */
+        void sendBuffer(UInt8 * pBuffer, size_t size);
+      private:
+        void generateSingleMessage(UInt8 protocolVersion,
+                                       UInt8 serviceType,
+                                       UInt8 sessionID,
+                                       std::string payload);
+
+        //Bluetooth::IBluetoothHandler * mpProtocolHandler;
+
+        std::queue<Blob> blobQueue;
+   };
+}/* namespace NsApplicationTester */
 #endif /* APPTESTER_H */