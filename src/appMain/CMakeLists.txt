--- conflicted
+++ resolved
@@ -1,143 +1,3 @@
-<<<<<<< HEAD
-cmake_minimum_required(VERSION 2.8)
-
-set (PROJECT appLinkCore)
-project (${PROJECT})
-
-set(CMAKE_INSTALL_PREFIX .)
-set(ARCHIVE_OUTPUT_DIRECTORY ./bin)
-
-link_directories(../thirdPartyLibs/jsoncpp
-                 ../components/JSONHandler/bin
-                 ../components/AppMgr/bin
-                 ../components/TransportManager/bin
-                 ../thirdPartyLibs/axisCore/bin
-                 ../thirdPartyLibs/jsoncpp/bin
-                 ../thirdPartyLibs/MessageBroker/bin
-                 ../thirdPartyLibs/logger/bin
-                 )
-
-set(LIBRARIES
-        appManager
-        jsonHandler
-        TransportManager
-        ProtocolHandler
-        messagebrokerclient
-        messagebrokerserver
-        messagebroker
-        jsonCpp
-        bluetooth
-        pthread
-        log4cplus
-    )
-
-include_directories (./
-                     ../thirdPartyLibs/axisCore/utils/misc
-                     ../thirdPartyLibs/axisCore/include
-                     ../thirdPartyLibs/axisCore/src
-                     ../thirdPartyLibs/axisCore/
-                     ../thirdPartyLibs/axisCore/transport/bt
-                     ../thirdPartyLibs/jsoncpp/include/
-                     ../components/JSONHandler/include
-                     ../components/AppMgr/include
-                     ../components/TransportManager/include
-                     ../thirdPartyLibs/MessageBroker/include
-                     ../thirdPartyLibs/logger/include
-                     ../thirdPartyLibs/logger/log4cplus-1.0.4/include
-                     )
-
-set (SOURCES
-        appMain.cpp
-        CBTAdapter.cpp
-    )
-
-add_executable(${PROJECT} ${SOURCES})
-target_link_libraries(${PROJECT} ${LIBRARIES})
-
-file(COPY ${CMAKE_CURRENT_SOURCE_DIR}/log4cplus.properties DESTINATION ${CMAKE_CURRENT_BINARY_DIR})
-
-include(ExternalProject)
-
-ExternalProject_Add(
-   ProtocolHandler
-   SOURCE_DIR ${CMAKE_CURRENT_SOURCE_DIR}/../thirdPartyLibs/axisCore/
-   DOWNLOAD_COMMAND ""
-   CMAKE_COMMAND cmake
-   BINARY_DIR ${CMAKE_CURRENT_BINARY_DIR}/../thirdPartyLibs/axisCore/
-   BUILD_COMMAND make
-   INSTALL_DIR ../thirdPartyLibs/axisCore/bin
-   INSTALL_COMMAND make install
-)
-
-ExternalProject_Add(
-   jsonCpp
-   SOURCE_DIR ${CMAKE_CURRENT_SOURCE_DIR}/../thirdPartyLibs/jsoncpp
-   DOWNLOAD_COMMAND ""
-   CMAKE_COMMAND cmake
-   BINARY_DIR ${CMAKE_CURRENT_BINARY_DIR}/../thirdPartyLibs/jsoncpp
-   BUILD_COMMAND make
-   INSTALL_DIR ../thirdPartyLibs/jsoncpp/bin
-   INSTALL_COMMAND make install
-)
-
-ExternalProject_Add(
-   jsonHandler
-   SOURCE_DIR ${CMAKE_CURRENT_SOURCE_DIR}/../components/JSONHandler
-   DOWNLOAD_COMMAND ""
-   CMAKE_COMMAND cmake
-   BINARY_DIR ${CMAKE_CURRENT_BINARY_DIR}/../components/JSONHandler
-   BUILD_COMMAND make
-   INSTALL_DIR ../components/JSONHandler/bin
-   INSTALL_COMMAND make install
-)
-
-ExternalProject_Add(
-   messagebroker
-   messagebrokerclient
-   messagebrokerserver
-   SOURCE_DIR ${CMAKE_CURRENT_SOURCE_DIR}/../thirdPartyLibs/MessageBroker
-   DOWNLOAD_COMMAND ""
-   CMAKE_COMMAND cmake
-   BINARY_DIR ${CMAKE_CURRENT_BINARY_DIR}/../thirdPartyLibs/MessageBroker
-   BUILD_COMMAND make
-   INSTALL_DIR ../thirdPartyLibs/MessageBroker/bin
-   INSTALL_COMMAND make install
-)
-
-ExternalProject_Add(
-   appManager
-   SOURCE_DIR ${CMAKE_CURRENT_SOURCE_DIR}/../components/AppMgr
-   DOWNLOAD_COMMAND ""
-   CMAKE_COMMAND cmake
-   BINARY_DIR ${CMAKE_CURRENT_BINARY_DIR}/../components/AppMgr
-   BUILD_COMMAND make
-   INSTALL_DIR ../components/AppMgr/bin
-   INSTALL_COMMAND make install
-)
-
-ExternalProject_Add(
-   TransportManager
-   SOURCE_DIR ${CMAKE_CURRENT_SOURCE_DIR}/../components/TransportManager
-   DOWNLOAD_COMMAND ""
-   CMAKE_COMMAND cmake
-   BINARY_DIR ${CMAKE_CURRENT_BINARY_DIR}/../components/TransportManager
-   BUILD_COMMAND make
-   INSTALL_DIR ../components/TransportManager/bin
-   INSTALL_COMMAND make install
-)
-
-ADD_DEPENDENCIES(${PROJECT}
-                        log4cplus
-                        jsonCpp
-                        messagebroker
-                        messagebrokerserver
-                        messagebrokerclient
-                        ProtocolHandler
-                        jsonHandler
-                        appManager
-                        TransportManager
-                        )
-=======
 set(LIBRARIES
   AppMgr
   JSONHandler
@@ -185,6 +45,5 @@
 
 file(COPY ${CMAKE_CURRENT_SOURCE_DIR}/log4cplus.properties DESTINATION ${CMAKE_CURRENT_BINARY_DIR})
 file(COPY ${CMAKE_CURRENT_SOURCE_DIR}/test.txt DESTINATION ${CMAKE_CURRENT_BINARY_DIR})
->>>>>>> 348e215a
 
 install (TARGETS ${PROJECT} DESTINATION bin)
