--- conflicted
+++ resolved
@@ -99,13 +99,8 @@
       LOG4CPLUS_INFO_EXT(mLogger, "specify that we want a list of all the matching applications' attributes");
       uint32_t range = 0x0000ffff;
       attrid_list = sdp_list_append( NULL, &range );
-
-<<<<<<< HEAD
       // get a list of service records that have UUID 0xabcd
       LOG4CPLUS_INFO_EXT(mLogger, "get a list of service records that have UUID 0xabcd");
-=======
-      // get a list of service records that have UUID
->>>>>>> d0f5c8fc
       err = sdp_service_search_attr_req( session, search_list,
                                          SDP_ATTR_REQ_RANGE, attrid_list, &response_list);
       //check error
