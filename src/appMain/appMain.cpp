--- conflicted
+++ resolved
@@ -52,15 +52,15 @@
 #include "utils/logger.h"
 #include "utils/signals.h"
 #include "config_profile/profile.h"
-<<<<<<< HEAD
-=======
 
 #if defined(DEFAULT_MEDIA)
 #include <gst/gst.h>
 #endif
 
->>>>>>> 2a7a1a01
 #include "media_manager/media_manager_impl.h"
+// ----------------------------------------------------------------------------
+// Third-Party includes
+#include "networking.h"  // cpplint: Include the directory when naming .h files
 
 // ----------------------------------------------------------------------------
 
@@ -119,7 +119,6 @@
  * @return true if success otherwise false.
  */
 bool InitHmi() {
-<<<<<<< HEAD
 log4cxx::LoggerPtr logger = log4cxx::LoggerPtr(
                               log4cxx::Logger::getLogger("appMain"));
 
@@ -128,42 +127,34 @@
   LOG4CXX_INFO(logger, "File with HMI link doesn't exist!");
   return false;
 }
-=======
-  log4cxx::LoggerPtr logger = log4cxx::LoggerPtr(
-                                log4cxx::Logger::getLogger("appMain"));
->>>>>>> 2a7a1a01
-
-  pid_t pid_hmi = 0;
-  struct stat sb;
-  if (stat("hmi_link", &sb) == -1) {
-    LOG4CXX_INFO(logger, "File with HMI link doesn't exist!");
-    return false;
-  }
-
-  std::ifstream file_str;
-  file_str.open("hmi_link");
-
-  if (!file_str.is_open()) {
-    LOG4CXX_INFO(logger, "File with HMI link was not opened!");
-    return false;
-  }
-
-  file_str.seekg(0, std::ios::end);
-  int length = file_str.tellg();
-  file_str.seekg(0, std::ios::beg);
-
-  char* raw_data = new char[length + 1];
-  if (!raw_data) {
-    LOG4CXX_INFO(logger, "Memory allocation failed.");
-    return false;
-  }
-
-  memset(raw_data, 0, length + 1);
-  file_str.getline(raw_data, length + 1);
-  std::string hmi_link = std::string(raw_data, strlen(raw_data));
-  delete[] raw_data;
-
-<<<<<<< HEAD
+
+std::ifstream file_str;
+file_str.open("hmi_link");
+
+if (!file_str.is_open()) {
+  LOG4CXX_INFO(logger, "File with HMI link was not opened!");
+  return false;
+}
+
+file_str.seekg(0, std::ios::end);
+int length = file_str.tellg();
+file_str.seekg(0, std::ios::beg);
+
+char* raw_data = new char[length + 1];
+if (!raw_data) {
+  LOG4CXX_INFO(logger, "Memory allocation failed.");
+  return false;
+}
+
+memset(raw_data, 0, length + 1);
+file_str.getline(raw_data, length + 1);
+std::string hmi_link = std::string(raw_data, strlen(raw_data));
+delete[] raw_data;
+
+LOG4CXX_INFO(logger,
+             "Input string:" << hmi_link << " length = " << hmi_link.size());
+file_str.close();
+
 if (stat(hmi_link.c_str(), &sb) == -1) {
   LOG4CXX_INFO(logger, "HMI index.html doesn't exist!");
   return false;
@@ -196,54 +187,6 @@
 }
 #endif  // QT_HMI
 }
-=======
-  LOG4CXX_INFO(logger,
-               "Input string:" << hmi_link << " length = " << hmi_link.size());
-  file_str.close();
-
-  if (stat(hmi_link.c_str(), &sb) == -1) {
-    LOG4CXX_INFO(logger, "HMI index.html doesn't exist!");
-    return false;
-  }
-  // Create a child process.
-  pid_hmi = fork();
-
-  switch (pid_hmi) {
-    case -1: {  // Error
-      LOG4CXX_INFO(logger, "fork() failed!");
-      return false;
-    }
-    case 0: {  // Child process
-      int fd_dev0 = open("/dev/null", O_RDWR, S_IWRITE);
-      if (0 > fd_dev0) {
-        LOG4CXX_WARN(logger, "Open dev0 failed!");
-        return false;
-      }
-      // close input/output file descriptors.
-      close(STDIN_FILENO);
-      close(STDOUT_FILENO);
-      close(STDERR_FILENO);
-
-      // move input/output to /dev/null.
-      dup2(fd_dev0, STDIN_FILENO);
-      dup2(fd_dev0, STDOUT_FILENO);
-      dup2(fd_dev0, STDERR_FILENO);
-
-      // Execute the program.
-      execlp(kBrowser, kBrowserName, kBrowserParams, hmi_link.c_str(),
-             reinterpret_cast<char*>(0));
-      LOG4CXX_WARN(logger, "execl() failed! Install chromium-browser!");
-
-      return true;
-    }
-    default: { /* Parent process */
-      LOG4CXX_INFO(logger, "Process created with pid " << pid_hmi);
-      return true;
-    }
-  }
-}
-}
->>>>>>> 2a7a1a01
 
 /**
  * \brief Entry point of the program.
@@ -270,18 +213,12 @@
   // --------------------------------------------------------------------------
   // Third-Party components initialization.
 
-<<<<<<< HEAD
-  if (!main_namespace::LifeCycle::instance()->InitMessageSystem()) {
-=======
   if (!main_namespace::LifeCycle::instance()->InitMessageBroker()) {
     LOG4CXX_INFO(logger, "InitMessageBroker failed");
->>>>>>> 2a7a1a01
     exit(EXIT_FAILURE);
   }
   LOG4CXX_INFO(logger, "InitMessageBroker successful");
 
-<<<<<<< HEAD
-=======
   // --------------------------------------------------------------------------
   // Components initialization
 
@@ -290,7 +227,6 @@
   main_namespace::LifeCycle::instance()->StartComponents();
 
 
->>>>>>> 2a7a1a01
   if (profile::Profile::instance()->server_address() ==
       std::string(kLocalHostAddress)) {
     LOG4CXX_INFO(logger, "Start HMI on localhost");
@@ -300,7 +236,6 @@
     }
     LOG4CXX_INFO(logger, "InitHmi successful");
   }
-
   // --------------------------------------------------------------------------
 
   utils::SubscribeToTerminateSignal(
