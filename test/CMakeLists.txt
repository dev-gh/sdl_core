--- conflicted
+++ resolved
@@ -68,15 +68,8 @@
     HMI_API
     SmartObjects
     ApplicationManager
-<<<<<<< HEAD
     test_JSONHandler_v4_protocol_v2_0_revP
     test_JSONHandlerTest
-=======
-    MobileMessageHandler
-    ProtocolHandler
-    #test_JSONHandler_v4_protocol_v2_0_revP
-    #test_JSONHandlerTest
->>>>>>> origin/develop
     test_SmartObjectTest
     test_FormattersCommandsTest
     test_UtilsTest
