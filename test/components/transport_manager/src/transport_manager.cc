--- conflicted
+++ resolved
@@ -36,50 +36,10 @@
 #include <gmock/gmock.h>
 #include <gtest/gtest.h>
 
-<<<<<<< HEAD
-#include <transport_manager/transport_manager_impl.h>
-#include <transport_manager/mock_device_adapter.h>
-#include <transport_manager/mock_device_adapter_listener.h>
-#include <transport_manager/mock_transport_manager_listener.h>
-#include <protocol_handler/raw_message.h>
-#include "transport_manager/device_adapter_listener_impl.h"
-#include "transport_manager/transport_manager_listener_impl.h"
-
-using namespace transport_manager;
-using namespace test::components::transport_manager;
-using protocol_handler::RawMessage;
-
-using testing::_;
-using ::testing::Eq;
-using ::testing::Pointee;
-using ::testing::Property;
-using ::testing::AtLeast;
-using ::testing::MatcherInterface;
-using ::testing::MatchResultListener;
-using ::testing::Matcher;
-
-class RawMessageSptrMatcher : public MatcherInterface<RawMessageSptr> {
- public:
-  explicit RawMessageSptrMatcher(const unsigned char* data)
-      : data_(data), data_size_(0) {}
-
-  virtual bool MatchAndExplain(const RawMessageSptr ptr,
-                               MatchResultListener* listener) const {
-    unsigned char *d = ptr->data();
-    unsigned int count = 0;
-    data_size_ = ptr->data_size();
-    for(int i = 0; i < ptr->data_size(); ++i){
-      if(d[i] == data_[i])
-        ++count;
-    }
-    return count == ptr->data_size();
-  }
-=======
 #include "protocol_handler/raw_message.h"
 #include "transport_manager/common.h"
 #include "transport_manager/transport_manager_impl.h"
 #include "transport_manager/device_handle_generator_impl.h"
->>>>>>> 407a4c23
 
 //#include "transport_manager/matchers.h"
 #include "transport_manager/mock_device_adapter.h"
@@ -99,29 +59,6 @@
   pthread_mutex_unlock(mutex);
 }
 
-<<<<<<< HEAD
-DeviceHandle hello;
-ApplicationHandle hello_app;
-pthread_cond_t task_complete;
-pthread_mutex_t task_mutex;
-
-MockDeviceAdapter *mock_da;
-MockTransportManagerListener *tmListener;
-int connection_id;
-
-class MyListener : public TransportManagerListenerImpl {
-  void onDeviceFound(const DeviceHandle device,
-                          const ApplicationList app_list) {
-    hello = device;
-    hello_app = *app_list.begin();
-    pthread_cond_signal(&task_complete);
-  }
-  void onConnectDone(const DeviceAdapter* device_adapter,
-                     const transport_manager::SessionID session_id) {
-    connection_id = session_id;
-    EXPECT_CALL(*tmListener, onConnectDone(_, session_id)).Times(1);
-    pthread_cond_signal(&task_complete);
-=======
 class TransportManagerTest : public ::testing::Test {
  protected:
   static pthread_mutex_t test_mutex;
@@ -143,7 +80,6 @@
   static void TearDownTestCase() {
     pthread_cond_destroy(&test_cond);
     pthread_mutex_destroy(&test_mutex);
->>>>>>> 407a4c23
   }
 
   virtual void SetUp() {
@@ -162,16 +98,12 @@
   }
 };
 
-<<<<<<< HEAD
-TEST(TransportManagerImplTest, instance)
-=======
 pthread_mutex_t TransportManagerTest::test_mutex;
 pthread_cond_t TransportManagerTest::test_cond;
 MockDeviceAdapter *TransportManagerTest::mock_da = 0;
 MockTransportManagerListener *TransportManagerTest::tml = 0;
 
 TEST_F(TransportManagerTest, instance)
->>>>>>> 407a4c23
 {
   TransportManagerImpl* prev_impl = TransportManagerImpl::instance();
   ASSERT_EQ(prev_impl, TransportManagerImpl::instance());
@@ -179,19 +111,10 @@
 
 TEST_F(TransportManagerTest, SearchDeviceFailed)
 {
-<<<<<<< HEAD
-  pthread_mutex_lock(&task_mutex);
-  TransportManagerImpl* tm = TransportManagerImpl::instance();
-
-  EXPECT_CALL(*tmListener, onDeviceFound(_, _)).Times(1);
-  EXPECT_CALL(*tmListener, onSearchDeviceDone()).Times(1);
-  EXPECT_CALL(*tmListener, onSearchDeviceFailed(_, _)).Times(0);
-=======
   EXPECT_CALL(*tml, onDeviceFound(_, _)).Times(0);
   EXPECT_CALL(*tml, onSearchDeviceDone()).Times(0);
   EXPECT_CALL(*tml, onSearchDeviceFailed(_, _)).Times(1)
       .WillOnce(WaitTest(&test_mutex, &test_cond));
->>>>>>> 407a4c23
 
   TransportManagerImpl::instance()->searchDevices();
   EXPECT_TRUE(waitCond(1));
@@ -199,16 +122,6 @@
 
 TEST_F(TransportManagerTest, SearchDeviceDone)
 {
-<<<<<<< HEAD
-  pthread_mutex_lock(&task_mutex);
-  TransportManagerImpl* tm = TransportManagerImpl::instance();
-
-  EXPECT_CALL(*tmListener, onConnectDone(_, _)).Times(1);
-
-  tm->connectDevice(hello, hello_app);
-  pthread_cond_wait(&task_complete, &task_mutex);
-  pthread_mutex_unlock(&task_mutex);
-=======
   EXPECT_CALL(*tml, onSearchDeviceFailed(_, _)).Times(0);
   EXPECT_CALL(*tml, onDeviceFound(_, _)).Times(1);
   EXPECT_CALL(*tml, onSearchDeviceDone()).Times(1)
@@ -217,66 +130,39 @@
   mock_da->addDevice("TestDevice");
   TransportManagerImpl::instance()->searchDevices();
   EXPECT_TRUE(waitCond(1));
->>>>>>> 407a4c23
 }
 
 TEST_F(TransportManagerTest, ConnectDeviceDone)
 {
-<<<<<<< HEAD
-  pthread_mutex_lock(&task_mutex);
-  TransportManagerImpl* tm = TransportManagerImpl::instance();
-  const unsigned char data[100] = {99};
-  utils::SharedPtr<RawMessage> srm = new RawMessage(connection_id, 1, const_cast<unsigned char *>(data), 100);
-
-  tm->sendMessageToDevice(srm);
-
-  EXPECT_CALL(*tmListener, onDataSendDone(_, _, _)).Times(AtLeast(1));
-  EXPECT_CALL(*tmListener, onDataSendFailed(_, _, _)).Times(AtLeast(0));
-  EXPECT_CALL(*tmListener, onDataReceiveDone(_, _, RawMessageSptrEq(data))).Times(AtLeast(1));
-  EXPECT_CALL(*tmListener, onDataReceiveFailed(_, _, _)).Times(AtLeast(0));
-
-  pthread_cond_wait(&task_complete, &task_mutex);
-  pthread_mutex_unlock(&task_mutex);
-=======
   using ::transport_manager::SessionID;
   const SessionID kSession = 42;
   EXPECT_CALL(*tml, onConnectFailed(_, kSession, _)).Times(0);
   EXPECT_CALL(*tml, onConnectDone(_, kSession)).Times(1)
       .WillOnce(WaitTest(&test_mutex, &test_cond));
 
-  const DeviceHandle kDevice = 1;
+  const DeviceHandle kDevice = "1";
   const ApplicationHandle kApplication = 1;
-  TransportManagerImpl::instance()->connectDevice(kDevice, kApplication, kSession);
-  EXPECT_TRUE(waitCond(1));
->>>>>>> 407a4c23
+  TransportManagerImpl::instance()->connectDevice(kDevice, kApplication);
+  EXPECT_TRUE(waitCond(1));
 }
 
 TEST_F(TransportManagerTest, ConnectDeviceFailed)
 {
-<<<<<<< HEAD
-  pthread_mutex_lock(&task_mutex);
-  TransportManagerImpl* tm = TransportManagerImpl::instance();
-  tm->disconnectDevice(0);
-  EXPECT_CALL(*tmListener, onDisconnectDone(_, _)).Times(1);
-  pthread_cond_wait(&task_complete, &task_mutex);
-  pthread_mutex_unlock(&task_mutex);
-=======
   using ::transport_manager::SessionID;
   const SessionID kSession = 333;
   EXPECT_CALL(*tml, onConnectDone(_, kSession)).Times(0);
   EXPECT_CALL(*tml, onConnectFailed(_, kSession, _)).Times(1)
       .WillOnce(WaitTest(&test_mutex, &test_cond));
 
-  const DeviceHandle kDevice = 333;
+  const DeviceHandle kDevice = "333";
   const ApplicationHandle kApplication = 333;
-  TransportManagerImpl::instance()->connectDevice(kDevice, kApplication, kSession);
-  EXPECT_TRUE(waitCond(1));
->>>>>>> 407a4c23
+  TransportManagerImpl::instance()->connectDevice(kDevice, kApplication);
+  EXPECT_TRUE(waitCond(1));
 }
 
 TEST_F(TransportManagerTest, DisconnectDeviceFailed)
 {
-  const DeviceHandle kDevice = 0;
+  const DeviceHandle kDevice = "0";
   EXPECT_CALL(*tml, onDisconnectDone(_, _)).Times(0);
   EXPECT_CALL(*tml, onDisconnectDeviceDone(_, kDevice)).Times(0);
   EXPECT_CALL(*tml, onDisconnectFailed(_, _, _)).Times(1);
@@ -287,16 +173,9 @@
   EXPECT_TRUE(waitCond(1));
 }
 
-<<<<<<< HEAD
-  tmListener = new MockTransportManagerListener();
-  tm->addEventListener(tmListener);
-  tm->addEventListener(new MyListener());
-
-  mock_da->init(NULL);
-=======
 TEST_F(TransportManagerTest, DisconnectDeviceDone)
 {
-  const DeviceHandle kDevice = 1;
+  const DeviceHandle kDevice = "1";
   EXPECT_CALL(*tml, onDisconnectFailed(_, _, _)).Times(0);
   EXPECT_CALL(*tml, onDisconnectDeviceFailed(_, kDevice, _)).Times(0);
   EXPECT_CALL(*tml, onDisconnectDone(_, _)).Times(1);
@@ -325,7 +204,6 @@
   TransportManagerImpl::instance()->sendMessageToDevice(message);
   EXPECT_TRUE(waitCond(1));
 }
->>>>>>> 407a4c23
 
 }  // namespace transport_manager
 }  // namespace components
