--- conflicted
+++ resolved
@@ -34,14 +34,10 @@
  */
 
 #include "transport_manager/mock_connection.h"
-<<<<<<< HEAD
-#include "transport_manager/device_adapter_impl.h"
-=======
 #include "transport_manager/mock_device.h"
 #include "transport_manager/mock_device_adapter.h"
 #include "transport_manager/mock_device_scanner.h"
 #include "transport_manager/mock_connection_factory.h"
->>>>>>> 532408eb
 
 namespace test {
 namespace components {
@@ -61,8 +57,4 @@
 
 }  // namespace transport_manager
 }  // namespace components
-<<<<<<< HEAD
-}  // namespace test
-=======
-}  // namespace test
->>>>>>> 532408eb
+}  // namespace test