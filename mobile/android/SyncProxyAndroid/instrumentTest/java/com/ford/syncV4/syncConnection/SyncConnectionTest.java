package com.ford.syncV4.syncConnection;

import android.test.InstrumentationTestCase;

import com.ford.syncV4.protocol.ProtocolFrameHeader;
import com.ford.syncV4.protocol.ProtocolFrameHeaderFactory;
import com.ford.syncV4.protocol.WiProProtocol;
import com.ford.syncV4.protocol.enums.ServiceType;
import com.ford.syncV4.session.Session;
import com.ford.syncV4.streaming.H264Packetizer;
import com.ford.syncV4.transport.SyncTransport;
import com.ford.syncV4.transport.TCPTransportConfig;
import com.ford.syncV4.transport.TransportType;
import com.ford.syncV4.util.BitConverter;

import org.mockito.ArgumentCaptor;

import java.io.OutputStream;
import java.util.Arrays;

import static org.mockito.Mockito.mock;
import static org.mockito.Mockito.never;
import static org.mockito.Mockito.times;
import static org.mockito.Mockito.verify;
import static org.mockito.Mockito.when;

/**
 * Created by Andrew Batutin on 8/22/13.
 */
public class SyncConnectionTest extends InstrumentationTestCase {

    public static final byte VERSION = (byte) 2;
    public static final byte SESSION_ID = (byte) 48;
    public static final int MESSAGE_ID = 48;
    private SyncConnection sut;
    private TCPTransportConfig config;

    public SyncConnectionTest() {
    }

    @Override
    public void setUp() throws Exception {
        super.setUp();
        System.setProperty("dexmaker.dexcache", getInstrumentation().getTargetContext().getCacheDir().getPath());
        config = mock(TCPTransportConfig.class);
        when(config.getTransportType()).thenReturn(TransportType.TCP);
        sut = new SyncConnection(mock(ISyncConnectionListener.class));
        sut.init(config);
        WiProProtocol protocol = (WiProProtocol) sut.getWiProProtocol();
        protocol.setVersion(VERSION);
    }

    public void testSyncConnectionShouldBeCreated() throws Exception {
        SyncConnection connection = new SyncConnection(mock(ISyncConnectionListener.class));
        connection.init(config);
        assertNotNull("should not be null", connection);
    }

    public void testStartMobileNavServiceShouldSendAppropriateBytes() throws Exception {
        byte sessionID = 0x0A;
        Session session = new Session();
        session.setSessionId(sessionID);
        ProtocolFrameHeader header = ProtocolFrameHeaderFactory.createStartSession(ServiceType.Mobile_Nav, 0x00, VERSION);
        header.setSessionID(sessionID);
        final ProtocolFrameHeader realHeader = header;
        final SyncConnection connection = new SyncConnection(mock(ISyncConnectionListener.class)) {

            @Override
            public void onProtocolMessageBytesToSend(byte[] msgBytes, int offset,
                                                     int length) {
                super.onProtocolMessageBytesToSend(msgBytes, offset, length);
                assertTrue("Arrays should be equal", Arrays.equals(msgBytes, realHeader.assembleHeaderBytes()));
                assertEquals("Offset should be 0", offset, 0);
                assertEquals("Length should be 12", length, 12);
            }
        };
        connection.init(config);
        WiProProtocol protocol = (WiProProtocol) connection.getWiProProtocol();
        protocol.setVersion(VERSION);
        connection.startMobileNavService(session);
    }

    public void testOnTransportBytesReceivedReturnedStartSessionACK() throws Exception {
        final ProtocolFrameHeader header = ProtocolFrameHeaderFactory.createStartSessionACK(ServiceType.Mobile_Nav, SESSION_ID, MESSAGE_ID, VERSION);
        final SyncConnection connection = new SyncConnection(mock(ISyncConnectionListener.class)) {

            @Override
            public void onProtocolSessionStarted(Session session, byte version, String correlationID) {
                super.onProtocolSessionStarted(session, version, correlationID);
                assertEquals("Correlation ID is empty string so far", "", correlationID);
                assertEquals("ServiceType should be equal.", header.getServiceType(), session.getServiceList().get(0).getServiceType());
                assertEquals("Frame headers should be equal.", header.getSessionID(), session.getSessionId());
                assertEquals("Version should be equal.", header.getVersion(), version);
            }
        };
        connection.init(config);
        WiProProtocol protocol = (WiProProtocol) connection.getWiProProtocol();
        protocol.setVersion(VERSION);
        connection.onTransportBytesReceived(header.assembleHeaderBytes(), header.assembleHeaderBytes().length);
    }

    public void testCloseMobileNavSessionShouldSendAppropriateBytes() throws Exception {
        byte[] data = BitConverter.intToByteArray(0);
        final ProtocolFrameHeader header = ProtocolFrameHeaderFactory.createEndSession(ServiceType.Mobile_Nav, SESSION_ID, 0, VERSION, data.length);
        final SyncConnection connection = new SyncConnection(mock(ISyncConnectionListener.class)) {

            private int count = 0;

            @Override
            public void closeMobileNaviService(byte rpcSessionID) {
                _transport = mock(SyncTransport.class);
                when(_transport.getIsConnected()).thenReturn(true);
                super.closeMobileNaviService(rpcSessionID);
            }

            @Override
            public void onProtocolMessageBytesToSend(byte[] msgBytes, int offset,
                                                     int length) {
                super.onProtocolMessageBytesToSend(msgBytes, offset, length);
                if (count == 0) {
                    assertTrue("Arrays should be equal", Arrays.equals(msgBytes, header.assembleHeaderBytes()));
                    assertEquals("Offset should be 0", offset, 0);
                    assertEquals("Length should be 12", length, 12);
                    count++;
                }
            }
        };
        connection.init(config);
        WiProProtocol protocol = (WiProProtocol) connection.getWiProProtocol();
        protocol.setVersion(VERSION);
        connection.closeMobileNaviService(SESSION_ID);
    }

    public void testStopTransportIsCalledForRPCService() throws Exception {
        SyncConnection connection = new SyncConnection(mock(ISyncConnectionListener.class)) {
            @Override
            public Boolean getIsConnected() {
                _transport = mock(SyncTransport.class);
                return super.getIsConnected();
            }
        };
        connection.init(config);
        connection.getIsConnected();
        connection.onProtocolServiceEnded(ServiceType.RPC, SESSION_ID, "");
        verify(connection._transport, times(1)).stopReading();
    }

    public void testStopTransportNotCalledForNavigationService() throws Exception {
        SyncConnection connection = new SyncConnection(mock(ISyncConnectionListener.class)) {
            @Override
            public Boolean getIsConnected() {
                _transport = mock(SyncTransport.class);
                return super.getIsConnected();
            }
        };
        connection.init(config);
        connection.getIsConnected();
        connection.onProtocolServiceEnded(ServiceType.Mobile_Nav, SESSION_ID, "");
        verify(connection._transport, never()).stopReading();

    }

    public void testStartAudioServiceShouldSendAppropriateBytes() throws Exception {
        final boolean[] isPassed = {false};
        byte sessionID = 0x0A;
        Session session = new Session();
        session.setSessionId(sessionID);
        ProtocolFrameHeader header = ProtocolFrameHeaderFactory.createStartSession(ServiceType.Audio_Service, 0x00, VERSION);
        header.setSessionID(sessionID);
        final ProtocolFrameHeader realHeader = header;
        final SyncConnection connection = new SyncConnection(mock(ISyncConnectionListener.class)) {

            @Override
            public void onProtocolMessageBytesToSend(byte[] msgBytes, int offset,
                                                     int length) {
                super.onProtocolMessageBytesToSend(msgBytes, offset, length);
                isPassed[0] = true;
                assertTrue("Arrays should be equal", Arrays.equals(msgBytes, realHeader.assembleHeaderBytes()));
                assertEquals("Offset should be 0", offset, 0);
                assertEquals("Length should be 12", length, 12);
            }
        };
        connection.init(config);
        WiProProtocol protocol = (WiProProtocol) connection.getWiProProtocol();
        protocol.setVersion(VERSION);
        connection.startAudioService(session);
        assertTrue(isPassed[0]);
    }
<<<<<<< HEAD
=======

    public void testStartAudioDataTransferReturnsOutputStream() throws Exception {
        final SyncConnection connection = new SyncConnection(mock(ISyncConnectionListener.class), config);
        OutputStream stream = connection.startAudioDataTransfer(SESSION_ID);
        assertNotNull("output stream should be created", stream);
    }

    public void testStartAudioDataTransferCreatesAudioPacketizer() throws Exception {
        final SyncConnection connection = new SyncConnection(mock(ISyncConnectionListener.class), config);
        OutputStream stream = connection.startAudioDataTransfer(SESSION_ID);
        assertNotNull("audio pacetizer should not be null", connection.mAudioPacketizer);
    }

    public void testStartAudioDataTransferStartsPacetizer() throws Exception {
        final SyncConnection connection = new SyncConnection(mock(ISyncConnectionListener.class), config);
        OutputStream stream = connection.startAudioDataTransfer(SESSION_ID);
        H264Packetizer packetizer = (H264Packetizer) connection.mAudioPacketizer;
        assertEquals(Thread.State.RUNNABLE, packetizer.getThread().getState());
    }

    public void testStartAudioDataTransferSetsSessionID() throws Exception {
        final SyncConnection connection = new SyncConnection(mock(ISyncConnectionListener.class), config);
        OutputStream stream = connection.startAudioDataTransfer(SESSION_ID);
        H264Packetizer packetizer = (H264Packetizer) connection.mAudioPacketizer;
        assertEquals("session id should be equal SESSION_ID", SESSION_ID, packetizer.getSessionID());
    }

    public void testStopAudioDataTransferStopPacketizer() throws Exception {
        final SyncConnection connection = new SyncConnection(mock(ISyncConnectionListener.class), config);
        connection.mAudioPacketizer = mock(H264Packetizer.class);
        connection.stopAudioDataTransfer();
        verify(connection.mAudioPacketizer, times(1)).stop();
    }

    public void testCloseAudioServiceSendEndServiceMessage() throws Exception {
        final SyncConnection connection = new SyncConnection(mock(ISyncConnectionListener.class), config);
        connection._protocol = mock(WiProProtocol.class);
        connection._transport = mock(SyncTransport.class);
        when(connection._transport.getIsConnected()).thenReturn(true);
        connection.closeAudioService(SESSION_ID);
        ArgumentCaptor<ServiceType> serviceTypeCaptor = ArgumentCaptor.forClass(ServiceType.class);
        ArgumentCaptor<Byte> sessionIDCaptor = ArgumentCaptor.forClass(byte.class);
        verify(connection._protocol, times(1)).EndProtocolService(serviceTypeCaptor.capture(), sessionIDCaptor.capture());
        assertEquals("should end audio service", ServiceType.Audio_Service, serviceTypeCaptor.getValue());
        assertEquals("should end session with SESSION_ID", SESSION_ID, sessionIDCaptor.getValue().byteValue());
    }
>>>>>>> ab0da660
}<|MERGE_RESOLUTION|>--- conflicted
+++ resolved
@@ -186,44 +186,48 @@
         connection.startAudioService(session);
         assertTrue(isPassed[0]);
     }
-<<<<<<< HEAD
-=======
 
     public void testStartAudioDataTransferReturnsOutputStream() throws Exception {
-        final SyncConnection connection = new SyncConnection(mock(ISyncConnectionListener.class), config);
+        final SyncConnection connection = new SyncConnection(mock(ISyncConnectionListener.class));
+        connection.init(config);
         OutputStream stream = connection.startAudioDataTransfer(SESSION_ID);
         assertNotNull("output stream should be created", stream);
     }
 
     public void testStartAudioDataTransferCreatesAudioPacketizer() throws Exception {
-        final SyncConnection connection = new SyncConnection(mock(ISyncConnectionListener.class), config);
+        final SyncConnection connection = new SyncConnection(mock(ISyncConnectionListener.class));
+        connection.init(config);
         OutputStream stream = connection.startAudioDataTransfer(SESSION_ID);
         assertNotNull("audio pacetizer should not be null", connection.mAudioPacketizer);
     }
 
     public void testStartAudioDataTransferStartsPacetizer() throws Exception {
-        final SyncConnection connection = new SyncConnection(mock(ISyncConnectionListener.class), config);
+        final SyncConnection connection = new SyncConnection(mock(ISyncConnectionListener.class));
+        connection.init(config);
         OutputStream stream = connection.startAudioDataTransfer(SESSION_ID);
         H264Packetizer packetizer = (H264Packetizer) connection.mAudioPacketizer;
         assertEquals(Thread.State.RUNNABLE, packetizer.getThread().getState());
     }
 
     public void testStartAudioDataTransferSetsSessionID() throws Exception {
-        final SyncConnection connection = new SyncConnection(mock(ISyncConnectionListener.class), config);
+        final SyncConnection connection = new SyncConnection(mock(ISyncConnectionListener.class));
+        connection.init(config);
         OutputStream stream = connection.startAudioDataTransfer(SESSION_ID);
         H264Packetizer packetizer = (H264Packetizer) connection.mAudioPacketizer;
         assertEquals("session id should be equal SESSION_ID", SESSION_ID, packetizer.getSessionID());
     }
 
     public void testStopAudioDataTransferStopPacketizer() throws Exception {
-        final SyncConnection connection = new SyncConnection(mock(ISyncConnectionListener.class), config);
+        final SyncConnection connection = new SyncConnection(mock(ISyncConnectionListener.class));
+        connection.init(config);
         connection.mAudioPacketizer = mock(H264Packetizer.class);
         connection.stopAudioDataTransfer();
         verify(connection.mAudioPacketizer, times(1)).stop();
     }
 
     public void testCloseAudioServiceSendEndServiceMessage() throws Exception {
-        final SyncConnection connection = new SyncConnection(mock(ISyncConnectionListener.class), config);
+        final SyncConnection connection = new SyncConnection(mock(ISyncConnectionListener.class));
+        connection.init(config);
         connection._protocol = mock(WiProProtocol.class);
         connection._transport = mock(SyncTransport.class);
         when(connection._transport.getIsConnected()).thenReturn(true);
@@ -234,5 +238,4 @@
         assertEquals("should end audio service", ServiceType.Audio_Service, serviceTypeCaptor.getValue());
         assertEquals("should end session with SESSION_ID", SESSION_ID, sessionIDCaptor.getValue().byteValue());
     }
->>>>>>> ab0da660
 }