package com.ford.syncV4.syncConnection;

import com.ford.syncV4.exception.SyncException;
import com.ford.syncV4.exception.SyncExceptionCause;
import com.ford.syncV4.marshal.IJsonRPCMarshaller;
import com.ford.syncV4.marshal.JsonRPCMarshaller;
import com.ford.syncV4.protocol.AbstractProtocol;
import com.ford.syncV4.protocol.IProtocolListener;
import com.ford.syncV4.protocol.ProtocolFrameHeader;
import com.ford.syncV4.protocol.ProtocolFrameHeaderFactory;
import com.ford.syncV4.protocol.ProtocolMessage;
import com.ford.syncV4.protocol.WiProProtocol;
import com.ford.syncV4.protocol.enums.FunctionID;
import com.ford.syncV4.protocol.enums.ServiceType;
import com.ford.syncV4.protocol.heartbeat.IHeartbeatMonitor;
import com.ford.syncV4.protocol.heartbeat.IHeartbeatMonitorListener;
import com.ford.syncV4.proxy.constants.Names;
import com.ford.syncV4.proxy.rpc.enums.AppInterfaceUnregisteredReason;
import com.ford.syncV4.session.Session;
import com.ford.syncV4.streaming.AbstractPacketizer;
import com.ford.syncV4.streaming.H264Packetizer;
import com.ford.syncV4.streaming.IStreamListener;
import com.ford.syncV4.test.TestConfig;
import com.ford.syncV4.transport.BTTransport;
import com.ford.syncV4.transport.BaseTransportConfig;
import com.ford.syncV4.transport.ITransportListener;
import com.ford.syncV4.transport.SyncTransport;
import com.ford.syncV4.transport.TCPTransport;
import com.ford.syncV4.transport.TCPTransportConfig;
import com.ford.syncV4.transport.TransportType;
import com.ford.syncV4.transport.nsd.NSDHelper;
import com.ford.syncV4.transport.usb.USBTransport;
import com.ford.syncV4.transport.usb.USBTransportConfig;
import com.ford.syncV4.util.BitConverter;
import com.ford.syncV4.util.logger.Logger;

import java.io.IOException;
import java.io.InputStream;
import java.io.OutputStream;
import java.io.PipedInputStream;
import java.io.PipedOutputStream;
import java.util.Hashtable;

/**
 * This class is responsible for the transport connection (Bluetooth, USB, WiFi), provide Services
 * and Session management methods.
 * <p/>
 * When use this class, it is <b>necessary</b> to call 'init( ... )' method to initialize transport
 * connection
 */
public class SyncConnection implements IProtocolListener, ITransportListener, IStreamListener,
        IHeartbeatMonitorListener {
    private static final String CLASS_NAME = SyncConnection.class.getSimpleName();
    SyncTransport _transport = null;
    AbstractProtocol _protocol = null;
    ISyncConnectionListener mConnectionListener = null;
    AbstractPacketizer mVideoPacketizer = null;
    AbstractPacketizer mAudioPacketizer = null;
    // Thread safety locks
    private static final Object TRANSPORT_REFERENCE_LOCK = new Object();
    private static final Object PROTOCOL_REFERENCE_LOCK = new Object();
    IHeartbeatMonitor _heartbeatMonitor;
    private boolean _isHeartbeatTimedout = false;
    private NSDHelper mNSDHelper;

    // Id of the current active session
    private byte mSessionId = Session.DEFAULT_SESSION_ID;
    static final Object END_PROTOCOL_SERVICE_AUDIO_LOCK = new Object();
    static final Object END_PROTOCOL_SERVICE_VIDEO_LOCK = new Object();
    static final Object END_PROTOCOL_SERVICE_RPC_LOCK = new Object();

    private boolean mIsInit = false;

    /**
     * Test Cases fields
     */
    /**
     * This Config object stores all the necessary data for SDK testing
     */
    private TestConfig mTestConfig;

    /**
     * Constructor.
     *
     * @param listener Sync connection listener.
     */
    public SyncConnection(ISyncConnectionListener listener) {
        mConnectionListener = listener;
        mIsInit = false;
    }

    /**
     * Set {@link com.ford.syncV4.test.TestConfig} object
     *
     * @param mTestConfig {@link com.ford.syncV4.test.TestConfig}
     */
    public void setTestConfig(TestConfig mTestConfig) {
        this.mTestConfig = mTestConfig;
    }

    /**
     * Initialize transport with provided configuration
     *
     * @param transportConfig configuration of the transport to be used, refer to
     *                        {@link com.ford.syncV4.transport.BaseTransportConfig}
     */
    public void init(BaseTransportConfig transportConfig) {
        init(transportConfig, null);
    }

    /**
     * Initialize transport with provided configuration and transport instance
     *
     * @param transportConfig configuration of the transport to be used, refer to
     *                        {@link com.ford.syncV4.transport.BaseTransportConfig}
     * @param transport       an instance of transport (Bluetooth, USB, WiFi)
     */
    public void init(BaseTransportConfig transportConfig, SyncTransport transport) {
        // Initialize the transport
        synchronized (TRANSPORT_REFERENCE_LOCK) {
            // Ensure transport is null
            if (_transport != null) {
                if (_transport.getIsConnected()) {
                    _transport.disconnect();
                }
                _transport = null;
            }

            if (transport != null) {
                _transport = transport;
            } else {
                switch (transportConfig.getTransportType()) {
                    case BLUETOOTH:
                        _transport = new BTTransport(this);
                        break;

                    case TCP:
                        TCPTransportConfig tcpTransportConfig = (TCPTransportConfig) transportConfig;
                        _transport = new TCPTransport(tcpTransportConfig, this);
                        if (tcpTransportConfig.getIsNSD()) {
                            mNSDHelper = new NSDHelper(tcpTransportConfig.getApplicationContext());
                            mNSDHelper.initializeNsd();
                        }
                        break;

                    case USB:
                        _transport = new USBTransport((USBTransportConfig) transportConfig, this);
                        break;
                }
            }
        }

        // Initialize the protocol
        synchronized (PROTOCOL_REFERENCE_LOCK) {
            // Ensure protocol is null
            if (_protocol != null) {
                _protocol = null;
            }
            _protocol = new WiProProtocol(this);

            // Apply a value which has been set for the Test Cases
            if (mTestConfig != null) {
                ((WiProProtocol) _protocol).set_TEST_ProtocolMinVersion(mTestConfig.getProtocolMinVersion());
                ((WiProProtocol) _protocol).set_TEST_ProtocolMaxVersion(mTestConfig.getProtocolMaxVersion());
            }
        }

        mIsInit = true;
    }

    public AbstractProtocol getWiProProtocol() {
        return _protocol;
    }

    public IHeartbeatMonitor getHeartbeatMonitor() {
        return _heartbeatMonitor;
    }

    public void setHeartbeatMonitor(IHeartbeatMonitor heartbeatMonitor) {
        this._heartbeatMonitor = heartbeatMonitor;
        _heartbeatMonitor.setListener(this);
    }

    private void stopTransportReading() {
        if (_transport != null) {
            _transport.stopReading();
        }
    }

    public void closeConnection(byte rpcSessionID, boolean keepConnection) {
        closeConnection(rpcSessionID, keepConnection, true);
    }

    public void closeConnection(byte rpcSessionID, boolean keepConnection,
                                boolean sendFinishMessages) {
        if (rpcSessionID != 0) {
            synchronized (PROTOCOL_REFERENCE_LOCK) {
                if (!getIsConnected()) {
                    return;
                }
                if (_protocol != null) {
                    // If transport is still connected, sent EndProtocolSessionMessage
                    if (sendFinishMessages && getIsConnected()) {
                        _protocol.EndProtocolService(ServiceType.RPC, rpcSessionID);
                        stopHeartbeatMonitor();
                    }
                }
            }

            waitForRpcEndServiceACK();
        }

        /*synchronized (PROTOCOL_REFERENCE_LOCK) {
            if (!keepConnection) {
                _protocol = null;
            }
        }*/

        Logger.d("Close connection:" + keepConnection);
<<<<<<< HEAD
        if (!keepConnection) {
            stopHeartbeatMonitor();
        }
=======
>>>>>>> 3966d472
        synchronized (TRANSPORT_REFERENCE_LOCK) {

            stopH264();
            stopAudioDataTransfer();

            if (!keepConnection) {

                if (mNSDHelper != null) {
                    mNSDHelper.stopDiscovery();
                    mNSDHelper.tearDown();
                }

                if (_transport != null) {
                    _transport.disconnect();
                }
                _transport = null;
            }
        }
    }

    private void stopHeartbeatMonitor() {
        if (_heartbeatMonitor != null) {
            Logger.d(CLASS_NAME + " Stop HeartBeat");
            _heartbeatMonitor.stop();
        }
    }

    private void waitForRpcEndServiceACK() {
        synchronized (END_PROTOCOL_SERVICE_RPC_LOCK) {
            try {
                END_PROTOCOL_SERVICE_RPC_LOCK.wait(1000);
            } catch (InterruptedException e) {
                // Do nothing
            }
        }
    }

    public void closeMobileNaviService(byte mobileNavSessionId) {
        synchronized (PROTOCOL_REFERENCE_LOCK) {
            if (!getIsConnected()) {
                return;
            }
            if (_protocol == null) {
                return;
            }
            _protocol.EndProtocolService(ServiceType.Mobile_Nav, mobileNavSessionId);
        }
        waitForVideoEndServiceACK();
    }

    private void waitForVideoEndServiceACK() {
        synchronized (END_PROTOCOL_SERVICE_VIDEO_LOCK) {
            try {
                END_PROTOCOL_SERVICE_VIDEO_LOCK.wait(1000);
            } catch (InterruptedException e) {
                // Do nothing
            }
        }
    }

    public void closeAudioService(byte sessionID) {
        synchronized (PROTOCOL_REFERENCE_LOCK) {
            if (!getIsConnected()) {
                return;
            }
            if (_protocol == null) {
                return;
            }
            _protocol.EndProtocolService(ServiceType.Audio_Service, sessionID);
        }
        waitForAudioEndServiceACK();
    }

    private void waitForAudioEndServiceACK() {
        synchronized (END_PROTOCOL_SERVICE_AUDIO_LOCK) {
            try {
                END_PROTOCOL_SERVICE_AUDIO_LOCK.wait(1000);
            } catch (InterruptedException e) {
                // Do nothing
            }
        }
    }

    public OutputStream startH264(byte rpcSessionID) {
        try {
            OutputStream os = new PipedOutputStream();
            InputStream is = new PipedInputStream((PipedOutputStream) os);
            mVideoPacketizer = new H264Packetizer(this, is, rpcSessionID, ServiceType.Mobile_Nav);
            mVideoPacketizer.start();
            return os;
        } catch (Exception e) {
            Logger.e(CLASS_NAME + " Unable to start H.264 streaming:" + e.toString());
        }
        return null;
    }

    public void stopH264() {
        if (mVideoPacketizer != null) {
            mVideoPacketizer.stop();
        }
    }

    public OutputStream startAudioDataTransfer(byte rpcSessionID) {
        try {
            OutputStream os = new PipedOutputStream();
            InputStream is = new PipedInputStream((PipedOutputStream) os);
            mAudioPacketizer = new H264Packetizer(this, is, rpcSessionID, ServiceType.Audio_Service);
            mAudioPacketizer.start();
            return os;
        } catch (IOException e) {
            Logger.e(CLASS_NAME + " Unable to start audio streaming:" + e.toString());
        }
        return null;
    }

    public void stopAudioDataTransfer() {
        if (mAudioPacketizer != null) {
            mAudioPacketizer.stop();
        }
    }

    /**
     * Start a connection of the provided or specified transport
     *
     * @throws SyncException
     */
    public void startTransport() throws SyncException {
        if (!mIsInit) {
            throw new SyncException("You must call 'init( ... )' method before start transport",
                    SyncExceptionCause.SYNC_CONNECTION_INIT_EXCEPTION);
        }
        _transport.openConnection();
    }

    public Boolean getIsConnected() {
        if (_transport == null) {
            return false;
        }
        return _transport.getIsConnected();
    }

    public void sendMessage(ProtocolMessage msg) {
        if (!getIsConnected()) {
            return;
        }
        if (_protocol == null) {
            return;
        }
        if (msg == null) {
            return;
        }
        _protocol.SendMessage(msg);
    }

    public void startMobileNavService(Session session) {
        synchronized (PROTOCOL_REFERENCE_LOCK) {
            if (!getIsConnected()) {
                return;
            }
            if (_protocol == null) {
                return;
            }
            _protocol.StartProtocolService(ServiceType.Mobile_Nav, session);
        }
    }

    public void startAudioService(Session session) {
        synchronized (PROTOCOL_REFERENCE_LOCK) {
            if (!getIsConnected()) {
                return;
            }
            if (_protocol == null) {
                return;
            }
            _protocol.StartProtocolService(ServiceType.Audio_Service, session);
        }
    }

    @Override
    public void onTransportBytesReceived(byte[] receivedBytes, int receivedBytesLength) {
        // Send bytes to protocol to be interpreted
        synchronized (PROTOCOL_REFERENCE_LOCK) {
            if (!getIsConnected()) {
                return;
            }
            if (_protocol == null) {
                return;
            }
            try {
                _protocol.HandleReceivedBytes(receivedBytes, receivedBytesLength);
            } catch (OutOfMemoryError e) {
                final String info = " Out of memory while handling incoming message";
                if (mConnectionListener != null) {
                    mConnectionListener.onProtocolError(info, e);
                } else {
                    Logger.e(CLASS_NAME + info, e);
                }
            }
        }
    }

    @Override
    public void onTransportConnected() {
        if (mConnectionListener != null) {
            mConnectionListener.onTransportConnected();
        }
    }

    public void initialiseSession() {
        startProtocolSession();
    }

    public void startHeartbeatTimer() {
        if (_heartbeatMonitor != null) {
            _heartbeatMonitor.start();
        }
    }

    private void startProtocolSession() {
        synchronized (PROTOCOL_REFERENCE_LOCK) {
            if (!getIsConnected()) {
                return;
<<<<<<< HEAD
            }
            if (_protocol == null) {
                return;
            }
=======
            }
            if (_protocol == null) {
                return;
            }
>>>>>>> 3966d472
            Logger.d(CLASS_NAME + " StartProtocolSession, id:" + mSessionId);
            _protocol.StartProtocolSession(mSessionId);
        }
    }

    /**
     * Return the version of protocol
<<<<<<< HEAD
     * @return byte value of the protocol version
     */
    public byte getProtocolVersion() {
        return ((WiProProtocol) _protocol).getProtocolVersion();
=======
     *
     * @return byte value of the protocol version
     */
    public byte getProtocolVersion() {
        return _protocol.getProtocolVersion();
>>>>>>> 3966d472
    }

    @Override
    public void onTransportDisconnected(String info) {
        if (!_isHeartbeatTimedout) {
            // Pass directly to connection listener
            mConnectionListener.onTransportDisconnected(info);
        }
        _isHeartbeatTimedout = false;
    }

    @Override
    public void onTransportError(String info, Exception e) {
        if (!_isHeartbeatTimedout) {
            // Pass directly to connection listener
            mConnectionListener.onTransportError(info, e);
        }
        _isHeartbeatTimedout = false;
    }

    @Override
    public void onServerSocketInit(int serverSocketPort) {
        Logger.d("SyncConnection", "ServerSocket init: " + serverSocketPort);
        mNSDHelper.registerService(serverSocketPort);
        mNSDHelper.discoverServices();
    }

    @Override
    public void onProtocolMessageBytesToSend(byte[] msgBytes, int offset,
                                             int length) {
        // Protocol has packaged bytes to send, pass to transport for transmission
        synchronized (TRANSPORT_REFERENCE_LOCK) {
            if (_transport != null) {
                Logger.d(CLASS_NAME + " <- Bytes:" + BitConverter.bytesToHex(msgBytes));
                _transport.sendBytes(msgBytes, offset, length);
            }
        }
    }

    @Override
    public void onProtocolMessageReceived(ProtocolMessage msg) {
        mConnectionListener.onProtocolMessageReceived(msg);

        // Unblock USB reader thread by this method
        FunctionID functionID = new FunctionID();
        String functionName = functionID.getFunctionName(msg.getFunctionID());
        if (functionName == null) {
            return;
        }
        if (functionName.equals(Names.OnAppInterfaceUnregistered)) {
            IJsonRPCMarshaller marshaller = new JsonRPCMarshaller();
            Hashtable<String, Object> hashtable = marshaller.unmarshall(msg.getData());
            if (hashtable.containsKey(Names.reason)) {
                String reason = hashtable.get(Names.reason).toString();
                if (reason == null) {
                    return;
                }
                if (reason.equals(AppInterfaceUnregisteredReason.IGNITION_OFF.toString()) ||
                        reason.equals(AppInterfaceUnregisteredReason.MASTER_RESET.toString()) ||
                        reason.equals(AppInterfaceUnregisteredReason.FACTORY_DEFAULTS.toString())) {
                    processTransportStopReading();
                }
            }
        }
    }

    @Override
    public void onProtocolSessionStarted(Session session,
                                         byte version, String correlationID) {
        mConnectionListener.onProtocolSessionStarted(session, version, correlationID);
    }

    @Override
    public void onProtocolServiceEnded(ServiceType serviceType, byte sessionID,
                                       String correlationID) {
        mConnectionListener.onProtocolServiceEnded(serviceType, sessionID, correlationID);
        processEndService(serviceType);
    }

    private void processEndService(ServiceType serviceType) {
        if (_transport != null && serviceType.equals(ServiceType.RPC)) {
            synchronized (END_PROTOCOL_SERVICE_RPC_LOCK) {
                END_PROTOCOL_SERVICE_RPC_LOCK.notifyAll();
            }

            processTransportStopReading();

        } else if (_transport != null && serviceType.equals(ServiceType.Mobile_Nav)) {
            synchronized (END_PROTOCOL_SERVICE_VIDEO_LOCK) {
                END_PROTOCOL_SERVICE_VIDEO_LOCK.notifyAll();
            }
        } else if (_transport != null && serviceType.equals(ServiceType.Audio_Service)) {
            synchronized (END_PROTOCOL_SERVICE_AUDIO_LOCK) {
                END_PROTOCOL_SERVICE_AUDIO_LOCK.notifyAll();
            }
        }
    }

    @Override
    public void onProtocolHeartbeatACK() {
        if (_heartbeatMonitor != null) {
            _heartbeatMonitor.heartbeatACKReceived();
        }
    }

    @Override
    public void onProtocolHeartbeat() {
        if (_heartbeatMonitor != null) {
            _heartbeatMonitor.heartbeatReceived();
        }
    }

    @Override
    public void onResetHeartbeatAck() {
        if (_heartbeatMonitor != null) {
            _heartbeatMonitor.notifyTransportOutputActivity();
        }
    }

    @Override
    public void onResetHeartbeat() {
        if (_heartbeatMonitor != null) {
            _heartbeatMonitor.notifyTransportInputActivity();
        }
    }

    @Override
    public void onProtocolError(String info, Exception e) {
        mConnectionListener.onProtocolError(info, e);
    }

    @Override
    public void onProtocolAppUnregistered() {
        Logger.d(CLASS_NAME + " onProtocolAppUnregistered");
    }

    @Override
    public void onProtocolServiceStarted(ServiceType serviceType, byte sessionID, byte version, String correlationID) {
        mConnectionListener.onProtocolServiceStarted(serviceType, sessionID, version, correlationID);
    }

    @Override
    public void onMobileNavAckReceived(int frameReceivedNumber) {
        mConnectionListener.onMobileNavAckReceived(frameReceivedNumber);
    }

    @Override
    public void onStartServiceNackReceived(ServiceType serviceType) {
        mConnectionListener.onStartServiceNackReceived(serviceType);
    }

    /**
     * Gets type of transport currently used by this connection.
     *
     * @return One of TransportType enumeration values.
     * @see TransportType
     */
    public TransportType getCurrentTransportType() {
        return _transport.getTransportType();
    }

    @Override
    public void sendH264(ProtocolMessage pm) {
        sendMessage(pm);
    }

    @Override
    public void sendHeartbeat(IHeartbeatMonitor monitor) {
<<<<<<< HEAD
        Logger.d(CLASS_NAME + " Asked to send heartbeat");
        final ProtocolFrameHeader heartbeat =
                ProtocolFrameHeaderFactory.createHeartbeat(ServiceType.Heartbeat,
                        (byte) 2);
        final byte[] bytes = heartbeat.assembleHeaderBytes();
        onProtocolMessageBytesToSend(bytes, 0, bytes.length);
=======
        if (_protocol != null) {
            Logger.d(CLASS_NAME + " Asked to send heartbeat");
            final ProtocolFrameHeader heartbeat =
                    ProtocolFrameHeaderFactory.createHeartbeat(ServiceType.Heartbeat, _protocol.getProtocolVersion());
            heartbeat.setSessionID(getSessionId());
            final byte[] bytes = heartbeat.assembleHeaderBytes();
            onProtocolMessageBytesToSend(bytes, 0, bytes.length);
        }
>>>>>>> 3966d472
    }

    @Override
    public void heartbeatTimedOut(IHeartbeatMonitor monitor) {
        Logger.d(CLASS_NAME + " Heartbeat timeout; closing connection");
        _isHeartbeatTimedout = true;
        closeConnection((byte) 0, false, true);
        mConnectionListener.onHeartbeatTimedOut();
    }

    @Override
    public void sendHeartbeatACK(IHeartbeatMonitor heartbeatMonitor) {
        if (_protocol != null) {
            Logger.d(CLASS_NAME + " Asked to send heartbeat ACK");
            final ProtocolFrameHeader heartbeat =
                    ProtocolFrameHeaderFactory.createHeartbeatACK(ServiceType.Heartbeat,
                            _protocol.getProtocolVersion());
            heartbeat.setSessionID(getSessionId());
            final byte[] bytes = heartbeat.assembleHeaderBytes();
            onProtocolMessageBytesToSend(bytes, 0, bytes.length);
        }
    }

    public byte getSessionId() {
        return mSessionId;
    }

    /**
     * Set ID of the current active session
     *
     * @param sessionId
     */
    public void setSessionId(byte sessionId) {
        mSessionId = sessionId;
        Logger.d(CLASS_NAME + " SetSessionId:" + mSessionId);
    }

    private void processTransportStopReading() {
        if (_transport == null) {
            Logger.w(CLASS_NAME + " Process Transport Stop Reading - transport is NULL");
            return;
        }

        /**
         * TODO : For the TestCases
         */
        boolean doStopReading = true;
        if (mTestConfig != null && mTestConfig.isDoKeepUSBTransportConnected()) {
            doStopReading = false;
        }

        if (doStopReading) {
            _transport.stopReading();
        }

        if (mTestConfig != null) {
            mTestConfig.setDoKeepUSBTransportConnected(false);
        }

        //_transport.stopReading();
    }
}<|MERGE_RESOLUTION|>--- conflicted
+++ resolved
@@ -217,12 +217,6 @@
         }*/
 
         Logger.d("Close connection:" + keepConnection);
-<<<<<<< HEAD
-        if (!keepConnection) {
-            stopHeartbeatMonitor();
-        }
-=======
->>>>>>> 3966d472
         synchronized (TRANSPORT_REFERENCE_LOCK) {
 
             stopH264();
@@ -445,17 +439,10 @@
         synchronized (PROTOCOL_REFERENCE_LOCK) {
             if (!getIsConnected()) {
                 return;
-<<<<<<< HEAD
             }
             if (_protocol == null) {
                 return;
             }
-=======
-            }
-            if (_protocol == null) {
-                return;
-            }
->>>>>>> 3966d472
             Logger.d(CLASS_NAME + " StartProtocolSession, id:" + mSessionId);
             _protocol.StartProtocolSession(mSessionId);
         }
@@ -463,18 +450,11 @@
 
     /**
      * Return the version of protocol
-<<<<<<< HEAD
-     * @return byte value of the protocol version
-     */
-    public byte getProtocolVersion() {
-        return ((WiProProtocol) _protocol).getProtocolVersion();
-=======
      *
      * @return byte value of the protocol version
      */
     public byte getProtocolVersion() {
         return _protocol.getProtocolVersion();
->>>>>>> 3966d472
     }
 
     @Override
@@ -643,14 +623,6 @@
 
     @Override
     public void sendHeartbeat(IHeartbeatMonitor monitor) {
-<<<<<<< HEAD
-        Logger.d(CLASS_NAME + " Asked to send heartbeat");
-        final ProtocolFrameHeader heartbeat =
-                ProtocolFrameHeaderFactory.createHeartbeat(ServiceType.Heartbeat,
-                        (byte) 2);
-        final byte[] bytes = heartbeat.assembleHeaderBytes();
-        onProtocolMessageBytesToSend(bytes, 0, bytes.length);
-=======
         if (_protocol != null) {
             Logger.d(CLASS_NAME + " Asked to send heartbeat");
             final ProtocolFrameHeader heartbeat =
@@ -659,7 +631,6 @@
             final byte[] bytes = heartbeat.assembleHeaderBytes();
             onProtocolMessageBytesToSend(bytes, 0, bytes.length);
         }
->>>>>>> 3966d472
     }
 
     @Override
