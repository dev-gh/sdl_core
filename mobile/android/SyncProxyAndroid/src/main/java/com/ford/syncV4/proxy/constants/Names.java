--- conflicted
+++ resolved
@@ -460,9 +460,7 @@
     public static final String messageDataResult = "messageDataResult";
     public static final String hashID = "hashID";
     public static final String OnHashChange = "OnHashChange";
-<<<<<<< HEAD
     public static final String isRoot = "isRoot";
-=======
 
     /**
      * v4_protocol_v3_0_revP
@@ -474,5 +472,4 @@
     public static final String osVersion = "osVersion";
     public static final String carrier = "carrier";
     public static final String maxNumberRFCOMMPorts = "maxNumberRFCOMMPorts";
->>>>>>> 53ac10f6
 }