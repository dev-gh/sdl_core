--- conflicted
+++ resolved
@@ -9,17 +9,14 @@
 
 public class RPCRequest extends RPCMessage {
 
-<<<<<<< HEAD
     /**
      * Indicates whether this request going to be encrypted or not
      */
     private boolean doEncryption = false;
-=======
 	public RPCRequest(String functionName) {
 		super(functionName, Names.request);
 		messageType = Names.request;
 	}
->>>>>>> 8e89a829
 
     public RPCRequest(String functionName) {
         super(functionName, Names.request);
