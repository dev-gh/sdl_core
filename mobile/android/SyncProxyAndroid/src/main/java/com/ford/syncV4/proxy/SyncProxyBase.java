--- conflicted
+++ resolved
@@ -107,12 +107,8 @@
 import com.ford.syncV4.util.Base64;
 import com.ford.syncV4.util.CommonUtils;
 import com.ford.syncV4.util.DebugTool;
-<<<<<<< HEAD
 import com.ford.syncV4.util.TestConfig;
 import com.stericson.RootTools.RootTools;
-=======
-import com.ford.syncV4.test.TestConfig;
->>>>>>> 53ac10f6
 
 import org.apache.http.HttpResponse;
 import org.apache.http.client.HttpClient;
@@ -3203,7 +3199,6 @@
         this.rpcMessageHandler = RPCMessageHandler;
     }
 
-<<<<<<< HEAD
     public void startMobileNavService(Session session, boolean cyphered) {
         if (mSyncConnection != null) {
             mSyncConnection.startMobileNavService(session, cyphered);
@@ -3220,7 +3215,8 @@
         if (mSyncConnection != null) {
             mSyncConnection.startRpcService(session, encrypted);
         }
-=======
+    }
+
     // TODO : Hide this method from public when no Test Cases are need
     /**
      * Initialize new Session. <b>In production this method MUST be private</b>
@@ -3228,7 +3224,6 @@
     public void initializeSession() {
         // Initialize a start session procedure
         mSyncConnection.initialiseSession();
->>>>>>> 53ac10f6
     }
 
     // Private Class to Interface with SyncConnection
@@ -3491,12 +3486,13 @@
         internalRequestCorrelationIDs.add(correlationID);
     }
 
-<<<<<<< HEAD
     private void setUpSecureServiceManager() {
         mSecureServiceMessageManager = new SecureServiceMessageManager();
         mSecureServiceMessageCallback = new SecureServiceMessageCallback();
         mSecureServiceMessageManager.setMessageCallback(mSecureServiceMessageCallback);
-=======
+    }
+}
+
     /**
      * Test Config section
      */
@@ -3516,6 +3512,5 @@
      */
     public void setTestConfigCallback(ITestConfigCallback mTestConfigCallback) {
         this.mTestConfigCallback = mTestConfigCallback;
->>>>>>> 53ac10f6
     }
 }