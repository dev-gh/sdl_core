--- conflicted
+++ resolved
@@ -8,13 +8,10 @@
 import com.ford.syncV4.protocol.secure.secureproxy.ProtocolSecureManager;
 import com.ford.syncV4.session.Session;
 import com.ford.syncV4.streaming.AbstractPacketizer;
-<<<<<<< HEAD
 import com.ford.syncV4.trace.SyncTrace;
 import com.ford.syncV4.trace.enums.InterfaceActivityDirection;
 import com.ford.syncV4.util.DebugTool;
-=======
 import com.ford.syncV4.util.logger.Logger;
->>>>>>> 8e89a829
 
 import java.io.File;
 import java.io.FileNotFoundException;
@@ -268,14 +265,8 @@
      * @param correlationID
      */
     protected void handleProtocolSessionStarted(ServiceType serviceType,
-<<<<<<< HEAD
                                                 byte sessionID, boolean encrypted, byte version, String correlationID) {
         Session session = Session.createSession(serviceType, sessionID, encrypted);
-=======
-                                                byte sessionID, byte version,
-                                                String correlationID) {
-        Session session = Session.createSession(serviceType, sessionID);
->>>>>>> 8e89a829
         _protocolListener.onProtocolSessionStarted(session, version, correlationID);
     }
 
