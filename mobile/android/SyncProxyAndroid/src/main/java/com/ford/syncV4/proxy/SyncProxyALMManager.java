--- conflicted
+++ resolved
@@ -2637,11 +2637,12 @@
         }
 
         @Override
-<<<<<<< HEAD
         public void onSecureServiceStart() {
-=======
+
+        }
+
+        @Override
         public void onStartSession(byte sessionID) {
->>>>>>> 8e89a829
 
         }
     }
