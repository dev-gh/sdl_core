package com.ford.syncV4.protocol.enums;

import com.ford.syncV4.util.ByteEnumer;

import java.util.Vector;

public class FrameDataControlFrameType extends ByteEnumer {
    private static Vector<FrameDataControlFrameType> theList =
            new Vector<FrameDataControlFrameType>();

    public static Vector getList() { return theList; }

	private byte _i = 0x00;

	protected FrameDataControlFrameType(byte value, String name) {super(value, name);}
	public final static FrameDataControlFrameType Heartbeat = new FrameDataControlFrameType((byte)0x0, "Heartbeat");
	public final static FrameDataControlFrameType StartSession = new FrameDataControlFrameType((byte)0x01, "StartSession");
	public final static FrameDataControlFrameType StartSessionACK = new FrameDataControlFrameType((byte)0x02, "StartSessionACK");
	public final static FrameDataControlFrameType StartSessionNACK = new FrameDataControlFrameType((byte)0x03, "StartSessionNACK");
	public final static FrameDataControlFrameType EndSession = new FrameDataControlFrameType((byte)0x04, "EndSession");
    public final static FrameDataControlFrameType EndSessionACK = new FrameDataControlFrameType((byte)0x05, "EndSessionACK");
    public final static FrameDataControlFrameType MobileNaviACK = new FrameDataControlFrameType((byte)0x06, "MobileNaviACK");
    public final static FrameDataControlFrameType HeartbeatACK = new FrameDataControlFrameType((byte)0xFF, "HeartbeatACK");

	static {
		theList.addElement(Heartbeat);
		theList.addElement(StartSession);
		theList.addElement(StartSessionACK);
		theList.addElement(StartSessionNACK);
		theList.addElement(EndSession);
        theList.addElement(EndSessionACK);
        theList.addElement(MobileNaviACK);
        theList.addElement(HeartbeatACK);
    }

	public static FrameDataControlFrameType valueOf(String name) {
		return (FrameDataControlFrameType) get(theList, name);
	} // end-method

	public static FrameDataControlFrameType[] values() {
<<<<<<< HEAD
        FrameDataControlFrameType[] frameDataControlFrameTypes = new FrameDataControlFrameType[theList.size()];
        theList.toArray(frameDataControlFrameTypes);
		return frameDataControlFrameTypes;
=======
		return theList.toArray(new FrameDataControlFrameType[theList.size()]);
>>>>>>> e96a8dd6
	} // end-method
} // end-class<|MERGE_RESOLUTION|>--- conflicted
+++ resolved
@@ -1,49 +1,43 @@
-package com.ford.syncV4.protocol.enums;
-
-import com.ford.syncV4.util.ByteEnumer;
-
-import java.util.Vector;
-
-public class FrameDataControlFrameType extends ByteEnumer {
-    private static Vector<FrameDataControlFrameType> theList =
-            new Vector<FrameDataControlFrameType>();
-
-    public static Vector getList() { return theList; }
-
-	private byte _i = 0x00;
-
-	protected FrameDataControlFrameType(byte value, String name) {super(value, name);}
-	public final static FrameDataControlFrameType Heartbeat = new FrameDataControlFrameType((byte)0x0, "Heartbeat");
-	public final static FrameDataControlFrameType StartSession = new FrameDataControlFrameType((byte)0x01, "StartSession");
-	public final static FrameDataControlFrameType StartSessionACK = new FrameDataControlFrameType((byte)0x02, "StartSessionACK");
-	public final static FrameDataControlFrameType StartSessionNACK = new FrameDataControlFrameType((byte)0x03, "StartSessionNACK");
-	public final static FrameDataControlFrameType EndSession = new FrameDataControlFrameType((byte)0x04, "EndSession");
-    public final static FrameDataControlFrameType EndSessionACK = new FrameDataControlFrameType((byte)0x05, "EndSessionACK");
-    public final static FrameDataControlFrameType MobileNaviACK = new FrameDataControlFrameType((byte)0x06, "MobileNaviACK");
-    public final static FrameDataControlFrameType HeartbeatACK = new FrameDataControlFrameType((byte)0xFF, "HeartbeatACK");
-
-	static {
-		theList.addElement(Heartbeat);
-		theList.addElement(StartSession);
-		theList.addElement(StartSessionACK);
-		theList.addElement(StartSessionNACK);
-		theList.addElement(EndSession);
-        theList.addElement(EndSessionACK);
-        theList.addElement(MobileNaviACK);
-        theList.addElement(HeartbeatACK);
-    }
-
-	public static FrameDataControlFrameType valueOf(String name) {
-		return (FrameDataControlFrameType) get(theList, name);
-	} // end-method
-
-	public static FrameDataControlFrameType[] values() {
-<<<<<<< HEAD
-        FrameDataControlFrameType[] frameDataControlFrameTypes = new FrameDataControlFrameType[theList.size()];
-        theList.toArray(frameDataControlFrameTypes);
-		return frameDataControlFrameTypes;
-=======
-		return theList.toArray(new FrameDataControlFrameType[theList.size()]);
->>>>>>> e96a8dd6
-	} // end-method
+package com.ford.syncV4.protocol.enums;
+
+import com.ford.syncV4.util.ByteEnumer;
+
+import java.util.Vector;
+
+public class FrameDataControlFrameType extends ByteEnumer {
+    private static Vector<FrameDataControlFrameType> theList =
+            new Vector<FrameDataControlFrameType>();
+
+    public static Vector getList() { return theList; }
+
+	private byte _i = 0x00;
+
+	protected FrameDataControlFrameType(byte value, String name) {super(value, name);}
+	public final static FrameDataControlFrameType Heartbeat = new FrameDataControlFrameType((byte)0x0, "Heartbeat");
+	public final static FrameDataControlFrameType StartSession = new FrameDataControlFrameType((byte)0x01, "StartSession");
+	public final static FrameDataControlFrameType StartSessionACK = new FrameDataControlFrameType((byte)0x02, "StartSessionACK");
+	public final static FrameDataControlFrameType StartSessionNACK = new FrameDataControlFrameType((byte)0x03, "StartSessionNACK");
+	public final static FrameDataControlFrameType EndSession = new FrameDataControlFrameType((byte)0x04, "EndSession");
+    public final static FrameDataControlFrameType EndSessionACK = new FrameDataControlFrameType((byte)0x05, "EndSessionACK");
+    public final static FrameDataControlFrameType MobileNaviACK = new FrameDataControlFrameType((byte)0x06, "MobileNaviACK");
+    public final static FrameDataControlFrameType HeartbeatACK = new FrameDataControlFrameType((byte)0xFF, "HeartbeatACK");
+
+	static {
+		theList.addElement(Heartbeat);
+		theList.addElement(StartSession);
+		theList.addElement(StartSessionACK);
+		theList.addElement(StartSessionNACK);
+		theList.addElement(EndSession);
+        theList.addElement(EndSessionACK);
+        theList.addElement(MobileNaviACK);
+        theList.addElement(HeartbeatACK);
+    }
+
+	public static FrameDataControlFrameType valueOf(String name) {
+		return (FrameDataControlFrameType) get(theList, name);
+	} // end-method
+
+	public static FrameDataControlFrameType[] values() {
+		return theList.toArray(new FrameDataControlFrameType[theList.size()]);
+	} // end-method
 } // end-class