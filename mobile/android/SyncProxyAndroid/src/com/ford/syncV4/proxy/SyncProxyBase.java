--- conflicted
+++ resolved
@@ -1048,10 +1048,7 @@
     private void stopAllServices() {
         if (getServicePool().size() > 0) {
             stopMobileNaviService();
-<<<<<<< HEAD
-=======
             stopAudioService();
->>>>>>> ab0da660
         }
     }
 
@@ -2795,11 +2792,6 @@
     }
 
     public void stopMobileNaviService() {
-<<<<<<< HEAD
-        if (removeServiceFromSession(_mobileNavSessionID)) {
-            Log.i(TAG, "Mobile Nav Service is going to stop" + _mobileNavSessionID);
-            getSyncConnection().closeMobileNavSession(_mobileNavSessionID);
-=======
         if (removeServiceFromSession(currentSession.getSessionId(), ServiceType.Mobile_Nav)) {
             Log.i(TAG, "Mobile Nav Session is going to stop" + currentSession.getSessionId());
             getSyncConnection().closeMobileNaviService(currentSession.getSessionId());
@@ -2810,7 +2802,6 @@
         if (removeServiceFromSession(currentSession.getSessionId(), ServiceType.Audio_Service)) {
             Log.i(TAG, "Audio service is going to stop" + currentSession.getSessionId());
             getSyncConnection().closeAudioService(currentSession.getSessionId());
->>>>>>> ab0da660
         }
     }
 
