package com.ford.syncV4.proxy;

import android.os.Handler;
import android.os.Looper;
import android.telephony.TelephonyManager;
import android.util.Log;

import com.ford.syncV4.exception.SyncException;
import com.ford.syncV4.exception.SyncExceptionCause;
import com.ford.syncV4.marshal.IJsonRPCMarshaller;
import com.ford.syncV4.marshal.JsonRPCMarshaller;
import com.ford.syncV4.messageDispatcher.IDispatchingStrategy;
import com.ford.syncV4.messageDispatcher.IncomingProtocolMessageComparitor;
import com.ford.syncV4.messageDispatcher.InternalProxyMessageComparitor;
import com.ford.syncV4.messageDispatcher.OutgoingProtocolMessageComparitor;
import com.ford.syncV4.messageDispatcher.ProxyMessageDispatcher;
import com.ford.syncV4.protocol.ProtocolMessage;
import com.ford.syncV4.protocol.WiProProtocol;
import com.ford.syncV4.protocol.enums.FunctionID;
import com.ford.syncV4.protocol.enums.ServiceType;
import com.ford.syncV4.protocol.heartbeat.HeartbeatMonitor;
import com.ford.syncV4.proxy.callbacks.InternalProxyMessage;
import com.ford.syncV4.proxy.callbacks.OnError;
import com.ford.syncV4.proxy.callbacks.OnProxyClosed;
import com.ford.syncV4.proxy.constants.Names;
import com.ford.syncV4.proxy.converter.IRPCRequestConverter;
import com.ford.syncV4.proxy.converter.IRPCRequestConverterFactory;
import com.ford.syncV4.proxy.converter.SyncRPCRequestConverterFactory;
import com.ford.syncV4.proxy.interfaces.IProxyListenerALMTesting;
import com.ford.syncV4.proxy.interfaces.IProxyListenerBase;
import com.ford.syncV4.proxy.rpc.AddCommand;
import com.ford.syncV4.proxy.rpc.AddSubMenu;
import com.ford.syncV4.proxy.rpc.Alert;
import com.ford.syncV4.proxy.rpc.ButtonCapabilities;
import com.ford.syncV4.proxy.rpc.Choice;
import com.ford.syncV4.proxy.rpc.CreateInteractionChoiceSet;
import com.ford.syncV4.proxy.rpc.DeleteCommand;
import com.ford.syncV4.proxy.rpc.DeleteInteractionChoiceSet;
import com.ford.syncV4.proxy.rpc.DeleteSubMenu;
import com.ford.syncV4.proxy.rpc.DisplayCapabilities;
import com.ford.syncV4.proxy.rpc.EncodedSyncPData;
import com.ford.syncV4.proxy.rpc.OnAppInterfaceUnregistered;
import com.ford.syncV4.proxy.rpc.OnLanguageChange;
import com.ford.syncV4.proxy.rpc.OnSystemRequest;
import com.ford.syncV4.proxy.rpc.PerformInteraction;
import com.ford.syncV4.proxy.rpc.PresetBankCapabilities;
import com.ford.syncV4.proxy.rpc.PutFile;
import com.ford.syncV4.proxy.rpc.RegisterAppInterface;
import com.ford.syncV4.proxy.rpc.RegisterAppInterfaceResponse;
import com.ford.syncV4.proxy.rpc.ResetGlobalProperties;
import com.ford.syncV4.proxy.rpc.SetGlobalProperties;
import com.ford.syncV4.proxy.rpc.SetMediaClockTimer;
import com.ford.syncV4.proxy.rpc.Show;
import com.ford.syncV4.proxy.rpc.SoftButtonCapabilities;
import com.ford.syncV4.proxy.rpc.Speak;
import com.ford.syncV4.proxy.rpc.SubscribeButton;
import com.ford.syncV4.proxy.rpc.SyncMsgVersion;
import com.ford.syncV4.proxy.rpc.SyncPData;
import com.ford.syncV4.proxy.rpc.TTSChunk;
import com.ford.syncV4.proxy.rpc.UnregisterAppInterface;
import com.ford.syncV4.proxy.rpc.UnregisterAppInterfaceResponse;
import com.ford.syncV4.proxy.rpc.UnsubscribeButton;
import com.ford.syncV4.proxy.rpc.VehicleType;
import com.ford.syncV4.proxy.rpc.enums.AppHMIType;
import com.ford.syncV4.proxy.rpc.enums.AudioStreamingState;
import com.ford.syncV4.proxy.rpc.enums.ButtonName;
import com.ford.syncV4.proxy.rpc.enums.FileType;
import com.ford.syncV4.proxy.rpc.enums.GlobalProperty;
import com.ford.syncV4.proxy.rpc.enums.HMILevel;
import com.ford.syncV4.proxy.rpc.enums.HmiZoneCapabilities;
import com.ford.syncV4.proxy.rpc.enums.InteractionMode;
import com.ford.syncV4.proxy.rpc.enums.Language;
import com.ford.syncV4.proxy.rpc.enums.RequestType;
import com.ford.syncV4.proxy.rpc.enums.Result;
import com.ford.syncV4.proxy.rpc.enums.SpeechCapabilities;
import com.ford.syncV4.proxy.rpc.enums.SyncConnectionState;
import com.ford.syncV4.proxy.rpc.enums.SyncDisconnectedReason;
import com.ford.syncV4.proxy.rpc.enums.SyncInterfaceAvailability;
import com.ford.syncV4.proxy.rpc.enums.SystemContext;
import com.ford.syncV4.proxy.rpc.enums.TextAlignment;
import com.ford.syncV4.proxy.rpc.enums.UpdateMode;
import com.ford.syncV4.proxy.rpc.enums.VrCapabilities;
import com.ford.syncV4.proxy.systemrequest.IOnSystemRequestHandler;
import com.ford.syncV4.proxy.systemrequest.ISystemRequestProxy;
import com.ford.syncV4.service.Service;
import com.ford.syncV4.session.Session;
import com.ford.syncV4.syncConnection.ISyncConnectionListener;
import com.ford.syncV4.syncConnection.SyncConnection;
import com.ford.syncV4.trace.SyncTrace;
import com.ford.syncV4.trace.TraceDeviceInfo;
import com.ford.syncV4.trace.enums.InterfaceActivityDirection;
import com.ford.syncV4.transport.BaseTransportConfig;
import com.ford.syncV4.transport.SiphonServer;
import com.ford.syncV4.transport.TransportType;
import com.ford.syncV4.util.Base64;
import com.ford.syncV4.util.DebugTool;

import org.apache.http.HttpResponse;
import org.apache.http.client.HttpClient;
import org.apache.http.client.methods.HttpPost;
import org.apache.http.entity.ByteArrayEntity;
import org.apache.http.impl.client.DefaultHttpClient;
import org.apache.http.params.BasicHttpParams;
import org.apache.http.params.HttpConnectionParams;
import org.apache.http.params.HttpParams;
import org.apache.http.util.EntityUtils;
import org.json.JSONArray;
import org.json.JSONException;
import org.json.JSONObject;

import java.io.IOException;
import java.io.OutputStream;
import java.io.UnsupportedEncodingException;
import java.net.MalformedURLException;
import java.net.ProtocolException;
import java.util.HashSet;
import java.util.Hashtable;
import java.util.List;
import java.util.Set;
import java.util.Timer;
import java.util.TimerTask;
import java.util.Vector;

public abstract class SyncProxyBase<proxyListenerType extends IProxyListenerBase> implements
        ISystemRequestProxy {
    // Used for calls to Android Log class.
    public static final String TAG = "SyncProxy";
    // Synchronization Objects
    static final Object CONNECTION_REFERENCE_LOCK = new Object(),
            INCOMING_MESSAGE_QUEUE_THREAD_LOCK = new Object(),
            OUTGOING_MESSAGE_QUEUE_THREAD_LOCK = new Object(),
            INTERNAL_MESSAGE_QUEUE_THREAD_LOCK = new Object(),
            APP_INTERFACE_REGISTERED_LOCK = new Object();
    /**
     * Interval between heartbeat messages, in milliseconds.
     * NOTE: this value is not specified in the protocol, and thus must be
     * negotiated with the Sync.
     */
    static final int HEARTBEAT_INTERVAL = 5000;
    protected static final String SYNC_LIB_TRACE_KEY = "42baba60-eb57-11df-98cf-0800200c9a66";
    /**
     * Delay between proxy disconnect (e.g., transport error) and another proxy
     * reconnect attempt.
     */
    private static final int PROXY_RECONNECT_DELAY = 5000;
    /**
     * Lock to access the _currentReconnectTimerTask member.
     */
    private static final Object RECONNECT_TIMER_TASK_LOCK = new Object();
    final int HEARTBEAT_CORRELATION_ID = 65531; // TODO: remove
    // Protected Correlation IDs
    public final int REGISTER_APP_INTERFACE_CORRELATION_ID = 65529,
            UNREGISTER_APP_INTERFACE_CORRELATION_ID = 65530,
            POLICIES_CORRELATION_ID = 65535;
    private IRPCMessageHandler rpcMessageHandler;

    public Boolean getAdvancedLifecycleManagementEnabled() {
        return _advancedLifecycleManagementEnabled;
    }

    // SyncProxy Advanced Lifecycle Management
    protected Boolean _advancedLifecycleManagementEnabled = false;


    // Proxy State Variables
    protected Boolean _appInterfaceRegisterd = false;
    protected Boolean _haveReceivedFirstFocusLevel = false;
    protected Boolean _haveReceivedFirstFocusLevelFull = false;
    protected Boolean _proxyDisposed = false;

    public SyncConnectionState getSyncConnectionState() {
        return _syncConnectionState;
    }

    public void setSyncConnectionState(SyncConnectionState syncConnectionState) {
        this._syncConnectionState = syncConnectionState;
    }

    protected SyncConnectionState _syncConnectionState = null;
    protected SyncInterfaceAvailability _syncIntefaceAvailablity = null;
    protected HMILevel _hmiLevel = null;
    protected AudioStreamingState _audioStreamingState = null;
    protected SystemContext _systemContext = null;

    public SyncMsgVersion getSyncMsgVersion() throws SyncException {
        return _syncMsgVersion;
    }

    public void setSyncMsgVersion(SyncMsgVersion syncMsgVersion) {
        this._syncMsgVersion = syncMsgVersion;
    }

    // Variables set by RegisterAppInterfaceResponse
    protected SyncMsgVersion _syncMsgVersion = null;
    protected String _autoActivateIdReturned = null;

    public Language getSyncLanguage() throws SyncException {
        return _syncLanguage;
    }

    public void setSyncLanguage(Language syncLanguage) {
        this._syncLanguage = syncLanguage;
    }

    protected Language _syncLanguage = null;

    public Language getHmiDisplayLanguage() throws SyncException {
        return _hmiDisplayLanguage;
    }

    public void setHmiDisplayLanguage(Language hmiDisplayLanguage) {
        this._hmiDisplayLanguage = hmiDisplayLanguage;
    }

    protected Language _hmiDisplayLanguage = null;

    public DisplayCapabilities getDisplayCapabilities() throws SyncException {
        return _displayCapabilities;
    }

    public void setDisplayCapabilities(DisplayCapabilities displayCapabilities) {
        this._displayCapabilities = displayCapabilities;
    }

    protected DisplayCapabilities _displayCapabilities = null;

    public Vector<ButtonCapabilities> getButtonCapabilities() throws SyncException {
        return _buttonCapabilities;
    }

    public void setButtonCapabilities(Vector<ButtonCapabilities> buttonCapabilities) {
        this._buttonCapabilities = buttonCapabilities;
    }

    protected Vector<ButtonCapabilities> _buttonCapabilities = null;

    public Vector<SoftButtonCapabilities> getSoftButtonCapabilities() throws SyncException {
        return _softButtonCapabilities;
    }

    public void setSoftButtonCapabilities(Vector<SoftButtonCapabilities> softButtonCapabilities) {
        this._softButtonCapabilities = softButtonCapabilities;
    }

    protected Vector<SoftButtonCapabilities> _softButtonCapabilities = null;

    public PresetBankCapabilities getPresetBankCapabilities() throws SyncException {
        return _presetBankCapabilities;
    }

    public void setPresetBankCapabilities(PresetBankCapabilities presetBankCapabilities) {
        this._presetBankCapabilities = presetBankCapabilities;
    }

    protected PresetBankCapabilities _presetBankCapabilities = null;

    public Vector<HmiZoneCapabilities> getHmiZoneCapabilities() throws SyncException {
        return _hmiZoneCapabilities;
    }

    public void setHmiZoneCapabilities(Vector<HmiZoneCapabilities> hmiZoneCapabilities) {
        this._hmiZoneCapabilities = hmiZoneCapabilities;
    }

    protected Vector<HmiZoneCapabilities> _hmiZoneCapabilities = null;

    public Vector<SpeechCapabilities> getSpeechCapabilities() throws SyncException {
        return _speechCapabilities;
    }

    public void setSpeechCapabilities(Vector<SpeechCapabilities> speechCapabilities) {
        this._speechCapabilities = speechCapabilities;
    }

    protected Vector<SpeechCapabilities> _speechCapabilities = null;

    public Vector<VrCapabilities> getVrCapabilities() throws SyncException {
        return _vrCapabilities;
    }

    public void setVrCapabilities(Vector<VrCapabilities> vrCapabilities) {
        this._vrCapabilities = vrCapabilities;
    }

    protected Vector<VrCapabilities> _vrCapabilities = null;

    public VehicleType getVehicleType() throws SyncException {
        return _vehicleType;
    }

    public void setVehicleType(VehicleType vehicleType) {
        this._vehicleType = vehicleType;
    }

    protected VehicleType _vehicleType = null;

    public Boolean getFirstTimeFull() {
        return firstTimeFull;
    }

    public void setFirstTimeFull(Boolean firstTimeFull) {
        this.firstTimeFull = firstTimeFull;
    }

    protected Boolean firstTimeFull = true;
    protected byte _wiproVersion = 1;

    SyncConnection mSyncConnection;

    // RPC Session ID
    protected Session currentSession = Session.createSession(ServiceType.RPC, Session.DEFAULT_SESSION_ID);
    Boolean _haveReceivedFirstNonNoneHMILevel = false;

    public proxyListenerType getProxyListener() {
        return _proxyListener;
    }

    private proxyListenerType _proxyListener = null;
    // Device Info for logging
    private TraceDeviceInfo _traceDeviceInterrogator = null;
    // Declare Queuing Threads
    private ProxyMessageDispatcher<ProtocolMessage> _incomingProxyMessageDispatcher;
    private ProxyMessageDispatcher<ProtocolMessage> _outgoingProxyMessageDispatcher;
    private ProxyMessageDispatcher<InternalProxyMessage> _internalProxyMessageDispatcher;

    public Boolean getCallbackToUIThread() {
        return _callbackToUIThread;
    }

    public void setCallbackToUIThread(Boolean callbackToUIThread) {
        this._callbackToUIThread = callbackToUIThread;
    }

    // Flag indicating if callbacks should be called from UIThread
    private Boolean _callbackToUIThread = false;

    public Handler getMainUIHandler() {
        return _mainUIHandler;
    }

    public void setMainUIHandler(Handler mainUIHandler) {
        this._mainUIHandler = mainUIHandler;
    }

    // UI Handler
    private Handler _mainUIHandler = null;
    // Parameters passed to the constructor from the app to register an app interface
    private String _applicationName = null;
    private Vector<TTSChunk> _ttsName = null;
    private String _ngnMediaScreenAppName = null;
    private Boolean _isMediaApp = null;
    private Language _syncLanguageDesired = null;
    private Language _hmiDisplayLanguageDesired = null;
    private Vector<AppHMIType> _appHMIType = null;
    private String _appID = null;
    private String _autoActivateIdDesired = null;
    private SyncMsgVersion _syncMsgVersionRequest = null;
    private Vector<String> _vrSynonyms = null;

    public OnLanguageChange getLastLanguageChange() {
        return _lastLanguageChange;
    }

    public void setLastLanguageChange(OnLanguageChange lastLanguageChange) {
        this._lastLanguageChange = lastLanguageChange;
    }

    private OnLanguageChange _lastLanguageChange = null;
    // JSON RPC Marshaller
    private IJsonRPCMarshaller _jsonRPCMarshaller = new JsonRPCMarshaller();
    /**
     * Contains current configuration for the transport that was selected during
     * construction of this object
     */
    private BaseTransportConfig _transportConfig = null;

    public HMILevel getPriorHmiLevel() {
        return _priorHmiLevel;
    }

    public void setPriorHmiLevel(HMILevel priorHmiLevel) {
        this._priorHmiLevel = priorHmiLevel;
    }

    private HMILevel _priorHmiLevel = null;

    public AudioStreamingState getPriorAudioStreamingState() {
        return _priorAudioStreamingState;
    }

    public void setPriorAudioStreamingState(AudioStreamingState priorAudioStreamingState) {
        this._priorAudioStreamingState = priorAudioStreamingState;
    }

    private AudioStreamingState _priorAudioStreamingState = null;
    // Interface broker
    private SyncInterfaceBroker _interfaceBroker = null;
    /**
     * Timer that is used to schedule proxy reconnect tasks.
     */
    private Timer _reconnectTimer = null;
    /**
     * Currently scheduled proxy reconnect task, if any.
     */
    private TimerTask _currentReconnectTimerTask = null;
    private static int heartBeatInterval = HEARTBEAT_INTERVAL;
    private IRPCRequestConverterFactory rpcRequestConverterFactory =
            new SyncRPCRequestConverterFactory();
    private IProtocolMessageHolder protocolMessageHolder =
            new ProtocolMessageHolder();

    /**
     * Handler for OnSystemRequest notifications.
     */
    private IOnSystemRequestHandler onSystemRequestHandler;

    /**
     * A set of internal requests' correlation IDs that are currently in
     * progress.
     */
    private Set<Integer> internalRequestCorrelationIDs;

    /**
     * Correlation ID that was last used for messages created internally.
     */
    private int lastCorrelationId = 40000;

    public void setSyncConnection(SyncConnection syncConnection) {
        this.mSyncConnection = syncConnection;
    }

    /**
     * Constructor.
     *
     * @param listener                          Type of listener for this proxy base.
     * @param syncProxyConfigurationResources   Configuration resources for this proxy.
     * @param enableAdvancedLifecycleManagement Flag that ALM should be enabled or not.
     * @param appName                           Client application name.
     * @param ttsName                           TTS name.
     * @param ngnMediaScreenAppName             Media Screen Application name.
     * @param vrSynonyms                        List of synonyms.
     * @param isMediaApp                        Flag that indicates that client application if media application or not.
     * @param syncMsgVersion                    Version of Sync Message.
     * @param languageDesired                   Desired language.
     * @param hmiDisplayLanguageDesired         Desired language for HMI.
     * @param appHMIType                        Type of application.
     * @param appID                             Application identifier.
     * @param autoActivateID                    Auto activation identifier.
     * @param callbackToUIThread                Flag that indicates that this proxy should send callback to UI thread or not.
     * @param transportConfig                   Configuration of transport to be used by underlying connection.
     * @throws SyncException
     */
    protected SyncProxyBase(proxyListenerType listener, SyncProxyConfigurationResources syncProxyConfigurationResources,
                            boolean enableAdvancedLifecycleManagement, String appName, Vector<TTSChunk> ttsName,
                            String ngnMediaScreenAppName, Vector<String> vrSynonyms, Boolean isMediaApp, SyncMsgVersion syncMsgVersion,
                            Language languageDesired, Language hmiDisplayLanguageDesired, Vector<AppHMIType> appHMIType, String appID,
                            String autoActivateID, boolean callbackToUIThread, BaseTransportConfig transportConfig)
            throws SyncException {

        setupSyncProxyBaseComponents(callbackToUIThread);
        // Set variables for Advanced Lifecycle Management
        setAdvancedLifecycleManagementEnabled(enableAdvancedLifecycleManagement);
        updateRegisterAppInterfaceParameters(appName, ttsName, ngnMediaScreenAppName, vrSynonyms, isMediaApp, syncMsgVersion, languageDesired, hmiDisplayLanguageDesired, appHMIType, appID, autoActivateID);
        setTransportConfig(transportConfig);
        checkConditionsInvalidateProxy(listener);
        setProxyListener(listener);
        // Get information from syncProxyConfigurationResources
        setupTelephoneManager(syncProxyConfigurationResources);
        setupMessageDispatchers();
        tryInitialiseProxy();
        // Trace that ctor has fired
        SyncTrace.logProxyEvent("SyncProxy Created, instanceID=" + this.toString(), SYNC_LIB_TRACE_KEY);
    }

    /**
     * Constructor.
     *
     * @param listener                          Type of listener for this proxy base.
     * @param syncProxyConfigurationResources   Configuration resources for this proxy.
     * @param enableAdvancedLifecycleManagement Flag that ALM should be enabled or not.
     * @param appName                           Client application name.
     * @param ttsName                           TTS name.
     * @param ngnMediaScreenAppName             Media Screen Application name.
     * @param vrSynonyms                        List of synonyms.
     * @param isMediaApp                        Flag that indicates that client application if media application or not.
     * @param syncMsgVersion                    Version of Sync Message.
     * @param languageDesired                   Desired language.
     * @param hmiDisplayLanguageDesired         Desired language for HMI.
     * @param appHMIType                        Type of application.
     * @param appID                             Application identifier.
     * @param autoActivateID                    Auto activation identifier.
     * @param callbackToUIThread                Flag that indicates that this proxy should send callback to UI thread or not.
     * @param preRegister                       Flag that indicates that this proxy should be pre-registerd or not.
     * @param version                           Version of Sync protocol to be used by the underlying connection.
     * @param transportConfig                   Configuration of transport to be used by underlying connection.
     * @throws SyncException
     */
    protected SyncProxyBase(proxyListenerType listener, SyncProxyConfigurationResources syncProxyConfigurationResources,
                            boolean enableAdvancedLifecycleManagement, String appName, Vector<TTSChunk> ttsName,
                            String ngnMediaScreenAppName, Vector<String> vrSynonyms, Boolean isMediaApp, SyncMsgVersion syncMsgVersion,
                            Language languageDesired, Language hmiDisplayLanguageDesired, Vector<AppHMIType> appHMIType, String appID,
                            String autoActivateID, boolean callbackToUIThread, boolean preRegister, int version,
                            BaseTransportConfig transportConfig, SyncConnection connection)
            throws SyncException {

        setWiProVersion((byte) version);
        setAppInterfacePreRegisterd(preRegister);

        setupSyncProxyBaseComponents(callbackToUIThread);

        // Set variables for Advanced Lifecycle Management
        setAdvancedLifecycleManagementEnabled(enableAdvancedLifecycleManagement);
        updateRegisterAppInterfaceParameters(appName, ttsName, ngnMediaScreenAppName, vrSynonyms, isMediaApp, syncMsgVersion, languageDesired, hmiDisplayLanguageDesired, appHMIType, appID, autoActivateID);
        setTransportConfig(transportConfig);

        // Test conditions to invalidate the proxy
        checkConditionsInvalidateProxy(listener);

        setProxyListener(listener);
        setSyncConnection(connection);

        setupTelephoneManager(syncProxyConfigurationResources);


        setupMessageDispatchers();
        tryInitialiseProxy();


        // Trace that ctor has fired
        SyncTrace.logProxyEvent("SyncProxy Created, instanceID=" + this.toString(), SYNC_LIB_TRACE_KEY);
    }

    private void updateRegisterAppInterfaceParameters(String appName, Vector<TTSChunk> ttsName, String ngnMediaScreenAppName, Vector<String> vrSynonyms, Boolean isMediaApp, SyncMsgVersion syncMsgVersion, Language languageDesired, Language hmiDisplayLanguageDesired, Vector<AppHMIType> appHMIType, String appID, String autoActivateID) {
        _applicationName = appName;
        _ttsName = ttsName;
        _ngnMediaScreenAppName = ngnMediaScreenAppName;
        _isMediaApp = isMediaApp;
        _syncMsgVersionRequest = syncMsgVersion;
        _vrSynonyms = vrSynonyms;
        _syncLanguageDesired = languageDesired;
        _hmiDisplayLanguageDesired = hmiDisplayLanguageDesired;
        _appHMIType = appHMIType;
        _appID = appID;
        _autoActivateIdDesired = autoActivateID;
    }

    private void setupMessageDispatchers() {
        setupInternalProxyMessageDispatcher();
        setupIncomingProxyMessageDispatcher();
        setupOutgoingMessageDispatcher();
    }

    private void setTransportConfig(BaseTransportConfig transportConfig) {
        _transportConfig = transportConfig;
    }

    private void setAdvancedLifecycleManagementEnabled(boolean enableAdvancedLifecycleManagement) {
        _advancedLifecycleManagementEnabled = enableAdvancedLifecycleManagement;
    }

    private void setProxyListener(proxyListenerType listener) {
        _proxyListener = listener;
    }

    protected void setAppInterfacePreRegisterd(boolean preRegister) {
        if (preRegister) _appInterfaceRegisterd = preRegister;
    }

    protected void setAppInterfaceRegisterd(boolean registerd) {
        _appInterfaceRegisterd = registerd;
    }

    private void setupSyncProxyBaseComponents(boolean callbackToUIThread) {
        _interfaceBroker = new SyncInterfaceBroker();

        _callbackToUIThread = callbackToUIThread;

        if (_callbackToUIThread) {
            _mainUIHandler = new Handler(Looper.getMainLooper());
        }

        rpcMessageHandler = new RPCMessageHandler(this);

    }

    private void checkConditionsInvalidateProxy(proxyListenerType listener) {
        // Test conditions to invalidate the proxy
        if (listener == null) {
            throw new IllegalArgumentException("IProxyListener listener must be provided to instantiate SyncProxy object.");
        }
        if (_advancedLifecycleManagementEnabled) {
            if (_applicationName == null) {
                throw new IllegalArgumentException("To use SyncProxyALM, an application name, appName, must be provided");
            }
            if (_applicationName.length() < 1 || _applicationName.length() > 100) {
                throw new IllegalArgumentException("A provided application name, appName, must be between 1 and 100 characters in length.");
            }
            if (_isMediaApp == null) {
                throw new IllegalArgumentException("isMediaApp must not be null when using SyncProxyALM.");
            }
        }
    }

    private void setupOutgoingMessageDispatcher() {
        // Setup Outgoing ProxyMessage Dispatcher
        synchronized (OUTGOING_MESSAGE_QUEUE_THREAD_LOCK) {
            // Ensure outgoingProxyMessageDispatcher is null
            if (_outgoingProxyMessageDispatcher != null) {
                _outgoingProxyMessageDispatcher.dispose();
                _outgoingProxyMessageDispatcher = null;
            }

            _outgoingProxyMessageDispatcher = new ProxyMessageDispatcher<ProtocolMessage>("OUTGOING_MESSAGE_DISPATCHER",
                    new OutgoingProtocolMessageComparitor(),
                    new IDispatchingStrategy<ProtocolMessage>() {
                        @Override
                        public void dispatch(ProtocolMessage message) {
                            dispatchOutgoingMessage((ProtocolMessage) message);
                        }

                        @Override
                        public void handleDispatchingError(String info, Exception ex) {
                            handleErrorsFromOutgoingMessageDispatcher(info, ex);
                        }

                        @Override
                        public void handleQueueingError(String info, Exception ex) {
                            handleErrorsFromOutgoingMessageDispatcher(info, ex);
                        }
                    });
        }
    }

    private void setupInternalProxyMessageDispatcher() {
        // Setup Internal ProxyMessage Dispatcher
        synchronized (INTERNAL_MESSAGE_QUEUE_THREAD_LOCK) {
            // Ensure internalProxyMessageDispatcher is null
            if (_internalProxyMessageDispatcher != null) {
                _internalProxyMessageDispatcher.dispose();
                _internalProxyMessageDispatcher = null;
            }

            _internalProxyMessageDispatcher = new ProxyMessageDispatcher<InternalProxyMessage>("INTERNAL_MESSAGE_DISPATCHER",
                    new InternalProxyMessageComparitor(),
                    new IDispatchingStrategy<InternalProxyMessage>() {

                        @Override
                        public void dispatch(InternalProxyMessage message) {
                            dispatchInternalMessage((InternalProxyMessage) message);
                        }

                        @Override
                        public void handleDispatchingError(String info, Exception ex) {
                            handleErrorsFromInternalMessageDispatcher(info, ex);
                        }

                        @Override
                        public void handleQueueingError(String info, Exception ex) {
                            handleErrorsFromInternalMessageDispatcher(info, ex);
                        }
                    });
        }
    }

<<<<<<< HEAD
    private void setupTelephoneManager(SyncProxyConfigurationResources syncProxyConfigurationResources) {
        // Get information from syncProxyConfigurationResources
        TelephonyManager telephonyManager = null;
        if (syncProxyConfigurationResources != null) {
            telephonyManager = syncProxyConfigurationResources.getTelephonyManager();
        }

        // Use the telephonyManager to get and log phone info
        if (telephonyManager != null) {
            // Following is not quite thread-safe (because m_traceLogger could notifyOnAppInterfaceUnregistered null twice),
            // so we need to fix this, but vulnerability (i.e. two instances of listener) is
            // likely harmless.
            if (_traceDeviceInterrogator == null) {
                _traceDeviceInterrogator = new TraceDeviceInfo(syncProxyConfigurationResources.getTelephonyManager());
            } // end-if
        } // end-if
    }

    private void tryInitialiseProxy() throws SyncException {
=======
        // Setup Incoming ProxyMessage Dispatcher
        synchronized (INCOMING_MESSAGE_QUEUE_THREAD_LOCK) {
            // Ensure incomingProxyMessageDispatcher is null
            if (_incomingProxyMessageDispatcher != null) {
                _incomingProxyMessageDispatcher.dispose();
                _incomingProxyMessageDispatcher = null;
            }

            _incomingProxyMessageDispatcher = new ProxyMessageDispatcher<ProtocolMessage>("INCOMING_MESSAGE_DISPATCHER",
                    new IncomingProtocolMessageComparitor(),
                    new IDispatchingStrategy<ProtocolMessage>() {
                        @Override
                        public void dispatch(ProtocolMessage message) {
                            dispatchIncomingMessage((ProtocolMessage) message);
                        }

                        @Override
                        public void handleDispatchingError(String info, Exception ex) {
                            handleErrorsFromIncomingMessageDispatcher(info, ex);
                        }

                        @Override
                        public void handleQueueingError(String info, Exception ex) {
                            handleErrorsFromIncomingMessageDispatcher(info, ex);
                        }
                    });
        }

        // Setup Outgoing ProxyMessage Dispatcher
        synchronized (OUTGOING_MESSAGE_QUEUE_THREAD_LOCK) {
            // Ensure outgoingProxyMessageDispatcher is null
            if (_outgoingProxyMessageDispatcher != null) {
                _outgoingProxyMessageDispatcher.dispose();
                _outgoingProxyMessageDispatcher = null;
            }

            _outgoingProxyMessageDispatcher = new ProxyMessageDispatcher<ProtocolMessage>("OUTGOING_MESSAGE_DISPATCHER",
                    new OutgoingProtocolMessageComparitor(),
                    new IDispatchingStrategy<ProtocolMessage>() {
                        @Override
                        public void dispatch(ProtocolMessage message) {
                            dispatchOutgoingMessage(message);
                        }

                        @Override
                        public void handleDispatchingError(String info, Exception ex) {
                            handleErrorsFromOutgoingMessageDispatcher(info, ex);
                        }

                        @Override
                        public void handleQueueingError(String info, Exception ex) {
                            handleErrorsFromOutgoingMessageDispatcher(info, ex);
                        }
                    });
        }

>>>>>>> 349aef10
        // Initialize the proxy
        try {
            initializeProxy();
        } catch (SyncException e) {
            // Couldn't initialize the proxy
            // Dispose threads and then rethrow exception

            if (_internalProxyMessageDispatcher != null) {
                _internalProxyMessageDispatcher.dispose();
                _internalProxyMessageDispatcher = null;
            }
            if (_incomingProxyMessageDispatcher != null) {
                _incomingProxyMessageDispatcher.dispose();
                _incomingProxyMessageDispatcher = null;
            }
            if (_outgoingProxyMessageDispatcher != null) {
                _outgoingProxyMessageDispatcher.dispose();
                _outgoingProxyMessageDispatcher = null;
            }
            throw e;
        }
    }

<<<<<<< HEAD
    private void setupIncomingProxyMessageDispatcher() {
=======
    /**
     * Constructor.
     *
     * @param listener                          Type of listener for this proxy base.
     * @param syncProxyConfigurationResources   Configuration resources for this proxy.
     * @param enableAdvancedLifecycleManagement Flag that ALM should be enabled or not.
     * @param appName                           Client application name.
     * @param ttsName                           TTS name.
     * @param ngnMediaScreenAppName             Media Screen Application name.
     * @param vrSynonyms                        List of synonyms.
     * @param isMediaApp                        Flag that indicates that client application if media application or not.
     * @param syncMsgVersion                    Version of Sync Message.
     * @param languageDesired                   Desired language.
     * @param hmiDisplayLanguageDesired         Desired language for HMI.
     * @param appHMIType                        Type of application.
     * @param appID                             Application identifier.
     * @param autoActivateID                    Auto activation identifier.
     * @param callbackToUIThread                Flag that indicates that this proxy should send callback to UI thread or not.
     * @param preRegister                       Flag that indicates that this proxy should be pre-registerd or not.
     * @param version                           Version of Sync protocol to be used by the underlying connection.
     * @param transportConfig                   Configuration of transport to be used by underlying connection.
     * @throws SyncException
     */
    protected SyncProxyBase(proxyListenerType listener, SyncProxyConfigurationResources syncProxyConfigurationResources,
                            boolean enableAdvancedLifecycleManagement, String appName, Vector<TTSChunk> ttsName,
                            String ngnMediaScreenAppName, Vector<String> vrSynonyms, Boolean isMediaApp, SyncMsgVersion syncMsgVersion,
                            Language languageDesired, Language hmiDisplayLanguageDesired, Vector<AppHMIType> appHMIType, String appID,
                            String autoActivateID, boolean callbackToUIThread, boolean preRegister, int version,
                            BaseTransportConfig transportConfig, SyncConnection connection)
            throws SyncException {

        setWiProVersion((byte) version);
        if (preRegister) _appInterfaceRegisterd = preRegister;

        _interfaceBroker = new SyncInterfaceBroker();

        _callbackToUIThread = callbackToUIThread;

        if (_callbackToUIThread) {
            _mainUIHandler = new Handler(Looper.getMainLooper());
        }

        // Set variables for Advanced Lifecycle Management
        _advancedLifecycleManagementEnabled = enableAdvancedLifecycleManagement;
        _applicationName = appName;
        _ttsName = ttsName;
        _ngnMediaScreenAppName = ngnMediaScreenAppName;
        _isMediaApp = isMediaApp;
        _syncMsgVersionRequest = syncMsgVersion;
        _vrSynonyms = vrSynonyms;
        _syncLanguageDesired = languageDesired;
        _hmiDisplayLanguageDesired = hmiDisplayLanguageDesired;
        _appHMIType = appHMIType;
        _appID = appID;
        _autoActivateIdDesired = autoActivateID;
        _transportConfig = transportConfig;

        // Test conditions to invalidate the proxy
        if (listener == null) {
            throw new IllegalArgumentException("IProxyListener listener must be provided to instantiate SyncProxy object.");
        }
        if (_advancedLifecycleManagementEnabled) {
            if (_applicationName == null) {
                throw new IllegalArgumentException("To use SyncProxyALM, an application name, appName, must be provided");
            }
            if (_applicationName.length() < 1 || _applicationName.length() > 100) {
                throw new IllegalArgumentException("A provided application name, appName, must be between 1 and 100 characters in length.");
            }
            if (_isMediaApp == null) {
                throw new IllegalArgumentException("isMediaApp must not be null when using SyncProxyALM.");
            }
        }

        _proxyListener = listener;
        mSyncConnection = connection;

        // Get information from syncProxyConfigurationResources
        TelephonyManager telephonyManager = null;
        if (syncProxyConfigurationResources != null) {
            telephonyManager = syncProxyConfigurationResources.getTelephonyManager();
        }

        // Use the telephonyManager to get and log phone info
        if (telephonyManager != null) {
            // Following is not quite thread-safe (because m_traceLogger could notifyOnAppInterfaceUnregistered null twice),
            // so we need to fix this, but vulnerability (i.e. two instances of listener) is
            // likely harmless.
            if (_traceDeviceInterrogator == null) {
                _traceDeviceInterrogator = new TraceDeviceInfo(syncProxyConfigurationResources.getTelephonyManager());
            } // end-if
        } // end-if

        // Setup Internal ProxyMessage Dispatcher
        synchronized (INTERNAL_MESSAGE_QUEUE_THREAD_LOCK) {
            // Ensure internalProxyMessageDispatcher is null
            if (_internalProxyMessageDispatcher != null) {
                _internalProxyMessageDispatcher.dispose();
                _internalProxyMessageDispatcher = null;
            }

            _internalProxyMessageDispatcher = new ProxyMessageDispatcher<InternalProxyMessage>("INTERNAL_MESSAGE_DISPATCHER",
                    new InternalProxyMessageComparitor(),
                    new IDispatchingStrategy<InternalProxyMessage>() {

                        @Override
                        public void dispatch(InternalProxyMessage message) {
                            dispatchInternalMessage((InternalProxyMessage) message);
                        }

                        @Override
                        public void handleDispatchingError(String info, Exception ex) {
                            handleErrorsFromInternalMessageDispatcher(info, ex);
                        }

                        @Override
                        public void handleQueueingError(String info, Exception ex) {
                            handleErrorsFromInternalMessageDispatcher(info, ex);
                        }
                    });
        }

>>>>>>> 349aef10
        // Setup Incoming ProxyMessage Dispatcher
        synchronized (INCOMING_MESSAGE_QUEUE_THREAD_LOCK) {
            // Ensure incomingProxyMessageDispatcher is null
            if (_incomingProxyMessageDispatcher != null) {
                _incomingProxyMessageDispatcher.dispose();
                _incomingProxyMessageDispatcher = null;
            }

            _incomingProxyMessageDispatcher = new ProxyMessageDispatcher<ProtocolMessage>("INCOMING_MESSAGE_DISPATCHER",
                    new IncomingProtocolMessageComparitor(),
                    new IDispatchingStrategy<ProtocolMessage>() {
                        @Override
                        public void dispatch(ProtocolMessage message) {
                            dispatchIncomingMessage((ProtocolMessage) message);
                        }

                        @Override
                        public void handleDispatchingError(String info, Exception ex) {
                            handleErrorsFromIncomingMessageDispatcher(info, ex);
                        }

                        @Override
                        public void handleQueueingError(String info, Exception ex) {
                            handleErrorsFromIncomingMessageDispatcher(info, ex);
                        }
                    });
        }
<<<<<<< HEAD
=======

        // Setup Outgoing ProxyMessage Dispatcher
        synchronized (OUTGOING_MESSAGE_QUEUE_THREAD_LOCK) {
            // Ensure outgoingProxyMessageDispatcher is null
            if (_outgoingProxyMessageDispatcher != null) {
                _outgoingProxyMessageDispatcher.dispose();
                _outgoingProxyMessageDispatcher = null;
            }

            _outgoingProxyMessageDispatcher = new ProxyMessageDispatcher<ProtocolMessage>("OUTGOING_MESSAGE_DISPATCHER",
                    new OutgoingProtocolMessageComparitor(),
                    new IDispatchingStrategy<ProtocolMessage>() {
                        @Override
                        public void dispatch(ProtocolMessage message) {
                            dispatchOutgoingMessage(message);
                        }

                        @Override
                        public void handleDispatchingError(String info, Exception ex) {
                            handleErrorsFromOutgoingMessageDispatcher(info, ex);
                        }

                        @Override
                        public void handleQueueingError(String info, Exception ex) {
                            handleErrorsFromOutgoingMessageDispatcher(info, ex);
                        }
                    });
        }

        // Initialize the proxy
        try {
            initializeProxy();
        } catch (SyncException e) {
            // Couldn't initialize the proxy
            // Dispose threads and then rethrow exception

            if (_internalProxyMessageDispatcher != null) {
                _internalProxyMessageDispatcher.dispose();
                _internalProxyMessageDispatcher = null;
            }
            if (_incomingProxyMessageDispatcher != null) {
                _incomingProxyMessageDispatcher.dispose();
                _incomingProxyMessageDispatcher = null;
            }
            if (_outgoingProxyMessageDispatcher != null) {
                _outgoingProxyMessageDispatcher.dispose();
                _outgoingProxyMessageDispatcher = null;
            }
            throw e;
        }

        // Trace that ctor has fired
        SyncTrace.logProxyEvent("SyncProxy Created, instanceID=" + this.toString(), SYNC_LIB_TRACE_KEY);
>>>>>>> 349aef10
    }

    // Public method to enable the siphon transport
    public static void enableSiphonDebug() {
        SiphonServer.enableSiphonServer();
    }

    // Public method to disable the Siphon Trace Server
    public static void disableSiphonDebug() {
        SiphonServer.disableSiphonServer();
    }

    // Public method to enable the Debug Tool
    public static void enableDebugTool() {
        DebugTool.enableDebugTool();
    }

    // Public method to disable the Debug Tool
    public static void disableDebugTool() {
        DebugTool.disableDebugTool();
    }

    public static void setHeartBeatInterval(int heartBeatInterval) {
        SyncProxyBase.heartBeatInterval = heartBeatInterval;
    }

    public static int getHeartBeatInterval() {
        return heartBeatInterval;
    }

    public SyncConnection getSyncConnection() {
        return mSyncConnection;
    }

    public ProxyMessageDispatcher<ProtocolMessage> getIncomingProxyMessageDispatcher() {
        return _incomingProxyMessageDispatcher;
    }

    public SyncInterfaceBroker getInterfaceBroker() {
        return _interfaceBroker;
    }

    public byte getMobileNavSessionID() {
        return currentSession.getSessionId();
    }

    public void sendEncodedSyncPDataToUrl(String urlString, Vector<String> encodedSyncPData, Integer timeout) {
        try {
            final int CONNECTION_TIMEOUT = timeout * 1000; // in ms
            Log.i("sendEncodedSyncPDataToUrl", "sendEncodedSyncPDataToUrl() go! ");
            //Log.i("sendEncodedSyncPDataToUrl", "CONNECTION_TIMEOUT: " + CONNECTION_TIMEOUT);
            //Log.i("sendEncodedSyncPDataToUrl", "urlString: " + urlString);
            //Log.i("sendEncodedSyncPDataToUrl", "timeout: " + timeout);
            //Log.i("sendEncodedSyncPDataToUrl", "encodedSyncPData.firstElement(): " + encodedSyncPData.firstElement());

            // Form the JSON message to send to the cloud
            JSONArray jsonArrayOfSyncPPackets = new JSONArray(encodedSyncPData);
            JSONObject jsonObjectToSendToServer = new JSONObject();
            jsonObjectToSendToServer.put("data", jsonArrayOfSyncPPackets);
            String valid_json = jsonObjectToSendToServer.toString().replace("\\", "");
            byte[] bytesToSend = valid_json.getBytes("UTF-8");

            // Send the Bytes to the Cloud and get the Response
            HttpParams httpParams = new BasicHttpParams();

            // Set the timeout in milliseconds until a connection is established.
            // The default value is zero, that means the timeout is not used.
            HttpConnectionParams.setConnectionTimeout(httpParams, CONNECTION_TIMEOUT);

            // Set the default socket timeout (SO_TIMEOUT)
            // in milliseconds which is the timeout for waiting for data.
            HttpConnectionParams.setSoTimeout(httpParams, CONNECTION_TIMEOUT);

            HttpClient client = new DefaultHttpClient(httpParams);
            HttpPost request = new HttpPost(urlString);
            request.setHeader("Content-type", "application/json");
            request.setEntity(new ByteArrayEntity(bytesToSend));
            HttpResponse response = client.execute(request);
            Log.i("sendEncodedSyncPDataToUrl", "sent and received");

            // If response is null, then return
            if (response == null) {
                DebugTool.logError("Response from server returned null: ");
                Log.i("sendEncodedSyncPDataToUrl", "Response from server returned null: ");
                return;
            }

            Vector<String> encodedSyncPDataReceived = new Vector<String>();
            if (response.getStatusLine().getStatusCode() == 200) {

                // Convert the response to JSON
                JSONObject jsonResponse = new JSONObject(EntityUtils.toString(response.getEntity(), "UTF-8"));

                if (jsonResponse.get("data") instanceof JSONArray) {
                    JSONArray jsonArray = jsonResponse.getJSONArray("data");
                    for (int i = 0; i < jsonArray.length(); i++) {
                        if (jsonArray.get(i) instanceof String) {
                            encodedSyncPDataReceived.add(jsonArray.getString(i));
                        }
                    }
                } else if (jsonResponse.get("data") instanceof String) {
                    encodedSyncPDataReceived.add(jsonResponse.getString("data"));
                } else {
                    DebugTool.logError("sendEncodedSyncPDataToUrl: Data in JSON Object neither an array nor a string.");
                    //Log.i("sendEncodedSyncPDataToUrl", "sendEncodedSyncPDataToUrl: Data in JSON Object neither an array nor a string.");
                    return;
                }

                // Send new encodedSyncPDataRequest to SYNC
                EncodedSyncPData encodedSyncPDataRequest = RPCRequestFactory.buildEncodedSyncPData(encodedSyncPDataReceived, getPoliciesReservedCorrelationID());

                if (getIsConnected()) {
                    sendRPCRequestPrivate(encodedSyncPDataRequest);
                    Log.i("sendEncodedSyncPDataToUrl", "sent to sync");
                }
            } else if (response.getStatusLine().getStatusCode() == 500) {
                Log.i("sendEncodedSyncPDataToUrl", "Status 500");
                //returnVal = "Status 500";
            }

        } catch (SyncException e) {
            DebugTool.logError("sendEncodedSyncPDataToUrl: Could not get data from JSONObject received.", e);
        } catch (JSONException e) {
            DebugTool.logError("sendEncodedSyncPDataToUrl: JSONException: ", e);
        } catch (UnsupportedEncodingException e) {
            DebugTool.logError("sendEncodedSyncPDataToUrl: Could not encode string.", e);
        } catch (ProtocolException e) {
            DebugTool.logError("sendEncodedSyncPDataToUrl: Could not set request method to post.", e);
        } catch (MalformedURLException e) {
            DebugTool.logError("sendEncodedSyncPDataToUrl: URL Exception when sending EncodedSyncPData to an external server.", e);
        } catch (IOException e) {
            DebugTool.logError("sendEncodedSyncPDataToUrl: IOException: ", e);
        } catch (Exception e) {
            DebugTool.logError("sendEncodedSyncPDataToUrl: Unexpected Exception: ", e);
        }
    }

    public void sendSyncPDataToUrl(String urlString, byte[] bs, Integer timeout) {
        try {
            final int CONNECTION_TIMEOUT = timeout * 1000; // in ms
            Log.i("sendEncodedSyncPDataToUrl", "sendEncodedSyncPDataToUrl() go! ");
            //Log.i("sendEncodedSyncPDataToUrl", "CONNECTION_TIMEOUT: " + CONNECTION_TIMEOUT);
            //Log.i("sendEncodedSyncPDataToUrl", "urlString: " + urlString);
            //Log.i("sendEncodedSyncPDataToUrl", "timeout: " + timeout);
            //Log.i("sendEncodedSyncPDataToUrl", "encodedSyncPData.firstElement(): " + encodedSyncPData.firstElement());

            //base64 encode the binary syncp packet before sending to cloud
            String base64SyncP = Base64.encodeBytes(bs);
            //Log.i("text", "base64 encoded syncP: " + base64SyncP);

            // Form the JSON message to send to the cloud
            JSONArray jsonArrayOfSyncPPackets = new JSONArray(base64SyncP);
            JSONObject jsonObjectToSendToServer = new JSONObject();
            jsonObjectToSendToServer.put("data", jsonArrayOfSyncPPackets);
            String valid_json = jsonObjectToSendToServer.toString().replace("\\", "");
            byte[] bytesToSend = valid_json.getBytes("UTF-8");

            // Send the Bytes to the Cloud and get the Response
            HttpParams httpParams = new BasicHttpParams();

            // Set the timeout in milliseconds until a connection is established.
            // The default value is zero, that means the timeout is not used.
            HttpConnectionParams.setConnectionTimeout(httpParams, CONNECTION_TIMEOUT);

            // Set the default socket timeout (SO_TIMEOUT)
            // in milliseconds which is the timeout for waiting for data.
            HttpConnectionParams.setSoTimeout(httpParams, CONNECTION_TIMEOUT);
            HttpClient client = new DefaultHttpClient(httpParams);
            HttpPost request = new HttpPost(urlString);
            request.setHeader("Content-type", "application/json");
            request.setEntity(new ByteArrayEntity(bytesToSend));
            HttpResponse response = client.execute(request);

            Log.i("sendEncodedSyncPDataToUrl", "sent and received");

            // If response is null, then return
            if (response == null) {
                DebugTool.logError("Response from server returned null: ");
                Log.i("sendEncodedSyncPDataToUrl", "Response from server returned null: ");
                return;
            }

            Vector<String> encodedSyncPDataReceived = new Vector<String>();
            if (response.getStatusLine().getStatusCode() == 200) {
                // Convert the response to JSON
                JSONObject jsonResponse = new JSONObject(EntityUtils.toString(response.getEntity(), "UTF-8"));

                if (jsonResponse.get("data") instanceof JSONArray) {
                    JSONArray jsonArray = jsonResponse.getJSONArray("data");
                    for (int i = 0; i < jsonArray.length(); i++) {
                        if (jsonArray.get(i) instanceof String) {
                            encodedSyncPDataReceived.add(jsonArray.getString(i));
                            //Log.i("sendEncodedSyncPDataToUrl", "jsonArray.getString(i): " + jsonArray.getString(i));
                        }
                    }
                } else if (jsonResponse.get("data") instanceof String) {
                    encodedSyncPDataReceived.add(jsonResponse.getString("data"));
                    //Log.i("sendEncodedSyncPDataToUrl", "jsonResponse.getString(data): " + jsonResponse.getString("data"));
                } else {
                    DebugTool.logError("sendEncodedSyncPDataToUrl: Data in JSON Object neither an array nor a string.");
                    //Log.i("sendEncodedSyncPDataToUrl", "sendEncodedSyncPDataToUrl: Data in JSON Object neither an array nor a string.");
                    return;
                }

                //convert encodedsyncp packet to binary
                byte[] syncppacket = encodedSyncPDataReceived.firstElement().getBytes();

                // Send new binary syncp data to SYNC
                SyncPData syncPDataRequest = RPCRequestFactory.buildSyncPData(syncppacket, getPoliciesReservedCorrelationID());

                if (getIsConnected()) {
                    sendRPCRequestPrivate(syncPDataRequest);
                    Log.i("sendEncodedSyncPDataToUrl", "sent to sync");
                }
            } else if (response.getStatusLine().getStatusCode() == 500) {
                Log.i("sendEncodedSyncPDataToUrl", "Status 500");
                //returnVal = "Status 500";
            }

        } catch (SyncException e) {
            DebugTool.logError("sendEncodedSyncPDataToUrl: Could not get data from JSONObject received.", e);
        } catch (JSONException e) {
            DebugTool.logError("sendEncodedSyncPDataToUrl: JSONException: ", e);
        } catch (UnsupportedEncodingException e) {
            DebugTool.logError("sendEncodedSyncPDataToUrl: Could not encode string.", e);
        } catch (ProtocolException e) {
            DebugTool.logError("sendEncodedSyncPDataToUrl: Could not set request method to post.", e);
        } catch (MalformedURLException e) {
            DebugTool.logError("sendEncodedSyncPDataToUrl: URL Exception when sending EncodedSyncPData to an external server.", e);
        } catch (IOException e) {
            DebugTool.logError("sendEncodedSyncPDataToUrl: IOException: ", e);
        } catch (Exception e) {
            DebugTool.logError("sendEncodedSyncPDataToUrl: Unexpected Exception: ", e);
        }
    }

    private int getPoliciesReservedCorrelationID() {
        return POLICIES_CORRELATION_ID;
    }

    // Test correlationID
    protected boolean isCorrelationIDProtected(Integer correlationID) {
        if (correlationID != null &&
                (HEARTBEAT_CORRELATION_ID == correlationID
                        || REGISTER_APP_INTERFACE_CORRELATION_ID == correlationID
                        || UNREGISTER_APP_INTERFACE_CORRELATION_ID == correlationID
                        || POLICIES_CORRELATION_ID == correlationID)) {
            return true;
        }

        return false;
    }

    // Protected isConnected method to allow legacy proxy to poll isConnected state
    public Boolean getIsConnected() {
        if (mSyncConnection == null) {
            return false;
        }
        return mSyncConnection.getIsConnected();
    }

    /**
     * Returns whether the application is registered in SYNC. Note: for testing
     * purposes, it's possible that the connection is established, but the
     * application is not registered.
     *
     * @return true if the application is registered in SYNC
     */
    public Boolean getAppInterfaceRegistered() {
        return _appInterfaceRegisterd;
    }

    private void initState() throws SyncException {
        // Reset all of the flags and state variables
        _haveReceivedFirstNonNoneHMILevel = false;
        _haveReceivedFirstFocusLevel = false;
        _haveReceivedFirstFocusLevelFull = false;
        _syncIntefaceAvailablity = SyncInterfaceAvailability.SYNC_INTERFACE_UNAVAILABLE;
    }

    // Function to initialize new proxy connection
    public void initializeProxy() throws SyncException {
        initState();

        internalRequestCorrelationIDs = new HashSet<Integer>();

        // Setup SyncConnection
        synchronized (CONNECTION_REFERENCE_LOCK) {
            if (mSyncConnection == null) {
                mSyncConnection = new SyncConnection(_interfaceBroker);
                final HeartbeatMonitor heartbeatMonitor =
                        new HeartbeatMonitor();
                heartbeatMonitor.setInterval(heartBeatInterval);
                mSyncConnection.setHeartbeatMonitor(heartbeatMonitor);
                mSyncConnection.setSessionId(currentSession.getSessionId());
                mSyncConnection.init(_transportConfig);
            }

            WiProProtocol protocol = (WiProProtocol) mSyncConnection.getWiProProtocol();
            protocol.setVersion(_wiproVersion);

            mSyncConnection.startTransport();
        }
    }

    private synchronized void closeSyncConnection(boolean keepConnection) {
        if (mSyncConnection != null) {
            mSyncConnection.closeConnection(currentSession.getSessionId(), keepConnection);
            mSyncConnection.setSessionId((byte) 0);
            if (!keepConnection) {
                setSyncConnection(null);
            }
        }
    }

    private void stopSession() {
        currentSession.stopSession();
    }

    @Deprecated
    public void close() throws SyncException {
        dispose();
    }

    private void cleanProxy(SyncDisconnectedReason disconnectedReason,
                            boolean keepConnection, boolean keepSession) throws SyncException {
        try {

            // ALM Specific Cleanup
            if (_advancedLifecycleManagementEnabled) {
                _syncConnectionState = SyncConnectionState.SYNC_DISCONNECTED;

                firstTimeFull = true;
                exitSession(keepConnection, keepSession);
            }
        } catch (SyncException e) {
            throw e;
        } finally {
            SyncTrace.logProxyEvent("SyncProxy cleaned.", SYNC_LIB_TRACE_KEY);
        }
    }

    private void exitSession(boolean keepConnection, boolean keepSession) throws SyncException {
        // Should we wait for the interface to be unregistered?
        Boolean waitForInterfaceUnregistered = false;
        synchronized (CONNECTION_REFERENCE_LOCK) {
            if (_appInterfaceRegisterd == true && mSyncConnection != null && mSyncConnection.getIsConnected()) {
                waitForInterfaceUnregistered = true;
                unregisterAppInterfacePrivate(UNREGISTER_APP_INTERFACE_CORRELATION_ID);
            }
            // Wait for the app interface to be unregistered
            if (waitForInterfaceUnregistered) {
                synchronized (APP_INTERFACE_REGISTERED_LOCK) {
                    try {
                        APP_INTERFACE_REGISTERED_LOCK.wait(1000);
                    } catch (InterruptedException e) {
                        // Do nothing
                    }
                }
            }

            // Clean up SYNC Connection

            if (!keepSession) {
                stopAllServices();
            }
            closeSyncConnection(keepConnection);
            if (!keepSession) {
                stopSession();
            }
        }
    }

    private void stopAllServices() {
        if (getServicePool().size() > 0) {
            stopMobileNaviService();
            stopAudioService();
        }
    }

    /**
     * Terminates the App's Interface Registration, closes the transport connection, ends the protocol currentSession, and frees any resources used by the proxy.
     */
    public void dispose() throws SyncException {
        if (_proxyDisposed) {
            throw new SyncException("This object has been disposed, it is no long capable of executing methods.", SyncExceptionCause.SYNC_PROXY_DISPOSED);
        }

        _proxyDisposed = true;

        SyncTrace.logProxyEvent("Application called dispose() method.", SYNC_LIB_TRACE_KEY);

        try {
            // Clean the proxy
            cleanProxy(SyncDisconnectedReason.APPLICATION_REQUESTED_DISCONNECT, false, false);

            clearReconnectTimer();

            // Close IncomingProxyMessageDispatcher thread
            synchronized (INCOMING_MESSAGE_QUEUE_THREAD_LOCK) {
                if (_incomingProxyMessageDispatcher != null) {
                    _incomingProxyMessageDispatcher.dispose();
                    _incomingProxyMessageDispatcher = null;
                }
            }

            // Close OutgoingProxyMessageDispatcher thread
            synchronized (OUTGOING_MESSAGE_QUEUE_THREAD_LOCK) {
                if (_outgoingProxyMessageDispatcher != null) {
                    _outgoingProxyMessageDispatcher.dispose();
                    _outgoingProxyMessageDispatcher = null;
                }
            }

            // Close InternalProxyMessageDispatcher thread
            synchronized (INTERNAL_MESSAGE_QUEUE_THREAD_LOCK) {
                if (_internalProxyMessageDispatcher != null) {
                    _internalProxyMessageDispatcher.dispose();
                    _internalProxyMessageDispatcher = null;
                }
            }

            _traceDeviceInterrogator = null;
        } catch (SyncException e) {
            throw e;
        } finally {
            SyncTrace.logProxyEvent("SyncProxy disposed.", SYNC_LIB_TRACE_KEY);
        }
    } // end-method

    // Method to cycle the proxy, only called in ALM
    protected void cycleProxy(SyncDisconnectedReason disconnectedReason) {
        Log.d(TAG, "CycleProxy, disconnectedReason:" + disconnectedReason);
        try {
            cleanProxy(disconnectedReason, false, true);
            scheduleInitializeProxy();
            notifyProxyClosed("Sync Proxy Cycled", new SyncException("Sync Proxy Cycled", SyncExceptionCause.SYNC_PROXY_CYCLED));
        } catch (SyncException e) {
            handleCyclingSyncException(e);
        } catch (Exception e) {
            notifyProxyClosed("Cycling the proxy failed.", e);
        }
    }

    /**
     * Unregisters the application from SYNC, and closes the currentSession.
     * Optionally, closes the transport connection.
     */
    public void closeSession(boolean keepConnection) {
        Log.d(TAG, "Close Session, keepConnection:" + keepConnection);
        try {
            cleanProxy(
                    SyncDisconnectedReason.APPLICATION_REQUESTED_DISCONNECT, keepConnection, false);
            notifyProxyClosed("Sync Proxy Cycled",
                    new SyncException("Sync Proxy Cycled", SyncExceptionCause.SYNC_PROXY_CYCLED));
        } catch (SyncException e) {
            handleCyclingSyncException(e);
        } catch (Exception e) {
            notifyProxyClosed("Cycling the proxy failed.", e);
        }
    }

    private void handleCyclingSyncException(SyncException e) {
        switch (e.getSyncExceptionCause()) {
            case BLUETOOTH_DISABLED:
                notifyProxyClosed("Bluetooth is disabled. Bluetooth must be enabled to connect to SYNC. Reattempt a connection once Bluetooth is enabled.",
                        new SyncException("Bluetooth is disabled. Bluetooth must be enabled to connect to SYNC. Reattempt a connection once Bluetooth is enabled.", SyncExceptionCause.BLUETOOTH_DISABLED));
                break;
            case BLUETOOTH_ADAPTER_NULL:
                notifyProxyClosed("Cannot locate a Bluetooth adapater. A SYNC connection is impossible on this device until a Bluetooth adapter is added.",
                        new SyncException("Cannot locate a Bluetooth adapater. A SYNC connection is impossible on this device until a Bluetooth adapter is added.", SyncExceptionCause.HEARTBEAT_PAST_DUE));
                break;
            default:
                notifyProxyClosed("Cycling the proxy failed.", e);
                break;
        }
    }

    protected void scheduleInitializeProxy() {
        Log.d(TAG, "Scheduling proxy initialization");
        if (currentSession.isServicesEmpty()) {
            Log.d(TAG, "Service list is empty. Scheduling proxy initialization canceled");
            return;
        }

        if (getCurrentReconnectTimerTask() != null) {
            Log.d(TAG, "Current reconnect task is already scheduled, canceling it first");
            clearCurrentReconnectTimerTask();
        }

        TimerTask reconnectTask = new TimerTask() {
            @Override
            public void run() {
                try {
                    Log.d(TAG, "Reconnect task is running, clearing reference");
                    setCurrentReconnectTimerTask(null);
                    initializeProxy();
                } catch (SyncException e) {
                    Log.e(TAG, "Cycling the proxy failed with SyncException.", e);
                    handleCyclingSyncException(e);
                } catch (Exception e) {
                    notifyProxyClosed("Cycling the proxy failed with Exception.", e);
                }
            }
        };
        setCurrentReconnectTimerTask(reconnectTask);

        Timer timer = getReconnectTimer();
        timer.schedule(reconnectTask, PROXY_RECONNECT_DELAY);

    }

    /**
     * Opens a currentSession, and registers the application. The connection must be
     * already opened.
     *
     * @throws SyncException if a transport connection is not opened
     */
    public void openSession() throws SyncException {
        if (!getIsConnected()) {
            throw new SyncException("Transport connection must be opened",
                    SyncExceptionCause.SYNC_CONNECTION_FAILED);
        }

        initState();
        mSyncConnection.onTransportConnected();
    }

    /**
     * ********** Functions used by the Message Dispatching Queues ***************
     */
    protected void dispatchIncomingMessage(ProtocolMessage message) {
        try {
            // Dispatching logic
            if (message.getServiceType().equals(ServiceType.RPC)) {
                try {
                    if (_wiproVersion == 1) {
                        if (message.getVersion() == 2) setWiProVersion(message.getVersion());
                    }

                    Hashtable hash = new Hashtable();
                    if (_wiproVersion == 2) {
                        Hashtable hashTemp = new Hashtable();
                        hashTemp.put(Names.correlationID, message.getCorrID());

                        if (message.getJsonSize() > 0) {
                            final Hashtable<String, Object> mhash = _jsonRPCMarshaller.unmarshall(message.getData());
                            if (mhash != null) {
                                hashTemp.put(Names.parameters, mhash);
                            } else {
                                String err = "Can't parse JSON: " + new String(message.getData());
                                DebugTool.logError(err);
                                Log.e(TAG, err);
                            }
                        }
                        FunctionID functionID = new FunctionID();
                        hashTemp.put(Names.function_name, functionID.getFunctionName(message.getFunctionID()));
                        if (message.getRPCType() == ProtocolMessage.RPCTYPE_REQUEST) {
                            hash.put(Names.request, hashTemp);
                        } else if (message.getRPCType() == ProtocolMessage.RPCTYPE_RESPONSE) {
                            hash.put(Names.response, hashTemp);
                        } else if (message.getRPCType() == ProtocolMessage.RPCTYPE_NOTIFICATION) {
                            hash.put(Names.notification, hashTemp);
                        }
                        if (message.getBulkData() != null)
                            hash.put(Names.bulkData, message.getBulkData());
<<<<<<< HEAD
=======
                    } else {
                        final Hashtable<String, Object> mhash = _jsonRPCMarshaller.unmarshall(message.getData());
                        hash = mhash;
                    }
                    handleRPCMessage(hash);
                } catch (final Exception excp) {
                    DebugTool.logError("Failure handling protocol message: " + excp.toString(), excp);
                    passErrorToProxyListener("Error handing incoming protocol message.", excp);
                } // end-catch
            } else {
                // Handle other protocol message types here
            }
        } catch (final Exception e) {
            // Pass error to application through listener
            DebugTool.logError("Error handing proxy event.", e);
            passErrorToProxyListener("Error handing incoming protocol message.", e);
        }
    }

    protected void handleMobileNavMessage(ProtocolMessage message) {
        Log.i(TAG, "Mobile Nav Session message received" + message.toString());
        // TODO handle incoming mobile nav sessions
    }

    public byte getWiProVersion() {
        return this._wiproVersion;
    }

    private void setWiProVersion(byte version) {
        Log.i(TAG, "Setting WiPro version from " + (int) this._wiproVersion + " to " + (int) version);
        Log.i(TAG, "setter called from: " + Log.getStackTraceString(new Exception()));
        this._wiproVersion = version;
    }

    private void handleErrorsFromIncomingMessageDispatcher(String info, Exception e) {
        passErrorToProxyListener(info, e);
    }

    private void dispatchOutgoingMessage(ProtocolMessage message) {
        if (mSyncConnection.getIsConnected()) {
            mSyncConnection.sendMessage(message);
        }
        /*synchronized (CONNECTION_REFERENCE_LOCK) {
            if (mSyncConnection != null) {

            }
        }*/
        SyncTrace.logProxyEvent("SyncProxy sending Protocol Message: " + message.toString(), SYNC_LIB_TRACE_KEY);
    }

    private void handleErrorsFromOutgoingMessageDispatcher(String info, Exception e) {
        passErrorToProxyListener(info, e);
    }

    void dispatchInternalMessage(final InternalProxyMessage message) {
        try {
            if (message.getFunctionName().equals(Names.OnProxyError)) {
                final OnError msg = (OnError) message;
                if (_callbackToUIThread) {
                    // Run in UI thread
                    _mainUIHandler.post(new Runnable() {
                        @Override
                        public void run() {
                            _proxyListener.onError(msg.getInfo(), msg.getException());
                        }
                    });
                } else {
                    _proxyListener.onError(msg.getInfo(), msg.getException());
                }
                /**************Start Legacy Specific Call-backs************/
            } else if (message.getFunctionName().equals(Names.OnProxyOpened)) {
                if (_callbackToUIThread) {
                    // Run in UI thread
                    _mainUIHandler.post(new Runnable() {
                        @Override
                        public void run() {
                            ((IProxyListener) _proxyListener).onProxyOpened();
                        }
                    });
                } else {
                    ((IProxyListener) _proxyListener).onProxyOpened();
                }
            } else if (message.getFunctionName().equals(Names.OnProxyClosed)) {
                final OnProxyClosed msg = (OnProxyClosed) message;
                if (_callbackToUIThread) {
                    // Run in UI thread
                    _mainUIHandler.post(new Runnable() {
                        @Override
                        public void run() {
                            _proxyListener.onProxyClosed(msg.getInfo(), msg.getException());
                        }
                    });
                } else {
                    _proxyListener.onProxyClosed(msg.getInfo(), msg.getException());
                }
                /****************End Legacy Specific Call-backs************/
            } else {
                // Diagnostics
                SyncTrace.logProxyEvent("Unknown RPC Message encountered. Check for an updated version of the SYNC Proxy.", SYNC_LIB_TRACE_KEY);
                DebugTool.logError("Unknown RPC Message encountered. Check for an updated version of the SYNC Proxy.");
            }

            SyncTrace.logProxyEvent("Proxy fired callback: " + message.getFunctionName(), SYNC_LIB_TRACE_KEY);
        } catch (final Exception e) {
            // Pass error to application through listener
            DebugTool.logError("Error handing proxy event.", e);
            if (_callbackToUIThread) {
                // Run in UI thread
                _mainUIHandler.post(new Runnable() {
                    @Override
                    public void run() {
                        _proxyListener.onError("Error handing proxy event.", e);
                    }
                });
            } else {
                _proxyListener.onError("Error handing proxy event.", e);
            }
        }
    }

    private void handleErrorsFromInternalMessageDispatcher(String info, Exception e) {
        DebugTool.logError(info, e);
        // This error cannot be passed to the user, as it indicates an error
        // in the communication between the proxy and the application.

        DebugTool.logError("InternalMessageDispatcher failed.", e);

        // Note, this is the only place where the _proxyListener should be referenced asynchronously,
        // with an error on the internalMessageDispatcher, we have no other reliable way of
        // communicating with the application.
        notifyProxyClosed("Proxy callback dispatcher is down. Proxy instance is invalid.", e);
        _proxyListener.onError(
                "Proxy callback dispatcher is down. Proxy instance is invalid.",
                e);
    }

    /**
     * ********** END Functions used by the Message Dispatching Queues ***************
     */

    // Private sendPRCRequest method. All RPCRequests are funneled through this method after
    // error checking.
    // FIXME: return to private?
    void sendRPCRequestPrivate(RPCRequest request) throws SyncException {
        try {
            SyncTrace.logRPCEvent(InterfaceActivityDirection.Transmit, request, SYNC_LIB_TRACE_KEY);

            final IRPCRequestConverter converter =
                    rpcRequestConverterFactory.getConverterForRequest(request);
            List<ProtocolMessage> protocolMessages =
                    converter.getProtocolMessages(request,
                            currentSession.getSessionId(), _jsonRPCMarshaller,
                            _wiproVersion);

            if (protocolMessages.size() > 0) {
                queueOutgoingMessage(protocolMessages.get(0));
                protocolMessages.remove(0);

                if (protocolMessages.size() > 0) {
                    protocolMessageHolder.saveMessages(protocolMessages);
                }
            }
        } catch (OutOfMemoryError e) {
            SyncTrace.logProxyEvent("OutOfMemory exception while sending request " + request.getFunctionName(), SYNC_LIB_TRACE_KEY);
            throw new SyncException("OutOfMemory exception while sending request " + request.getFunctionName(), e, SyncExceptionCause.INVALID_ARGUMENT);
        }
    }

    private void queueOutgoingMessage(ProtocolMessage message) {
        synchronized (OUTGOING_MESSAGE_QUEUE_THREAD_LOCK) {
            if (_outgoingProxyMessageDispatcher != null) {
                _outgoingProxyMessageDispatcher.queueMessage(message);
            }
        }
    }

    /**
     * Handles a response that is a part of partial request (i.e., split into
     * multiple protocol messages) if it is.
     *
     * @param response response from the SDL
     * @return true if the response has been handled; false when the
     * corresponding request is not partial or in case of an error
     */
    private boolean handlePartialRPCResponse(RPCResponse response) {
        boolean success = false;
        final Integer responseCorrelationID = response.getCorrelationID();
        if (protocolMessageHolder.hasMessages(responseCorrelationID)) {
            if (Result.SUCCESS == response.getResultCode()) {
                final ProtocolMessage pm =
                        protocolMessageHolder.peekNextMessage(
                                responseCorrelationID);
                if (pm.getFunctionID() ==
                        FunctionID.getFunctionID(response.getFunctionName())) {
                    protocolMessageHolder.popNextMessage(responseCorrelationID);
                    queueOutgoingMessage(pm);

                    success = true;
                }
            } else {
                protocolMessageHolder.clearMessages(responseCorrelationID);
            }
        }

        return success;
    }

    /**
     * Handles an internal response, if it is, that is last in sequence. Such a
     * response shouldn't be exposed to the user. For example, a PutFile
     * responded for OnSystemRequest.
     *
     * @param response response from the SDL
     * @return true if the response has been handled; false when the
     * corresponding request is not internal or in case of an error
     */
    private boolean handleLastInternalResponse(RPCResponse response) {
        final Integer correlationID = response.getCorrelationID();
        final boolean contains = internalRequestCorrelationIDs.contains(
                correlationID);
        if (contains) {
            internalRequestCorrelationIDs.remove(correlationID);
        }

        return contains;
    }

    private void handleRPCMessage(Hashtable hash) {
        RPCMessage rpcMsg = new RPCMessage(hash);
        String functionName = rpcMsg.getFunctionName();
        String messageType = rpcMsg.getMessageType();

        if (messageType.equals(Names.response)) {
            SyncTrace.logRPCEvent(InterfaceActivityDirection.Receive, new RPCResponse(rpcMsg), SYNC_LIB_TRACE_KEY);

            final RPCResponse response = new RPCResponse(hash);
            final Integer responseCorrelationID = response.getCorrelationID();
            if (!handlePartialRPCResponse(response) &&
                    !handleLastInternalResponse(response)) {

                // Check to ensure response is not from an internal message (reserved correlation ID)
                if (isCorrelationIDProtected(responseCorrelationID)) {
                    // This is a response generated from an internal message, it can be trapped here
                    // The app should not receive a response for a request it did not send
                    if (responseCorrelationID ==
                            REGISTER_APP_INTERFACE_CORRELATION_ID &&
                            _advancedLifecycleManagementEnabled &&
                            functionName.equals(Names.RegisterAppInterface)) {
                        final RegisterAppInterfaceResponse msg =
                                new RegisterAppInterfaceResponse(hash);
                        if (msg.getSuccess()) {
                            _appInterfaceRegisterd = true;
                        }

                        //_autoActivateIdReturned = msg.getAutoActivateID();
                        /*Place holder for legacy support*/
                        _autoActivateIdReturned = "8675309";
                        _buttonCapabilities = msg.getButtonCapabilities();
                        _displayCapabilities = msg.getDisplayCapabilities();
                        _softButtonCapabilities =
                                msg.getSoftButtonCapabilities();
                        _presetBankCapabilities =
                                msg.getPresetBankCapabilities();
                        _hmiZoneCapabilities = msg.getHmiZoneCapabilities();
                        _speechCapabilities = msg.getSpeechCapabilities();
                        _syncLanguage = msg.getLanguage();
                        _hmiDisplayLanguage = msg.getHmiDisplayLanguage();
                        _syncMsgVersion = msg.getSyncMsgVersion();
                        _vrCapabilities = msg.getVrCapabilities();
                        _vehicleType = msg.getVehicleType();

                        // Send onSyncConnected message in ALM
                        _syncConnectionState =
                                SyncConnectionState.SYNC_CONNECTED;

                        // If registerAppInterface failed, exit with OnProxyUnusable
                        if (!msg.getSuccess()) {
                            notifyProxyClosed(
                                    "Unable to register app interface. Review values passed to the SyncProxy constructor. RegisterAppInterface result code: ",
                                    new SyncException(
                                            "Unable to register app interface. Review values passed to the SyncProxy constructor. RegisterAppInterface result code: " +
                                                    msg.getResultCode(),
                                            SyncExceptionCause.SYNC_REGISTRATION_ERROR));
                        }

                        processRegisterAppInterfaceResponse(msg);
                    } else if (
                            responseCorrelationID == POLICIES_CORRELATION_ID &&
                                    functionName.equals(
                                            Names.OnEncodedSyncPData)) {
                        // OnEncodedSyncPData

                        final OnEncodedSyncPData msg =
                                new OnEncodedSyncPData(hash);

                        // If url is null, then send notification to the app, otherwise, send to URL
                        if (msg.getUrl() != null) {
                            // URL has data, attempt to post request to external server
                            Thread handleOffboardSyncTransmissionTread =
                                    new Thread() {
                                        @Override
                                        public void run() {
                                            sendEncodedSyncPDataToUrl(
                                                    msg.getUrl(), msg.getData(),
                                                    msg.getTimeout());
                                        }
                                    };

                            handleOffboardSyncTransmissionTread.start();
                        }
                    } else if ((responseCorrelationID ==
                            UNREGISTER_APP_INTERFACE_CORRELATION_ID) &&
                            functionName.equals(Names.UnregisterAppInterface)) {
                        onUnregisterAppInterfaceResponse(hash);
                    }
                    return;
                }

                if (functionName.equals(Names.RegisterAppInterface)) {
                    final RegisterAppInterfaceResponse msg =
                            new RegisterAppInterfaceResponse(hash);
                    if (msg.getSuccess()) {
                        _appInterfaceRegisterd = true;
                    }

                    //_autoActivateIdReturned = msg.getAutoActivateID();
                /*Place holder for legacy support*/
                    _autoActivateIdReturned = "8675309";
                    _buttonCapabilities = msg.getButtonCapabilities();
                    _displayCapabilities = msg.getDisplayCapabilities();
                    _softButtonCapabilities = msg.getSoftButtonCapabilities();
                    _presetBankCapabilities = msg.getPresetBankCapabilities();
                    _hmiZoneCapabilities = msg.getHmiZoneCapabilities();
                    _speechCapabilities = msg.getSpeechCapabilities();
                    _syncLanguage = msg.getLanguage();
                    _hmiDisplayLanguage = msg.getHmiDisplayLanguage();
                    _syncMsgVersion = msg.getSyncMsgVersion();
                    _vrCapabilities = msg.getVrCapabilities();
                    _vehicleType = msg.getVehicleType();

                    // RegisterAppInterface
                    if (_advancedLifecycleManagementEnabled) {

                        // Send onSyncConnected message in ALM
                        _syncConnectionState =
                                SyncConnectionState.SYNC_CONNECTED;

                        // If registerAppInterface failed, exit with OnProxyUnusable
                        if (!msg.getSuccess()) {
                            notifyProxyClosed(
                                    "Unable to register app interface. Review values passed to the SyncProxy constructor. RegisterAppInterface result code: ",
                                    new SyncException(
                                            "Unable to register app interface. Review values passed to the SyncProxy constructor. RegisterAppInterface result code: " +
                                                    msg.getResultCode(),
                                            SyncExceptionCause.SYNC_REGISTRATION_ERROR));
                        }
                    }
                    processRegisterAppInterfaceResponse(msg);
                } else if (functionName.equals(Names.Speak)) {
                    // SpeakResponse

                    final SpeakResponse msg = new SpeakResponse(hash);
                    if (_callbackToUIThread) {
                        // Run in UI thread
                        _mainUIHandler.post(new Runnable() {
                            @Override
                            public void run() {
                                _proxyListener.onSpeakResponse(msg);
                            }
                        });
                    } else {
                        _proxyListener.onSpeakResponse(msg);
                    }
                } else if (functionName.equals(Names.Alert)) {
                    // AlertResponse

                    final AlertResponse msg = new AlertResponse(hash);
                    if (_callbackToUIThread) {
                        // Run in UI thread
                        _mainUIHandler.post(new Runnable() {
                            @Override
                            public void run() {
                                _proxyListener.onAlertResponse(msg);
                            }
                        });
                    } else {
                        _proxyListener.onAlertResponse(msg);
                    }
                } else if (functionName.equals(Names.Show)) {
                    // ShowResponse

                    final ShowResponse msg = new ShowResponse(hash);
                    if (_callbackToUIThread) {
                        // Run in UI thread
                        _mainUIHandler.post(new Runnable() {
                            @Override
                            public void run() {
                                _proxyListener.onShowResponse(
                                        (ShowResponse) msg);
                            }
                        });
                    } else {
                        _proxyListener.onShowResponse((ShowResponse) msg);
                    }
                } else if (functionName.equals(Names.AddCommand)) {
                    // AddCommand

                    final AddCommandResponse msg = new AddCommandResponse(hash);
                    if (_callbackToUIThread) {
                        // Run in UI thread
                        _mainUIHandler.post(new Runnable() {
                            @Override
                            public void run() {
                                _proxyListener.onAddCommandResponse(
                                        (AddCommandResponse) msg);
                            }
                        });
                    } else {
                        _proxyListener.onAddCommandResponse(
                                (AddCommandResponse) msg);
                    }
                } else if (functionName.equals(Names.DeleteCommand)) {
                    // DeleteCommandResponse

                    final DeleteCommandResponse msg =
                            new DeleteCommandResponse(hash);
                    if (_callbackToUIThread) {
                        // Run in UI thread
                        _mainUIHandler.post(new Runnable() {
                            @Override
                            public void run() {
                                _proxyListener.onDeleteCommandResponse(
                                        (DeleteCommandResponse) msg);
                            }
                        });
                    } else {
                        _proxyListener.onDeleteCommandResponse(
                                (DeleteCommandResponse) msg);
                    }
                } else if (functionName.equals(Names.AddSubMenu)) {
                    // AddSubMenu

                    final AddSubMenuResponse msg = new AddSubMenuResponse(hash);
                    if (_callbackToUIThread) {
                        // Run in UI thread
                        _mainUIHandler.post(new Runnable() {
                            @Override
                            public void run() {
                                _proxyListener.onAddSubMenuResponse(
                                        (AddSubMenuResponse) msg);
                            }
                        });
                    } else {
                        _proxyListener.onAddSubMenuResponse(
                                (AddSubMenuResponse) msg);
                    }
                } else if (functionName.equals(Names.DeleteSubMenu)) {
                    // DeleteSubMenu

                    final DeleteSubMenuResponse msg =
                            new DeleteSubMenuResponse(hash);
                    if (_callbackToUIThread) {
                        // Run in UI thread
                        _mainUIHandler.post(new Runnable() {
                            @Override
                            public void run() {
                                _proxyListener.onDeleteSubMenuResponse(
                                        (DeleteSubMenuResponse) msg);
                            }
                        });
                    } else {
                        _proxyListener.onDeleteSubMenuResponse(
                                (DeleteSubMenuResponse) msg);
                    }
                } else if (functionName.equals(Names.SubscribeButton)) {
                    // SubscribeButton

                    final SubscribeButtonResponse msg =
                            new SubscribeButtonResponse(hash);
                    if (_callbackToUIThread) {
                        // Run in UI thread
                        _mainUIHandler.post(new Runnable() {
                            @Override
                            public void run() {
                                _proxyListener.onSubscribeButtonResponse(
                                        (SubscribeButtonResponse) msg);
                            }
                        });
                    } else {
                        _proxyListener.onSubscribeButtonResponse(
                                (SubscribeButtonResponse) msg);
                    }
                } else if (functionName.equals(Names.UnsubscribeButton)) {
                    // UnsubscribeButton

                    final UnsubscribeButtonResponse msg =
                            new UnsubscribeButtonResponse(hash);
                    if (_callbackToUIThread) {
                        // Run in UI thread
                        _mainUIHandler.post(new Runnable() {
                            @Override
                            public void run() {
                                _proxyListener.onUnsubscribeButtonResponse(
                                        (UnsubscribeButtonResponse) msg);
                            }
                        });
                    } else {
                        _proxyListener.onUnsubscribeButtonResponse(
                                (UnsubscribeButtonResponse) msg);
                    }
                } else if (functionName.equals(Names.SetMediaClockTimer)) {
                    // SetMediaClockTimer

                    final SetMediaClockTimerResponse msg =
                            new SetMediaClockTimerResponse(hash);
                    if (_callbackToUIThread) {
                        // Run in UI thread
                        _mainUIHandler.post(new Runnable() {
                            @Override
                            public void run() {
                                _proxyListener.onSetMediaClockTimerResponse(
                                        (SetMediaClockTimerResponse) msg);
                            }
                        });
                    } else {
                        _proxyListener.onSetMediaClockTimerResponse(
                                (SetMediaClockTimerResponse) msg);
                    }
                } else if (functionName.equals(Names.EncodedSyncPData)) {
                    // EncodedSyncPData

                    final EncodedSyncPDataResponse msg =
                            new EncodedSyncPDataResponse(hash);
                    if (_callbackToUIThread) {
                        // Run in UI thread
                        _mainUIHandler.post(new Runnable() {
                            @Override
                            public void run() {
                                _proxyListener.onEncodedSyncPDataResponse(msg);
                            }
                        });
                    } else {
                        _proxyListener.onEncodedSyncPDataResponse(msg);
                    }
                } else if (functionName.equals(Names.SyncPData)) {
                    // SyncPData

                    final SyncPDataResponse msg = new SyncPDataResponse(hash);
                    if (_callbackToUIThread) {
                        // Run in UI thread
                        _mainUIHandler.post(new Runnable() {
                            @Override
                            public void run() {
                                _proxyListener.onSyncPDataResponse(msg);
                            }
                        });
                    } else {
                        _proxyListener.onSyncPDataResponse(msg);
                    }
                } else if (functionName.equals(
                        Names.CreateInteractionChoiceSet)) {
                    // CreateInteractionChoiceSet

                    final CreateInteractionChoiceSetResponse msg =
                            new CreateInteractionChoiceSetResponse(hash);
                    if (_callbackToUIThread) {
                        // Run in UI thread
                        _mainUIHandler.post(new Runnable() {
                            @Override
                            public void run() {
                                _proxyListener.onCreateInteractionChoiceSetResponse(
                                        (CreateInteractionChoiceSetResponse) msg);
                            }
                        });
                    } else {
                        _proxyListener.onCreateInteractionChoiceSetResponse(
                                (CreateInteractionChoiceSetResponse) msg);
                    }
                } else if (functionName.equals(
                        Names.DeleteInteractionChoiceSet)) {
                    // DeleteInteractionChoiceSet

                    final DeleteInteractionChoiceSetResponse msg =
                            new DeleteInteractionChoiceSetResponse(hash);
                    if (_callbackToUIThread) {
                        // Run in UI thread
                        _mainUIHandler.post(new Runnable() {
                            @Override
                            public void run() {
                                _proxyListener.onDeleteInteractionChoiceSetResponse(
                                        (DeleteInteractionChoiceSetResponse) msg);
                            }
                        });
                    } else {
                        _proxyListener.onDeleteInteractionChoiceSetResponse(
                                (DeleteInteractionChoiceSetResponse) msg);
                    }
                } else if (functionName.equals(Names.PerformInteraction)) {
                    // PerformInteraction

                    final PerformInteractionResponse msg =
                            new PerformInteractionResponse(hash);
                    if (_callbackToUIThread) {
                        // Run in UI thread
                        _mainUIHandler.post(new Runnable() {
                            @Override
                            public void run() {
                                _proxyListener.onPerformInteractionResponse(
                                        (PerformInteractionResponse) msg);
                            }
                        });
                    } else {
                        _proxyListener.onPerformInteractionResponse(
                                (PerformInteractionResponse) msg);
                    }
                } else if (functionName.equals(Names.SetGlobalProperties)) {
                    final SetGlobalPropertiesResponse msg =
                            new SetGlobalPropertiesResponse(hash);
                    if (_callbackToUIThread) {
                        // Run in UI thread
                        _mainUIHandler.post(new Runnable() {
                            @Override
                            public void run() {
                                _proxyListener.onSetGlobalPropertiesResponse(
                                        (SetGlobalPropertiesResponse) msg);
                            }
                        });
                    } else {
                        _proxyListener.onSetGlobalPropertiesResponse(
                                (SetGlobalPropertiesResponse) msg);
                    }
                } else if (functionName.equals(Names.ResetGlobalProperties)) {
                    // ResetGlobalProperties

                    final ResetGlobalPropertiesResponse msg =
                            new ResetGlobalPropertiesResponse(hash);
                    if (_callbackToUIThread) {
                        // Run in UI thread
                        _mainUIHandler.post(new Runnable() {
                            @Override
                            public void run() {
                                _proxyListener.onResetGlobalPropertiesResponse(
                                        (ResetGlobalPropertiesResponse) msg);
                            }
                        });
                    } else {
                        _proxyListener.onResetGlobalPropertiesResponse(
                                (ResetGlobalPropertiesResponse) msg);
                    }
                } else if (functionName.equals(Names.UnregisterAppInterface)) {
                    onUnregisterAppInterfaceResponse(hash);
                } else if (functionName.equals(Names.GenericResponse)) {
                    // GenericResponse (Usually and error)
                    final GenericResponse msg = new GenericResponse(hash);
                    if (_callbackToUIThread) {
                        // Run in UI thread
                        _mainUIHandler.post(new Runnable() {
                            @Override
                            public void run() {
                                _proxyListener.onGenericResponse(
                                        (GenericResponse) msg);
                            }
                        });
                    } else {
                        _proxyListener.onGenericResponse((GenericResponse) msg);
                    }
                } else if (functionName.equals(Names.Slider)) {
                    // Slider
                    final SliderResponse msg = new SliderResponse(hash);
                    if (_callbackToUIThread) {
                        // Run in UI thread
                        _mainUIHandler.post(new Runnable() {
                            @Override
                            public void run() {
                                _proxyListener.onSliderResponse(
                                        (SliderResponse) msg);
                            }
                        });
                    } else {
                        _proxyListener.onSliderResponse((SliderResponse) msg);
                    }
                } else if (functionName.equals(Names.PutFile)) {
                    // PutFile
                    final PutFileResponse msg = new PutFileResponse(hash);
                    if (_callbackToUIThread) {
                        // Run in UI thread
                        _mainUIHandler.post(new Runnable() {
                            @Override
                            public void run() {
                                _proxyListener.onPutFileResponse(
                                        (PutFileResponse) msg);
                            }
                        });
                    } else {
                        _proxyListener.onPutFileResponse((PutFileResponse) msg);
                    }
                } else if (functionName.equals(Names.DeleteFile)) {
                    // DeleteFile
                    final DeleteFileResponse msg = new DeleteFileResponse(hash);
                    if (_callbackToUIThread) {
                        // Run in UI thread
                        _mainUIHandler.post(new Runnable() {
                            @Override
                            public void run() {
                                _proxyListener.onDeleteFileResponse(
                                        (DeleteFileResponse) msg);
                            }
                        });
                    } else {
                        _proxyListener.onDeleteFileResponse(
                                (DeleteFileResponse) msg);
                    }
                } else if (functionName.equals(Names.ListFiles)) {
                    // ListFiles
                    final ListFilesResponse msg = new ListFilesResponse(hash);
                    if (_callbackToUIThread) {
                        // Run in UI thread
                        _mainUIHandler.post(new Runnable() {
                            @Override
                            public void run() {
                                _proxyListener.onListFilesResponse(
                                        (ListFilesResponse) msg);
                            }
                        });
                    } else {
                        _proxyListener.onListFilesResponse(
                                (ListFilesResponse) msg);
                    }
                } else if (functionName.equals(Names.SetAppIcon)) {
                    // SetAppIcon
                    final SetAppIconResponse msg = new SetAppIconResponse(hash);
                    if (_callbackToUIThread) {
                        // Run in UI thread
                        _mainUIHandler.post(new Runnable() {
                            @Override
                            public void run() {
                                _proxyListener.onSetAppIconResponse(
                                        (SetAppIconResponse) msg);
                            }
                        });
                    } else {
                        _proxyListener.onSetAppIconResponse(
                                (SetAppIconResponse) msg);
                    }
                } else if (functionName.equals(Names.ScrollableMessage)) {
                    // ScrollableMessage
                    final ScrollableMessageResponse msg =
                            new ScrollableMessageResponse(hash);
                    if (_callbackToUIThread) {
                        // Run in UI thread
                        _mainUIHandler.post(new Runnable() {
                            @Override
                            public void run() {
                                _proxyListener.onScrollableMessageResponse(
                                        (ScrollableMessageResponse) msg);
                            }
                        });
                    } else {
                        _proxyListener.onScrollableMessageResponse(
                                (ScrollableMessageResponse) msg);
                    }
                } else if (functionName.equals(Names.ChangeRegistration)) {
                    // ChangeLanguageRegistration
                    final ChangeRegistrationResponse msg =
                            new ChangeRegistrationResponse(hash);
                    if (_callbackToUIThread) {
                        // Run in UI thread
                        _mainUIHandler.post(new Runnable() {
                            @Override
                            public void run() {
                                _proxyListener.onChangeRegistrationResponse(
                                        (ChangeRegistrationResponse) msg);
                            }
                        });
                    } else {
                        _proxyListener.onChangeRegistrationResponse(
                                (ChangeRegistrationResponse) msg);
                    }
                } else if (functionName.equals(Names.SetDisplayLayout)) {
                    // SetDisplayLayout
                    final SetDisplayLayoutResponse msg =
                            new SetDisplayLayoutResponse(hash);
                    if (_callbackToUIThread) {
                        // Run in UI thread
                        _mainUIHandler.post(new Runnable() {
                            @Override
                            public void run() {
                                _proxyListener.onSetDisplayLayoutResponse(
                                        (SetDisplayLayoutResponse) msg);
                            }
                        });
                    } else {
                        _proxyListener.onSetDisplayLayoutResponse(
                                (SetDisplayLayoutResponse) msg);
                    }
                } else if (functionName.equals(Names.PerformAudioPassThru)) {
                    // PerformAudioPassThru
                    final PerformAudioPassThruResponse msg =
                            new PerformAudioPassThruResponse(hash);
                    if (_callbackToUIThread) {
                        // Run in UI thread
                        _mainUIHandler.post(new Runnable() {
                            @Override
                            public void run() {
                                _proxyListener.onPerformAudioPassThruResponse(
                                        (PerformAudioPassThruResponse) msg);
                            }
                        });
                    } else {
                        _proxyListener.onPerformAudioPassThruResponse(
                                (PerformAudioPassThruResponse) msg);
                    }
                } else if (functionName.equals(Names.EndAudioPassThru)) {
                    // EndAudioPassThru
                    final EndAudioPassThruResponse msg =
                            new EndAudioPassThruResponse(hash);
                    if (_callbackToUIThread) {
                        // Run in UI thread
                        _mainUIHandler.post(new Runnable() {
                            @Override
                            public void run() {
                                _proxyListener.onEndAudioPassThruResponse(
                                        (EndAudioPassThruResponse) msg);
                            }
                        });
                    } else {
                        _proxyListener.onEndAudioPassThruResponse(
                                (EndAudioPassThruResponse) msg);
                    }
                } else if (functionName.equals(Names.SubscribeVehicleData)) {
                    // SubscribeVehicleData
                    final SubscribeVehicleDataResponse msg =
                            new SubscribeVehicleDataResponse(hash);
                    if (_callbackToUIThread) {
                        // Run in UI thread
                        _mainUIHandler.post(new Runnable() {
                            @Override
                            public void run() {
                                _proxyListener.onSubscribeVehicleDataResponse(
                                        (SubscribeVehicleDataResponse) msg);
                            }
                        });
                    } else {
                        _proxyListener.onSubscribeVehicleDataResponse(
                                (SubscribeVehicleDataResponse) msg);
                    }
                } else if (functionName.equals(Names.UnsubscribeVehicleData)) {
                    // UnsubscribeVehicleData
                    final UnsubscribeVehicleDataResponse msg =
                            new UnsubscribeVehicleDataResponse(hash);
                    if (_callbackToUIThread) {
                        // Run in UI thread
                        _mainUIHandler.post(new Runnable() {
                            @Override
                            public void run() {
                                _proxyListener.onUnsubscribeVehicleDataResponse(
                                        (UnsubscribeVehicleDataResponse) msg);
                            }
                        });
                    } else {
                        _proxyListener.onUnsubscribeVehicleDataResponse(
                                (UnsubscribeVehicleDataResponse) msg);
                    }
                } else if (functionName.equals(Names.GetVehicleData)) {
                    // GetVehicleData
                    final GetVehicleDataResponse msg =
                            new GetVehicleDataResponse(hash);
                    if (_callbackToUIThread) {
                        // Run in UI thread
                        _mainUIHandler.post(new Runnable() {
                            @Override
                            public void run() {
                                _proxyListener.onGetVehicleDataResponse(
                                        (GetVehicleDataResponse) msg);
                            }
                        });
                    } else {
                        _proxyListener.onGetVehicleDataResponse(
                                (GetVehicleDataResponse) msg);
                    }
                } else if (functionName.equals(Names.ReadDID)) {
                    // ReadDID
                    final ReadDIDResponse msg = new ReadDIDResponse(hash);
                    if (_callbackToUIThread) {
                        // Run in UI thread
                        _mainUIHandler.post(new Runnable() {
                            @Override
                            public void run() {
                                _proxyListener.onReadDIDResponse(
                                        (ReadDIDResponse) msg);
                            }
                        });
                    } else {
                        _proxyListener.onReadDIDResponse((ReadDIDResponse) msg);
                    }
                } else if (functionName.equals(Names.GetDTCs)) {
                    // GetDTCs
                    final GetDTCsResponse msg = new GetDTCsResponse(hash);
                    if (_callbackToUIThread) {
                        // Run in UI thread
                        _mainUIHandler.post(new Runnable() {
                            @Override
                            public void run() {
                                _proxyListener.onGetDTCsResponse(
                                        (GetDTCsResponse) msg);
                            }
                        });
                    } else {
                        _proxyListener.onGetDTCsResponse((GetDTCsResponse) msg);
                    }
                } else if (functionName.equals(Names.AlertManeuver)) {
                    // AlertManeuver
                    final AlertManeuverResponse msg =
                            new AlertManeuverResponse(hash);
                    if (_callbackToUIThread) {
                        // Run in UI thread
                        _mainUIHandler.post(new Runnable() {
                            @Override
                            public void run() {
                                _proxyListener.onAlertManeuverResponse(
                                        (AlertManeuverResponse) msg);
                            }
                        });
                    } else {
                        _proxyListener.onAlertManeuverResponse(
                                (AlertManeuverResponse) msg);
                    }
                } else if (functionName.equals(Names.ShowConstantTBT)) {
                    // ShowConstantTBT
                    final ShowConstantTBTResponse msg =
                            new ShowConstantTBTResponse(hash);
                    if (_callbackToUIThread) {
                        // Run in UI thread
                        _mainUIHandler.post(new Runnable() {
                            @Override
                            public void run() {
                                _proxyListener.onShowConstantTBTResponse(
                                        (ShowConstantTBTResponse) msg);
                            }
                        });
                    } else {
                        _proxyListener.onShowConstantTBTResponse(
                                (ShowConstantTBTResponse) msg);
                    }
                } else if (functionName.equals(Names.UpdateTurnList)) {
                    // UpdateTurnList
                    final UpdateTurnListResponse msg =
                            new UpdateTurnListResponse(hash);
                    if (_callbackToUIThread) {
                        // Run in UI thread
                        _mainUIHandler.post(new Runnable() {
                            @Override
                            public void run() {
                                _proxyListener.onUpdateTurnListResponse(
                                        (UpdateTurnListResponse) msg);
                            }
                        });
                    } else {
                        _proxyListener.onUpdateTurnListResponse(
                                (UpdateTurnListResponse) msg);
                    }
                } else if (functionName.equals(Names.SystemRequest)) {
                    final SystemRequestResponse msg =
                            new SystemRequestResponse(hash);
                    if (_callbackToUIThread) {
                        // Run in UI thread
                        _mainUIHandler.post(new Runnable() {
                            @Override
                            public void run() {
                                _proxyListener.onSystemRequestResponse(msg);
                            }
                        });
                    } else {
                        _proxyListener.onSystemRequestResponse(msg);
                    }
                } else {
                    if (_syncMsgVersion != null) {
                        DebugTool.logError("Unrecognized response Message: " +
                                functionName.toString() +
                                "SYNC Message Version = " + _syncMsgVersion);
                    } else {
                        DebugTool.logError("Unrecognized response Message: " +
                                functionName.toString());
                    }
                } // end-if

            }
        } else if (messageType.equals(Names.notification)) {
            SyncTrace.logRPCEvent(InterfaceActivityDirection.Receive, new RPCNotification(rpcMsg), SYNC_LIB_TRACE_KEY);
            if (functionName.equals(Names.OnHMIStatus)) {
                // OnHMIStatus

                final OnHMIStatus msg = new OnHMIStatus(hash);
                msg.setFirstRun(new Boolean(firstTimeFull));
                if (msg.getHmiLevel() == HMILevel.HMI_FULL) firstTimeFull = false;

                if (msg.getHmiLevel() != _priorHmiLevel && msg.getAudioStreamingState() != _priorAudioStreamingState) {
                    if (_callbackToUIThread) {
                        // Run in UI thread
                        _mainUIHandler.post(new Runnable() {
                            @Override
                            public void run() {
                                _proxyListener.onOnHMIStatus((OnHMIStatus) msg);
                            }
                        });
                    } else {
                        _proxyListener.onOnHMIStatus((OnHMIStatus) msg);
                    }
                }
            } else if (functionName.equals(Names.OnCommand)) {
                // OnCommand

                final OnCommand msg = new OnCommand(hash);
                if (_callbackToUIThread) {
                    // Run in UI thread
                    _mainUIHandler.post(new Runnable() {
                        @Override
                        public void run() {
                            _proxyListener.onOnCommand((OnCommand) msg);
                        }
                    });
                } else {
                    _proxyListener.onOnCommand((OnCommand) msg);
                }
            } else if (functionName.equals(Names.OnDriverDistraction)) {
                // OnDriverDistration

                final OnDriverDistraction msg = new OnDriverDistraction(hash);
                if (_callbackToUIThread) {
                    // Run in UI thread
                    _mainUIHandler.post(new Runnable() {
                        @Override
                        public void run() {
                            _proxyListener.onOnDriverDistraction(msg);
                        }
                    });
                } else {
                    _proxyListener.onOnDriverDistraction(msg);
                }
            } else if (functionName.equals(Names.OnEncodedSyncPData)) {
                // OnEncodedSyncPData

                final OnEncodedSyncPData msg = new OnEncodedSyncPData(hash);

                // If url is null, then send notification to the app, otherwise, send to URL
                if (msg.getUrl() == null) {
                    if (_callbackToUIThread) {
                        // Run in UI thread
                        _mainUIHandler.post(new Runnable() {
                            @Override
                            public void run() {
                                _proxyListener.onOnEncodedSyncPData(msg);
                            }
                        });
                    } else {
                        _proxyListener.onOnEncodedSyncPData(msg);
                    }
                } else {
                    // URL has data, attempt to post request to external server
                    Thread handleOffboardSyncTransmissionTread = new Thread() {
                        @Override
                        public void run() {
                            sendEncodedSyncPDataToUrl(msg.getUrl(), msg.getData(), msg.getTimeout());
                        }
                    };

                    handleOffboardSyncTransmissionTread.start();
                }
            } else if (functionName.equals(Names.OnSyncPData)) {
                // OnSyncPData
                Log.i("pt", "functionName.equals(Names.OnEncodedSyncPData)");
                final OnSyncPData msg = new OnSyncPData(hash);

                // If url is null, then send notification to the app, otherwise, send to URL
                if (msg.getUrl() == null) {
                    Log.i("pt", "send syncp to app");
                    if (_callbackToUIThread) {
                        // Run in UI thread
                        _mainUIHandler.post(new Runnable() {
                            @Override
                            public void run() {
                                _proxyListener.onOnSyncPData(msg);
                            }
                        });
>>>>>>> 349aef10
                    } else {
                        final Hashtable<String, Object> mhash = _jsonRPCMarshaller.unmarshall(message.getData());
                        hash = mhash;
                    }
                    handleRPCMessage(hash);
                } catch (final Exception excp) {
                    DebugTool.logError("Failure handling protocol message: " + excp.toString(), excp);
                    passErrorToProxyListener("Error handing incoming protocol message.", excp);
                } // end-catch
            } else {
                // Handle other protocol message types here
            }
        } catch (final Exception e) {
            // Pass error to application through listener
            DebugTool.logError("Error handing proxy event.", e);
            passErrorToProxyListener("Error handing incoming protocol message.", e);
        }
    }

    protected void handleMobileNavMessage(ProtocolMessage message) {
        Log.i(TAG, "Mobile Nav Session message received" + message.toString());
        // TODO handle incoming mobile nav sessions
    }

    public byte getWiProVersion() {
        return this._wiproVersion;
    }

    private void setWiProVersion(byte version) {
        Log.i(TAG, "Setting WiPro version from " + (int) this._wiproVersion + " to " + (int) version);
        Log.i(TAG, "setter called from: " + Log.getStackTraceString(new Exception()));
        this._wiproVersion = version;
    }

    private void handleErrorsFromIncomingMessageDispatcher(String info, Exception e) {
        passErrorToProxyListener(info, e);
    }

    private void dispatchOutgoingMessage(ProtocolMessage message) {
        synchronized (CONNECTION_REFERENCE_LOCK) {
            if (_syncConnection != null) {
                _syncConnection.sendMessage(message);
            }
        }
        SyncTrace.logProxyEvent("SyncProxy sending Protocol Message: " + message.toString(), SYNC_LIB_TRACE_KEY);
    }

    private void handleErrorsFromOutgoingMessageDispatcher(String info, Exception e) {
        passErrorToProxyListener(info, e);
    }

    void dispatchInternalMessage(final InternalProxyMessage message) {
        try {
            if (message.getFunctionName().equals(Names.OnProxyError)) {
                final OnError msg = (OnError) message;
                if (_callbackToUIThread) {
                    // Run in UI thread
                    _mainUIHandler.post(new Runnable() {
                        @Override
                        public void run() {
                            _proxyListener.onError(msg.getInfo(), msg.getException());
                        }
                    });
                } else {
                    _proxyListener.onError(msg.getInfo(), msg.getException());
                }
                /**************Start Legacy Specific Call-backs************/
            } else if (message.getFunctionName().equals(Names.OnProxyOpened)) {
                if (_callbackToUIThread) {
                    // Run in UI thread
                    _mainUIHandler.post(new Runnable() {
                        @Override
                        public void run() {
                            ((IProxyListener) _proxyListener).onProxyOpened();
                        }
                    });
                } else {
                    ((IProxyListener) _proxyListener).onProxyOpened();
                }
            } else if (message.getFunctionName().equals(Names.OnProxyClosed)) {
                final OnProxyClosed msg = (OnProxyClosed) message;
                if (_callbackToUIThread) {
                    // Run in UI thread
                    _mainUIHandler.post(new Runnable() {
                        @Override
                        public void run() {
                            _proxyListener.onProxyClosed(msg.getInfo(), msg.getException());
                        }
                    });
                } else {
                    _proxyListener.onProxyClosed(msg.getInfo(), msg.getException());
                }
                /****************End Legacy Specific Call-backs************/
            } else {
                // Diagnostics
                SyncTrace.logProxyEvent("Unknown RPC Message encountered. Check for an updated version of the SYNC Proxy.", SYNC_LIB_TRACE_KEY);
                DebugTool.logError("Unknown RPC Message encountered. Check for an updated version of the SYNC Proxy.");
            }

            SyncTrace.logProxyEvent("Proxy fired callback: " + message.getFunctionName(), SYNC_LIB_TRACE_KEY);
        } catch (final Exception e) {
            // Pass error to application through listener
            DebugTool.logError("Error handing proxy event.", e);
            if (_callbackToUIThread) {
                // Run in UI thread
                _mainUIHandler.post(new Runnable() {
                    @Override
                    public void run() {
                        _proxyListener.onError("Error handing proxy event.", e);
                    }
                });
            } else {
                _proxyListener.onError("Error handing proxy event.", e);
            }
        }
    }

    private void handleErrorsFromInternalMessageDispatcher(String info, Exception e) {
        DebugTool.logError(info, e);
        // This error cannot be passed to the user, as it indicates an error
        // in the communication between the proxy and the application.

        DebugTool.logError("InternalMessageDispatcher failed.", e);

        // Note, this is the only place where the _proxyListener should be referenced asynchronously,
        // with an error on the internalMessageDispatcher, we have no other reliable way of
        // communicating with the application.
        notifyProxyClosed("Proxy callback dispatcher is down. Proxy instance is invalid.", e);
        _proxyListener.onError(
                "Proxy callback dispatcher is down. Proxy instance is invalid.",
                e);
    }

    /**
     * ********** END Functions used by the Message Dispatching Queues ***************
     */

    // Private sendPRCRequest method. All RPCRequests are funneled through this method after
    // error checking.
    // FIXME: return to private?
    void sendRPCRequestPrivate(RPCRequest request) throws SyncException {
        try {
            SyncTrace.logRPCEvent(InterfaceActivityDirection.Transmit, request, SYNC_LIB_TRACE_KEY);

            final IRPCRequestConverter converter =
                    rpcRequestConverterFactory.getConverterForRequest(request);
            List<ProtocolMessage> protocolMessages =
                    converter.getProtocolMessages(request,
                            currentSession.getSessionId(), _jsonRPCMarshaller,
                            _wiproVersion);

            if (protocolMessages.size() > 0) {
                queueOutgoingMessage(protocolMessages.get(0));
                protocolMessages.remove(0);

                if (protocolMessages.size() > 0) {
                    protocolMessageHolder.saveMessages(protocolMessages);
                }
            }
        } catch (OutOfMemoryError e) {
            SyncTrace.logProxyEvent("OutOfMemory exception while sending request " + request.getFunctionName(), SYNC_LIB_TRACE_KEY);
            throw new SyncException("OutOfMemory exception while sending request " + request.getFunctionName(), e, SyncExceptionCause.INVALID_ARGUMENT);
        }
    }

    private void queueOutgoingMessage(ProtocolMessage message) {
        synchronized (OUTGOING_MESSAGE_QUEUE_THREAD_LOCK) {
            if (_outgoingProxyMessageDispatcher != null) {
                _outgoingProxyMessageDispatcher.queueMessage(message);
            }
        }
    }

    /**
     * Handles a response that is a part of partial request (i.e., split into
     * multiple protocol messages) if it is.
     *
     * @param response response from the SDL
     * @return true if the response has been handled; false when the
     * corresponding request is not partial or in case of an error
     */
    protected boolean handlePartialRPCResponse(RPCResponse response) {
        boolean success = false;
        final Integer responseCorrelationID = response.getCorrelationID();
        if (protocolMessageHolder.hasMessages(responseCorrelationID)) {
            if (Result.SUCCESS == response.getResultCode()) {
                final ProtocolMessage pm =
                        protocolMessageHolder.peekNextMessage(
                                responseCorrelationID);
                if (pm.getFunctionID() ==
                        FunctionID.getFunctionID(response.getFunctionName())) {
                    protocolMessageHolder.popNextMessage(responseCorrelationID);
                    queueOutgoingMessage(pm);

                    success = true;
                }
            } else {
                protocolMessageHolder.clearMessages(responseCorrelationID);
            }
        }

        return success;
    }

    /**
     * Handles an internal response, if it is, that is last in sequence. Such a
     * response shouldn't be exposed to the user. For example, a PutFile
     * responded for OnSystemRequest.
     *
     * @param response response from the SDL
     * @return true if the response has been handled; false when the
     * corresponding request is not internal or in case of an error
     */
    protected boolean handleLastInternalResponse(RPCResponse response) {
        final Integer correlationID = response.getCorrelationID();
        final boolean contains = internalRequestCorrelationIDs.contains(
                correlationID);
        if (contains) {
            internalRequestCorrelationIDs.remove(correlationID);
        }

        return contains;
    }

    private void handleRPCMessage(Hashtable hash){
        getRPCMessageHandler().handleRPCMessage(hash);
    }

    protected void handleOnSystemRequest(Hashtable hash) {
        final OnSystemRequest msg = new OnSystemRequest(hash);

        if (RequestType.HTTP == msg.getRequestType()) {
            final Vector<String> urls = msg.getUrl();
            if (urls != null) {
                Runnable request = new Runnable() {
                    @Override
                    public void run() {
                        onSystemRequestHandler.onFilesDownloadRequest(
                                SyncProxyBase.this, urls, msg.getFileType());
                    }
                };

                if (_callbackToUIThread) {
                    _mainUIHandler.post(request);
                } else {
                    request.run();
                }
            } else {
                Log.w(TAG, "OnSystemRequest HTTP: no urls set");
            }
        } else if (RequestType.FILE_RESUME == msg.getRequestType()) {
            final Vector<String> urls = msg.getUrl();
            final Integer offset = msg.getOffset();
            final Integer length = msg.getLength();
            final boolean allRequiredParamsSet =
                    (urls != null) && (offset != null) && (length != null);
            if (allRequiredParamsSet) {
                Runnable request = new Runnable() {
                    @Override
                    public void run() {
                        onSystemRequestHandler.onFileResumeRequest(
                                SyncProxyBase.this, urls.get(0), offset, length,
                                msg.getFileType());
                    }
                };

                if (_callbackToUIThread) {
                    _mainUIHandler.post(request);
                } else {
                    request.run();
                }
            } else {
                Log.w(TAG,
                        "OnSystemRequest FILE_RESUME: a required parameter is missing");
            }
        } else {
            if (_callbackToUIThread) {
                // Run in UI thread
                _mainUIHandler.post(new Runnable() {
                    @Override
                    public void run() {
                        _proxyListener.onOnSystemRequest(msg);
                    }
                });
            } else {
                _proxyListener.onOnSystemRequest(msg);
            }
        }
    }

    protected void notifyOnAppInterfaceUnregistered(final OnAppInterfaceUnregistered msg) {
        notifyProxyClosed("OnAppInterfaceUnregistered", null);

        if (_callbackToUIThread) {
            // Run in UI thread
            _mainUIHandler.post(new Runnable() {
                @Override
                public void run() {
                    ((IProxyListener) _proxyListener).onOnAppInterfaceUnregistered(msg);
                }
            });
        } else {
            ((IProxyListener) _proxyListener).onOnAppInterfaceUnregistered(msg);
        }
    }

    protected void onUnregisterAppInterfaceResponse(Hashtable hash) {
        stopAllServices();
        closeSyncConnection(true);
        stopSession();

        // UnregisterAppInterface
        _appInterfaceRegisterd = false;
        synchronized (APP_INTERFACE_REGISTERED_LOCK) {
            APP_INTERFACE_REGISTERED_LOCK.notify();
        }
        final UnregisterAppInterfaceResponse msg = new UnregisterAppInterfaceResponse(hash);
        if (_callbackToUIThread) {
            // Run in UI thread
            _mainUIHandler.post(new Runnable() {
                @Override
                public void run() {
                    if (_proxyListener instanceof IProxyListener) {
                        ((IProxyListener) _proxyListener).onUnregisterAppInterfaceResponse(msg);
                    } else if (_proxyListener instanceof IProxyListenerALMTesting) {
                        ((IProxyListenerALMTesting) _proxyListener).onUnregisterAppInterfaceResponse(msg);
                    }
                }
            });
        } else {
            if (_proxyListener instanceof IProxyListener) {
                ((IProxyListener) _proxyListener).onUnregisterAppInterfaceResponse(msg);
            } else if (_proxyListener instanceof IProxyListenerALMTesting) {
                ((IProxyListenerALMTesting) _proxyListener).onUnregisterAppInterfaceResponse(msg);
            }
        }

        notifyProxyClosed("UnregisterAppInterfaceResponse", null);
    }

    /**
     * Takes an RPCRequest and sends it to SYNC.  Responses are captured through callback on IProxyListener.
     *
     * @throws SyncException
     */
    public void sendRPCRequest(RPCRequest request) throws SyncException {
        if (_proxyDisposed) {
            throw new SyncException("This object has been disposed, it is no long capable of executing methods.", SyncExceptionCause.SYNC_PROXY_DISPOSED);
        }

        // Test if request is null
        if (request == null) {
            SyncTrace.logProxyEvent("Application called sendRPCRequest method with a null RPCRequest.", SYNC_LIB_TRACE_KEY);
            throw new IllegalArgumentException("sendRPCRequest cannot be called with a null request.");
        }

        SyncTrace.logProxyEvent("Application called sendRPCRequest method for RPCRequest: ." + request.getFunctionName(), SYNC_LIB_TRACE_KEY);

        checkSyncConnection();

        // Test for illegal correlation ID
        if (isCorrelationIDProtected(request.getCorrelationID())) {

            SyncTrace.logProxyEvent("Application attempted to use the reserved correlation ID, " + request.getCorrelationID(), SYNC_LIB_TRACE_KEY);
            throw new SyncException("Invalid correlation ID. The correlation ID, " + request.getCorrelationID()
                    + " , is a reserved correlation ID.", SyncExceptionCause.RESERVED_CORRELATION_ID);
        }

        // Throw exception if RPCRequest is sent when SYNC is unavailable
        if (!_appInterfaceRegisterd && request.getFunctionName() != Names.RegisterAppInterface) {
            if (!allowExtraTesting()) {
                SyncTrace.logProxyEvent("Application attempted to send an RPCRequest (non-registerAppInterface), before the interface was registerd.", SYNC_LIB_TRACE_KEY);
                throw new SyncException("SYNC is currently unavailable. RPC Requests cannot be sent.", SyncExceptionCause.SYNC_UNAVAILALBE);
            }
        }

        if (_advancedLifecycleManagementEnabled) {
            if (request.getFunctionName() == Names.RegisterAppInterface
                    || request.getFunctionName() == Names.UnregisterAppInterface) {
                if (!allowExtraTesting()) {
                    SyncTrace.logProxyEvent("Application attempted to send a RegisterAppInterface or UnregisterAppInterface while using ALM.", SYNC_LIB_TRACE_KEY);
                    throw new SyncException("The RPCRequest, " + request.getFunctionName() +
                            ", is unnallowed using the Advanced Lifecycle Management Model.", SyncExceptionCause.INCORRECT_LIFECYCLE_MODEL);
                }
            }
        }
        sendRPCRequestPrivate(request);
    } // end-method

    private void checkSyncConnection() throws SyncException {
        // Test if SyncConnection is null
        synchronized (CONNECTION_REFERENCE_LOCK) {
            if (mSyncConnection == null || !mSyncConnection.getIsConnected()) {
                SyncTrace.logProxyEvent("Application attempted to send and RPCRequest without a connected transport.", SYNC_LIB_TRACE_KEY);
                throw new SyncException("There is no valid connection to SYNC. sendRPCRequest cannot be called until SYNC has been connected.", SyncExceptionCause.SYNC_UNAVAILALBE);
            }
        }
    }

    /**
     * Returns whether the class allows some extra testing features. For this,
     * the _proxyListener must be an instance of the IProxyListenerALMTesting
     * class.
     *
     * @return true if the extra testing features are enabled
     */
    private boolean allowExtraTesting() {
        return _proxyListener instanceof IProxyListenerALMTesting;
    }

    public void sendRPCRequest(RPCMessage request) throws SyncException {
        sendRPCRequest(request);
    }

    protected void notifyProxyClosed(final String info, final Exception e) {
        SyncTrace.logProxyEvent("NotifyProxyClose", SYNC_LIB_TRACE_KEY);

        OnProxyClosed message = new OnProxyClosed(info, e);
        queueInternalMessage(message);
    }

    private void passErrorToProxyListener(final String info, final Exception e) {
        OnError message = new OnError(info, e);
        queueInternalMessage(message);
    }

    private void startRPCProtocolService(final byte sessionID, final String correlationID) {
        currentSession.setSessionId(sessionID);
        addIfNotExsistRpcServiceToSession();
        mSyncConnection.setSessionId(sessionID);
        Log.i(TAG, "RPC Session started, sessionId:" + sessionID + ", correlationID:" + correlationID);
        if (_callbackToUIThread) {
            // Run in UI thread
            _mainUIHandler.post(new Runnable() {
                @Override
                public void run() {
                    _proxyListener.onSessionStarted(sessionID, correlationID);
                }
            });
        } else {
            _proxyListener.onSessionStarted(sessionID, correlationID);
        }

        restartRPCProtocolSession();
    }

    private void addIfNotExsistRpcServiceToSession() {
        if (!currentSession.hasService(ServiceType.RPC)) {
            Service service = new Service();
            service.setServiceType(ServiceType.RPC);
            service.setSession(currentSession);
            currentSession.addService(service);
        }
    }

    private void restartRPCProtocolSession() {
        // Set Proxy Lifecyclek Available
        if (_advancedLifecycleManagementEnabled) {

            try {
                registerAppInterfacePrivate(
                        _syncMsgVersionRequest,
                        _applicationName,
                        _ttsName,
                        _ngnMediaScreenAppName,
                        _vrSynonyms,
                        _isMediaApp,
                        _syncLanguageDesired,
                        _hmiDisplayLanguageDesired, _appHMIType,
                        _appID,
                        _autoActivateIdDesired,
                        REGISTER_APP_INTERFACE_CORRELATION_ID);

            } catch (Exception e) {
                notifyProxyClosed("Failed to register application interface with SYNC. Check parameter values given to SyncProxy constructor.", e);
            }
        } else {
            InternalProxyMessage message = new InternalProxyMessage(Names.OnProxyOpened);
            queueInternalMessage(message);
        }
    }

    protected void handleEndServiceAck(final ServiceType serviceType, final byte sessionId, final String correlationID) {
        Log.i(TAG, "EndService Ack received; Session Type " + serviceType.getName() + "; Session ID " + sessionId + "; Correlation ID " + correlationID);
        if (_callbackToUIThread) {
            // Run in UI thread
            _mainUIHandler.post(new Runnable() {
                @Override
                public void run() {
                    _proxyListener.onProtocolServiceEnded(serviceType, sessionId, correlationID);
                }
            });
        } else {
            _proxyListener.onProtocolServiceEnded(serviceType, sessionId, correlationID);
        }
    }

    protected void handleMobileNavAck(int frameNumberReceived) {
        Log.i(TAG, "Mobile Nav Ack received = " + frameNumberReceived);
        final int fNumber = frameNumberReceived;
        if (_callbackToUIThread) {
            // Run in UI thread
            _mainUIHandler.post(new Runnable() {
                @Override
                public void run() {
                    _proxyListener.onMobileNavAckReceived(fNumber);
                }
            });
        } else {
            _proxyListener.onMobileNavAckReceived(fNumber);
        }
    }

    protected void startMobileNaviService(byte sessionID, String correlationID) {
        Log.i(TAG, "Mobile Navi service started " + correlationID);
        createService(sessionID, ServiceType.Mobile_Nav);
        if (_callbackToUIThread) {
            // Run in UI thread
            _mainUIHandler.post(new Runnable() {
                @Override
                public void run() {
                    _proxyListener.onMobileNaviStart();
                }
            });
        } else {
            _proxyListener.onMobileNaviStart();
        }
    }

    protected void startAudioService(byte sessionID, String correlationID) {
        Log.i(TAG, "Mobile Audio service started  " + sessionID);
        createService(sessionID, ServiceType.Audio_Service);
        if (_callbackToUIThread) {
            // Run in UI thread
            _mainUIHandler.post(new Runnable() {
                @Override
                public void run() {
                    _proxyListener.onAudioServiceStart();
                }
            });
        } else {
            _proxyListener.onAudioServiceStart();
        }
    }

    private void createService(byte sessionID, ServiceType serviceType) {
        if (sessionID != currentSession.getSessionId()) {
            throw new IllegalArgumentException("can't create service with sessionID " + sessionID);
        }
        Service service = currentSession.createService(serviceType);
        currentSession.addService(service);
    }

    public void stopMobileNaviService() {
        if (removeServiceFromSession(currentSession.getSessionId(), ServiceType.Mobile_Nav)) {
            Log.i(TAG, "Mobile Navi Service is going to stop " + currentSession.getSessionId());
            try {
                getSyncConnection().closeMobileNaviService(currentSession.getSessionId());
            } catch (NullPointerException e) {
                Log.e(TAG, e.toString());
            }
        }
    }

    public void stopAudioService() {
        if (removeServiceFromSession(currentSession.getSessionId(), ServiceType.Audio_Service)) {
            Log.i(TAG, "Mobile Audio service is going to stop " + currentSession.getSessionId());
            try {
                getSyncConnection().closeAudioService(currentSession.getSessionId());
            } catch (NullPointerException e) {
                Log.e(TAG, e.toString());
            }
        }
    }

    private boolean removeServiceFromSession(byte sessionID, ServiceType serviceType) {
        List<Service> servicePool = getServicePool();
        for (Service service : servicePool) {
            if ((service.getSession().getSessionId() == sessionID) && (serviceType.equals(service.getServiceType()))) {
                currentSession.removeService(service);
                return true;
            }
        }
        return false;
    }

    // Queue internal callback message
    private void queueInternalMessage(InternalProxyMessage message) {
        synchronized (INTERNAL_MESSAGE_QUEUE_THREAD_LOCK) {
            if (_internalProxyMessageDispatcher != null) {
                _internalProxyMessageDispatcher.queueMessage(message);
            }
        }
    }

    // Queue incoming ProtocolMessage
    private void queueIncomingMessage(ProtocolMessage message) {
        synchronized (INCOMING_MESSAGE_QUEUE_THREAD_LOCK) {
            if (_incomingProxyMessageDispatcher != null) {
                _incomingProxyMessageDispatcher.queueMessage(message);
            }
        }
    }

    public OutputStream startH264() {
        OutputStream stream = null;
        if (mSyncConnection != null) {
            stream = mSyncConnection.startH264(currentSession.getSessionId());
        }
        return stream;
    }

    public void stopH264() {
        if (mSyncConnection != null) {
            mSyncConnection.stopH264();
        }
    }

    public OutputStream startAudioDataTransfer() {
        OutputStream stream = null;
        if (mSyncConnection != null) {
            stream = mSyncConnection.startAudioDataTransfer(currentSession.getSessionId());
        }
        return stream;
    }

    public void stopAudioDataTransfer() {
        if (mSyncConnection != null) {
            mSyncConnection.stopAudioDataTransfer();
        }
    }

    /**
     * Sends an AddCommand RPCRequest to SYNC. Responses are captured through callback on IProxyListener.
     *
     * @param commandID
     * @param menuText
     * @param parentID
     * @param position
     * @param vrCommands
     * @param correlationID
     * @throws SyncException
     */
    public void addCommand(Integer commandID,
                           String menuText, Integer parentID, Integer position,
                           Vector<String> vrCommands, Integer correlationID)
            throws SyncException {

        AddCommand msg = RPCRequestFactory.buildAddCommand(commandID, menuText, parentID, position,
                vrCommands, correlationID);

        sendRPCRequest(msg);
    }

    /**
     * Sends an AddCommand RPCRequest to SYNC. Responses are captured through callback on IProxyListener.
     *
     * @param commandID
     * @param menuText
     * @param position
     * @param vrCommands
     * @param correlationID
     * @throws SyncException
     */
    public void addCommand(Integer commandID,
                           String menuText, Integer position,
                           Vector<String> vrCommands, Integer correlationID)
            throws SyncException {

        addCommand(commandID, menuText, null, position, vrCommands, correlationID);
    }

    /**
     * Sends an AddCommand RPCRequest to SYNC. Responses are captured through callback on IProxyListener.
     *
     * @param commandID
     * @param menuText
     * @param position
     * @param correlationID
     * @throws SyncException
     */
    public void addCommand(Integer commandID,
                           String menuText, Integer position,
                           Integer correlationID)
            throws SyncException {

        addCommand(commandID, menuText, null, position, null, correlationID);
    }

    /**
     * Sends an AddCommand RPCRequest to SYNC. Responses are captured through callback on IProxyListener.
     *
     * @param commandID
     * @param menuText
     * @param correlationID
     * @throws SyncException
     */
    public void addCommand(Integer commandID,
                           String menuText, Integer correlationID)
            throws SyncException {

        addCommand(commandID, menuText, null, null, null, correlationID);
    }

    /**
     * Sends an AddCommand RPCRequest to SYNC. Responses are captured through callback on IProxyListener.
     *
     * @param commandID
     * @param menuText
     * @param vrCommands
     * @param correlationID
     * @throws SyncException
     */
    public void addCommand(Integer commandID,
                           String menuText, Vector<String> vrCommands, Integer correlationID)
            throws SyncException {

        addCommand(commandID, menuText, null, null, vrCommands, correlationID);
    }

    /**
     * Sends an AddCommand RPCRequest to SYNC. Responses are captured through callback on IProxyListener.
     *
     * @param commandID
     * @param vrCommands
     * @param correlationID
     * @throws SyncException
     */
    public void addCommand(Integer commandID,
                           Vector<String> vrCommands, Integer correlationID)
            throws SyncException {

        addCommand(commandID, null, null, null, vrCommands, correlationID);
    }

    /**
     * Sends an AddSubMenu RPCRequest to SYNC. Responses are captured through callback on IProxyListener.
     *
     * @param menuID
     * @param menuName
     * @param position
     * @param correlationID
     * @throws SyncException
     */
    public void addSubMenu(Integer menuID, String menuName,
                           Integer position, Integer correlationID)
            throws SyncException {

        AddSubMenu msg = RPCRequestFactory.buildAddSubMenu(menuID, menuName,
                position, correlationID);

        sendRPCRequest(msg);
    }

    /**
     * Sends an AddSubMenu RPCRequest to SYNC. Responses are captured through callback on IProxyListener.
     *
     * @param menuID
     * @param menuName
     * @param correlationID
     * @throws SyncException
     */
    public void addSubMenu(Integer menuID, String menuName,
                           Integer correlationID) throws SyncException {

        addSubMenu(menuID, menuName, null, correlationID);
    }

    /**
     * Sends an EncodedData RPCRequest to SYNC. Responses are captured through callback on IProxyListener.
     *
     * @param data
     * @param correlationID
     * @throws SyncException
     */
    public void encodedSyncPData(Vector<String> data, Integer correlationID)
            throws SyncException {

        Log.i("pt", "encodedSyncPData() giving to sync");
        EncodedSyncPData msg = RPCRequestFactory.buildEncodedSyncPData(data, correlationID);
        sendRPCRequest(msg);
    }

    /**
     * Sends a Data RPCRequest to SYNC. Responses are captured through callback on IProxyListener.
     *
     * @param data
     * @param correlationID
     * @throws SyncException
     */
    public void syncPData(byte[] data, Integer correlationID)
            throws SyncException {

        Log.i("pt", "syncPData() giving to sync");
        SyncPData msg = RPCRequestFactory.buildSyncPData(data, correlationID);
        sendRPCRequest(msg);
    }

    /**
     * Sends an Alert RPCRequest to SYNC. Responses are captured through callback on IProxyListener.
     *
     * @param ttsText
     * @param alertText1
     * @param alertText2
     * @param playTone
     * @param duration
     * @param correlationID
     * @throws SyncException
     */
    public void alert(String ttsText, String alertText1,
                      String alertText2, Boolean playTone, Integer duration,
                      Integer correlationID) throws SyncException {

        Alert msg = RPCRequestFactory.buildAlert(ttsText, alertText1, alertText2,
                playTone, duration, correlationID);

        sendRPCRequest(msg);
    }

    /**
     * Sends an Alert RPCRequest to SYNC. Responses are captured through callback on IProxyListener.
     *
     * @param ttsChunks
     * @param alertText1
     * @param alertText2
     * @param playTone
     * @param duration
     * @param correlationID
     * @throws SyncException
     */
    public void alert(Vector<TTSChunk> ttsChunks,
                      String alertText1, String alertText2, Boolean playTone,
                      Integer duration, Integer correlationID) throws SyncException {

        Alert msg = RPCRequestFactory.buildAlert(ttsChunks, alertText1, alertText2, playTone,
                duration, correlationID);

        sendRPCRequest(msg);
    }

    /**
     * Sends an Alert RPCRequest to SYNC. Responses are captured through callback on IProxyListener.
     *
     * @param ttsText
     * @param playTone
     * @param correlationID
     * @throws SyncException
     */
    public void alert(String ttsText, Boolean playTone,
                      Integer correlationID) throws SyncException {

        alert(ttsText, null, null, playTone, null, correlationID);
    }

    /**
     * Sends an Alert RPCRequest to SYNC. Responses are captured through callback on IProxyListener.
     *
     * @param chunks
     * @param playTone
     * @param correlationID
     * @throws SyncException
     */
    public void alert(Vector<TTSChunk> chunks, Boolean playTone,
                      Integer correlationID) throws SyncException {

        alert(chunks, null, null, playTone, null, correlationID);
    }

    /**
     * Sends an Alert RPCRequest to SYNC. Responses are captured through callback on IProxyListener.
     *
     * @param alertText1
     * @param alertText2
     * @param playTone
     * @param duration
     * @param correlationID
     * @throws SyncException
     */
    public void alert(String alertText1, String alertText2,
                      Boolean playTone, Integer duration, Integer correlationID)
            throws SyncException {

        alert((Vector<TTSChunk>) null, alertText1, alertText2, playTone, duration, correlationID);
    }

    /**
     * Sends a CreateInteractionChoiceSet RPCRequest to SYNC. Responses are captured through callback on IProxyListener.
     *
     * @param choiceSet
     * @param interactionChoiceSetID
     * @param correlationID
     * @throws SyncException
     */
    public void createInteractionChoiceSet(
            Vector<Choice> choiceSet, Integer interactionChoiceSetID,
            Integer correlationID) throws SyncException {

        CreateInteractionChoiceSet msg = RPCRequestFactory.buildCreateInteractionChoiceSet(
                choiceSet, interactionChoiceSetID, correlationID);

        sendRPCRequest(msg);
    }

    /**
     * Sends a DeleteCommand RPCRequest to SYNC. Responses are captured through callback on IProxyListener.
     *
     * @param commandID
     * @param correlationID
     * @throws SyncException
     */
    public void deleteCommand(Integer commandID,
                              Integer correlationID) throws SyncException {

        DeleteCommand msg = RPCRequestFactory.buildDeleteCommand(commandID, correlationID);

        sendRPCRequest(msg);
    }

    /**
     * Sends a DeleteInteractionChoiceSet RPCRequest to SYNC. Responses are captured through callback on IProxyListener.
     *
     * @param interactionChoiceSetID
     * @param correlationID
     * @throws SyncException
     */
    public void deleteInteractionChoiceSet(
            Integer interactionChoiceSetID, Integer correlationID)
            throws SyncException {

        DeleteInteractionChoiceSet msg = RPCRequestFactory.buildDeleteInteractionChoiceSet(
                interactionChoiceSetID, correlationID);

        sendRPCRequest(msg);
    }

    /**
     * Sends a DeleteSubMenu RPCRequest to SYNC. Responses are captured through callback on IProxyListener.
     *
     * @param menuID
     * @param correlationID
     * @throws SyncException
     */
    public void deleteSubMenu(Integer menuID,
                              Integer correlationID) throws SyncException {

        DeleteSubMenu msg = RPCRequestFactory.buildDeleteSubMenu(menuID, correlationID);

        sendRPCRequest(msg);
    }

    /**
     * Sends a PerformInteraction RPCRequest to SYNC. Responses are captured through callback on IProxyListener.
     *
     * @param initPrompt
     * @param displayText
     * @param interactionChoiceSetID
     * @param correlationID
     * @throws SyncException
     */
    public void performInteraction(String initPrompt,
                                   String displayText, Integer interactionChoiceSetID,
                                   Integer correlationID) throws SyncException {

        PerformInteraction msg = RPCRequestFactory.buildPerformInteraction(initPrompt,
                displayText, interactionChoiceSetID, correlationID);

        sendRPCRequest(msg);
    }

    /**
     * Sends a PerformInteraction RPCRequest to SYNC. Responses are captured through callback on IProxyListener.
     *
     * @param initPrompt
     * @param displayText
     * @param interactionChoiceSetID
     * @param correlationID
     * @throws SyncException
     */
    public void performInteraction(String initPrompt,
                                   String displayText, Integer interactionChoiceSetID,
                                   String helpPrompt, String timeoutPrompt,
                                   InteractionMode interactionMode, Integer timeout,
                                   Integer correlationID) throws SyncException {

        PerformInteraction msg = RPCRequestFactory.buildPerformInteraction(
                initPrompt, displayText, interactionChoiceSetID,
                helpPrompt, timeoutPrompt, interactionMode,
                timeout, correlationID);

        sendRPCRequest(msg);
    }

    /**
     * Sends a PerformInteraction RPCRequest to SYNC. Responses are captured through callback on IProxyListener.
     *
     * @param initPrompt
     * @param displayText
     * @param interactionChoiceSetIDList
     * @param helpPrompt
     * @param timeoutPrompt
     * @param interactionMode
     * @param timeout
     * @param correlationID
     * @throws SyncException
     */
    public void performInteraction(String initPrompt,
                                   String displayText, Vector<Integer> interactionChoiceSetIDList,
                                   String helpPrompt, String timeoutPrompt,
                                   InteractionMode interactionMode, Integer timeout,
                                   Integer correlationID) throws SyncException {

        PerformInteraction msg = RPCRequestFactory.buildPerformInteraction(initPrompt,
                displayText, interactionChoiceSetIDList,
                helpPrompt, timeoutPrompt, interactionMode, timeout,
                correlationID);

        sendRPCRequest(msg);
    }

    /**
     * Sends a PerformInteraction RPCRequest to SYNC. Responses are captured through callback on IProxyListener.
     *
     * @param initChunks
     * @param displayText
     * @param interactionChoiceSetIDList
     * @param helpChunks
     * @param timeoutChunks
     * @param interactionMode
     * @param timeout
     * @param correlationID
     * @throws SyncException
     */
    public void performInteraction(
            Vector<TTSChunk> initChunks, String displayText,
            Vector<Integer> interactionChoiceSetIDList,
            Vector<TTSChunk> helpChunks, Vector<TTSChunk> timeoutChunks,
            InteractionMode interactionMode, Integer timeout,
            Integer correlationID) throws SyncException {

        PerformInteraction msg = RPCRequestFactory.buildPerformInteraction(
                initChunks, displayText, interactionChoiceSetIDList,
                helpChunks, timeoutChunks, interactionMode, timeout,
                correlationID);

        sendRPCRequest(msg);
    }

    // Protected registerAppInterface used to ensure only non-ALM applications call
    // reqisterAppInterface
    protected void registerAppInterfacePrivate(
            SyncMsgVersion syncMsgVersion, String appName, Vector<TTSChunk> ttsName,
            String ngnMediaScreenAppName, Vector<String> vrSynonyms, Boolean isMediaApp,
            Language languageDesired, Language hmiDisplayLanguageDesired, Vector<AppHMIType> appHMIType,
            String appID, String autoActivateID, Integer correlationID)
            throws SyncException {

        final RegisterAppInterface msg = RPCRequestFactory.buildRegisterAppInterface(
                syncMsgVersion, appName, ttsName, ngnMediaScreenAppName, vrSynonyms, isMediaApp,
                languageDesired, hmiDisplayLanguageDesired, appHMIType, appID, correlationID);

        sendRPCRequestPrivate(msg);

        logOnRegisterAppRequest(msg);

    }

    private void logOnRegisterAppRequest(final RegisterAppInterface msg) {
        if (_callbackToUIThread) {
            // Run in UI thread
            _mainUIHandler.post(new Runnable() {
                @Override
                public void run() {
                    _proxyListener.onRegisterAppRequest(msg);
                }
            });
        } else {
            _proxyListener.onRegisterAppRequest(msg);
        }
    }

    /**
     * Sends a SetGlobalProperties RPCRequest to SYNC. Responses are captured through callback on IProxyListener.
     *
     * @param helpPrompt
     * @param timeoutPrompt
     * @param correlationID
     * @throws SyncException
     */
    public void setGlobalProperties(
            String helpPrompt, String timeoutPrompt, Integer correlationID)
            throws SyncException {

        SetGlobalProperties req = RPCRequestFactory.buildSetGlobalProperties(helpPrompt,
                timeoutPrompt, correlationID);

        sendRPCRequest(req);
    }

    /**
     * Sends a SetGlobalProperties RPCRequest to SYNC. Responses are captured through callback on IProxyListener.
     *
     * @param helpChunks
     * @param timeoutChunks
     * @param correlationID
     * @throws SyncException
     */
    public void setGlobalProperties(
            Vector<TTSChunk> helpChunks, Vector<TTSChunk> timeoutChunks,
            Integer correlationID) throws SyncException {

        SetGlobalProperties req = RPCRequestFactory.buildSetGlobalProperties(
                helpChunks, timeoutChunks, correlationID);

        sendRPCRequest(req);
    }

    public void resetGlobalProperties(Vector<GlobalProperty> properties,
                                      Integer correlationID) throws SyncException {

        ResetGlobalProperties req = new ResetGlobalProperties();

        req.setCorrelationID(correlationID);
        req.setProperties(properties);

        sendRPCRequest(req);
    }

    /**
     * Sends a SetMediaClockTimer RPCRequest to SYNC. Responses are captured through callback on IProxyListener.
     *
     * @param hours
     * @param minutes
     * @param seconds
     * @param updateMode
     * @param correlationID
     * @throws SyncException
     */
    public void setMediaClockTimer(Integer hours,
                                   Integer minutes, Integer seconds, UpdateMode updateMode,
                                   Integer correlationID) throws SyncException {

        SetMediaClockTimer msg = RPCRequestFactory.buildSetMediaClockTimer(hours,
                minutes, seconds, updateMode, correlationID);

        sendRPCRequest(msg);
    }

    /**
     * Pauses the media clock. Responses are captured through callback on IProxyListener.
     *
     * @param correlationID
     * @throws SyncException
     */
    public void pauseMediaClockTimer(Integer correlationID)
            throws SyncException {

        SetMediaClockTimer msg = RPCRequestFactory.buildSetMediaClockTimer(0,
                0, 0, UpdateMode.PAUSE, correlationID);

        sendRPCRequest(msg);
    }

    /**
     * Resumes the media clock. Responses are captured through callback on IProxyListener.
     *
     * @param correlationID
     * @throws SyncException
     */
    public void resumeMediaClockTimer(Integer correlationID)
            throws SyncException {

        SetMediaClockTimer msg = RPCRequestFactory.buildSetMediaClockTimer(0,
                0, 0, UpdateMode.RESUME, correlationID);

        sendRPCRequest(msg);
    }

    /**
     * Clears the media clock. Responses are captured through callback on IProxyListener.
     *
     * @param correlationID
     * @throws SyncException
     */
    public void clearMediaClockTimer(Integer correlationID)
            throws SyncException {

        Show msg = RPCRequestFactory.buildShow(null, null, null, "     ", null, null, correlationID);

        sendRPCRequest(msg);
    }

    /**
     * Sends a Show RPCRequest to SYNC. Responses are captured through callback on IProxyListener.
     *
     * @param mainText1
     * @param mainText2
     * @param statusBar
     * @param mediaClock
     * @param mediaTrack
     * @param alignment
     * @param correlationID
     * @throws SyncException
     */
    public void show(String mainText1, String mainText2,
                     String statusBar, String mediaClock, String mediaTrack,
                     TextAlignment alignment, Integer correlationID)
            throws SyncException {

        Show msg = RPCRequestFactory.buildShow(mainText1, mainText2,
                statusBar, mediaClock, mediaTrack,
                alignment, correlationID);

        sendRPCRequest(msg);
    }

    /**
     * Sends a Show RPCRequest to SYNC. Responses are captured through callback on IProxyListener.
     *
     * @param mainText1
     * @param mainText2
     * @param alignment
     * @param correlationID
     * @throws SyncException
     */
    public void show(String mainText1, String mainText2,
                     TextAlignment alignment, Integer correlationID)
            throws SyncException {

        show(mainText1, mainText2, null, null, null, alignment, correlationID);
    }

    /**
     * Sends a Speak RPCRequest to SYNC. Responses are captured through callback on IProxyListener.
     *
     * @param ttsText
     * @param correlationID
     * @throws SyncException
     */
    public void speak(String ttsText, Integer correlationID)
            throws SyncException {

        Speak msg = RPCRequestFactory.buildSpeak(TTSChunkFactory.createSimpleTTSChunks(ttsText),
                correlationID);

        sendRPCRequest(msg);
    }

    /**
     * Sends a Speak RPCRequest to SYNC. Responses are captured through callback on IProxyListener.
     *
     * @param ttsChunks
     * @param correlationID
     * @throws SyncException
     */
    public void speak(Vector<TTSChunk> ttsChunks,
                      Integer correlationID) throws SyncException {

        Speak msg = RPCRequestFactory.buildSpeak(ttsChunks, correlationID);

        sendRPCRequest(msg);
    }

    /**
     * Sends a SubscribeButton RPCRequest to SYNC. Responses are captured through callback on IProxyListener.
     *
     * @param buttonName
     * @param correlationID
     * @throws SyncException
     */
    public void subscribeButton(ButtonName buttonName,
                                Integer correlationID) throws SyncException {

        SubscribeButton msg = RPCRequestFactory.buildSubscribeButton(buttonName,
                correlationID);

        sendRPCRequest(msg);
    }

    // Protected unregisterAppInterface used to ensure no non-ALM app calls
    // unregisterAppInterface.
    protected void unregisterAppInterfacePrivate(Integer correlationID)
            throws SyncException {

        UnregisterAppInterface msg =
                RPCRequestFactory.buildUnregisterAppInterface(correlationID);

        sendRPCRequestPrivate(msg);
    }

    /**
     * Sends an UnsubscribeButton RPCRequest to SYNC. Responses are captured through callback on IProxyListener.
     *
     * @param buttonName
     * @param correlationID
     * @throws SyncException
     */
    public void unsubscribeButton(ButtonName buttonName,
                                  Integer correlationID) throws SyncException {

        UnsubscribeButton msg = RPCRequestFactory.buildUnsubscribeButton(
                buttonName, correlationID);

        sendRPCRequest(msg);
    }

    /**
     * Creates a choice to be added to a choiceset. Choice has both a voice and a visual menu component.
     *
     * @param choiceID         -Unique ID used to identify this choice (returned in callback).
     * @param choiceMenuName   -Text name displayed for this choice.
     * @param choiceVrCommands -Vector of vrCommands used to select this choice by voice. Must contain
     *                         at least one non-empty element.
     * @return Choice created.
     * @throws SyncException
     */
    public Choice createChoiceSetChoice(Integer choiceID, String choiceMenuName,
                                        Vector<String> choiceVrCommands) {
        Choice returnChoice = new Choice();

        returnChoice.setChoiceID(choiceID);
        returnChoice.setMenuName(choiceMenuName);
        returnChoice.setVrCommands(choiceVrCommands);

        return returnChoice;
    }

    /**
     * Gets type of transport currently used by this SyncProxy.
     *
     * @return One of TransportType enumeration values.
     * @see TransportType
     */
    public TransportType getCurrentTransportType() throws IllegalStateException {
        if (mSyncConnection == null) {
            throw new IllegalStateException("Incorrect state of SyncProxyBase: Calling for getCurrentTransportType() while connection is not initialized");
        }

        return mSyncConnection.getCurrentTransportType();
    }

    /**
     * ***************** END Public Helper Methods ************************
     */

    public IJsonRPCMarshaller getJsonRPCMarshaller() {
        return this._jsonRPCMarshaller;
    }

    /**
     * @param jsonRPCMarshaller the jsonRPCMarshaller to set
     */
    public void setJsonRPCMarshaller(IJsonRPCMarshaller jsonRPCMarshaller) throws IllegalArgumentException {
        if (jsonRPCMarshaller == null) {
            throw new IllegalArgumentException("jsonRPCMarshaller must not be null");
        }

        this._jsonRPCMarshaller = jsonRPCMarshaller;
    }

    protected TimerTask getCurrentReconnectTimerTask() {
        TimerTask task;
        synchronized (RECONNECT_TIMER_TASK_LOCK) {
            task = _currentReconnectTimerTask;
        }
        return task;
    }

    private void setCurrentReconnectTimerTask(
            TimerTask currentReconnectTimerTask) {
        synchronized (RECONNECT_TIMER_TASK_LOCK) {
            _currentReconnectTimerTask = currentReconnectTimerTask;
        }
    }

    private boolean clearCurrentReconnectTimerTask() {
        TimerTask task = getCurrentReconnectTimerTask();
        if (task != null) {
            Log.d(TAG, "Clearing reconnect timer task");
            boolean success = task.cancel();
            setCurrentReconnectTimerTask(null);
            if (!success) {
                Log.i(TAG, "Can't cancel scheduled reconnect task");
            }
            return success;
        }

        return true;
    }

    private Timer getReconnectTimer() {
        if (_reconnectTimer == null) {
            Log.d(TAG, "Reconnect timer is null, creating a new one");
            _reconnectTimer = new Timer("ReconnectTimer", true);
        }

        return _reconnectTimer;
    }

    private void clearReconnectTimer() {
        if (_reconnectTimer != null) {
            Log.d(TAG, "Clearing reconnect timer");
            _reconnectTimer.cancel();
            _reconnectTimer = null;
        } else {
            Log.d(TAG, "Reconnect timer is already null");
        }
    }

    /**
     * Sets the desired SYNC and HMI display languages, and re-registers the
     * application.
     */
    public void resetLanguagesDesired(Language syncLanguageDesired,
                                      Language hmiDisplayLanguageDesired) {
        this._syncLanguageDesired = syncLanguageDesired;
        this._hmiDisplayLanguageDesired = hmiDisplayLanguageDesired;

        restartRPCProtocolSession();
    }

    // TODO: Need to refactor it
    public List<Service> getServicePool() {
        return currentSession.getServiceList();
    }

    public boolean hasServiceInServicesPool(ServiceType serviceType) {
        return !currentSession.isServicesEmpty() && currentSession.hasService(serviceType);
    }

    public void setSyncMsgVersionRequest(SyncMsgVersion syncMsgVersionRequest) {
        _syncMsgVersionRequest = syncMsgVersionRequest;
    }

    public SyncMsgVersion getSyncMsgVersionRequest() {
        return _syncMsgVersionRequest;
    }

    public void setApplicationName(String applicationName) {
        _applicationName = applicationName;
    }

    public String getApplicationName() {
        return _applicationName;
    }

    public void setTTSName(Vector<TTSChunk> TTSName) {
        this._ttsName = TTSName;
    }

    public Vector<TTSChunk> getTTSName() {
        return _ttsName;
    }

    public void setNgnMediaScreenAppName(String ngnMediaScreenAppName) {
        this._ngnMediaScreenAppName = ngnMediaScreenAppName;
    }

    public String getNgnMediaScreenAppName() {
        return _ngnMediaScreenAppName;
    }

    public void setVrSynonyms(Vector<String> vrSynonyms) {
        this._vrSynonyms = vrSynonyms;
    }

    public Vector<String> getVrSynonyms() {
        return _vrSynonyms;
    }

    public void setIsMediApp(Boolean isMediApp) {
        this._isMediaApp = isMediApp;
    }

    public Boolean getIsMediaApp() {
        return _isMediaApp;
    }

    public void setSyncLanguageDesired(Language syncLanguageDesired) {
        this._syncLanguageDesired = syncLanguageDesired;
    }

    public Language getSyncLanguageDesired() {
        return _syncLanguageDesired;
    }

    public void setHmiDisplayLanguageDesired(Language hmiDisplayLanguageDesired) {
        this._hmiDisplayLanguageDesired = hmiDisplayLanguageDesired;
    }

    public Language getHmiDisplayLanguageDesired() {
        return _hmiDisplayLanguageDesired;
    }

    public void setAppHMIType(Vector<AppHMIType> appHMIType) {
        this._appHMIType = appHMIType;
    }

    public Vector<AppHMIType> getAppHMIType() {
        return _appHMIType;
    }

    public void setAppID(String appID) {
        this._appID = appID;
    }

    public String getAppID() {
        return _appID;
    }

    public void setAutoActivateIdReturned(String autoActivateIdDesired) {
        this._autoActivateIdReturned = autoActivateIdDesired;
    }

    public String getAutoActivateIdReturned() {
        return _autoActivateIdReturned;
    }

    public void updateRegisterAppInterfaceParameters(RegisterAppInterface msg) {
        _syncMsgVersionRequest = msg.getSyncMsgVersion();
        _applicationName = msg.getAppName();
        _ttsName = msg.getTtsName();
        _ngnMediaScreenAppName = msg.getNgnMediaScreenAppName();
        _vrSynonyms = msg.getVrSynonyms();
        _isMediaApp = msg.getIsMediaApplication();
        _syncLanguageDesired = msg.getLanguageDesired();
        _hmiDisplayLanguageDesired = msg.getHmiDisplayLanguageDesired();
        _appHMIType = msg.getAppType();
        _appID = msg.getAppID();
    }

    public IRPCMessageHandler getRPCMessageHandler() {
        return rpcMessageHandler;
    }

    public void setRPCMessageHandler(IRPCMessageHandler RPCMessageHandler) {
        this.rpcMessageHandler = RPCMessageHandler;
    }

    // Private Class to Interface with SyncConnection
    public class SyncInterfaceBroker implements ISyncConnectionListener {

        @Override
        public void onTransportDisconnected(String info) {
            // proxyOnTransportDisconnect is called to alert the proxy that a requested
            // disconnect has completed

//			if (_advancedLifecycleManagementEnabled) {
//				// If ALM, nothing is required to be done here
//			} else {
            // If original model, notify app the proxy is closed so it will delete and reinstanciate
            notifyProxyClosed(info, new SyncException("Transport disconnected.", SyncExceptionCause.SYNC_UNAVAILALBE));
//			}
        }

        @Override
        public void onTransportError(String info, Exception e) {
            DebugTool.logError("Transport failure: " + info, e);

            if (_advancedLifecycleManagementEnabled) {
                // Cycle the proxy
                cycleProxy(SyncDisconnectedReason.TRANSPORT_ERROR);
            } else {
                notifyProxyClosed(info, e);
            }
        }

        @Override
        public void onHeartbeatTimedOut() {
            final String msg = "Heartbeat timeout";
            DebugTool.logInfo(msg);
            notifyProxyClosed(msg, new SyncException(msg, SyncExceptionCause.HEARTBEAT_PAST_DUE));
        }

        @Override
        public void onProtocolMessageReceived(ProtocolMessage msg) {
            try {
                if (msg.getData().length > 0) queueIncomingMessage(msg);
            } catch (Exception e) {

            }
            try {
                if (msg.getBulkData().length > 0) queueIncomingMessage(msg);
            } catch (Exception e) {

            }
        }

        @Override
        public void onProtocolSessionStarted(Session session, byte version, String correlationID) {
            if (_wiproVersion == 1) {
                if (version == 2) setWiProVersion(version);
            }
            if (session.hasService(ServiceType.RPC)) {
                startRPCProtocolService(session.getSessionId(), correlationID);
            }
        }

        @Override
        public void onProtocolServiceEnded(ServiceType serviceType,
                                           byte sessionID, String correlationID) {
            handleEndServiceAck(serviceType, sessionID, correlationID);
        }

        @Override
        public void onProtocolError(String info, Exception e) {
            passErrorToProxyListener(info, e);
        }

        @Override
        public void onMobileNavAckReceived(int frameReceivedNumber) {
            handleMobileNavAck(frameReceivedNumber);
        }

        @Override
        public void onProtocolServiceStarted(ServiceType serviceType, byte sessionID, byte version,
                                             String correlationID) {
            if (_wiproVersion == 2) {
                if (serviceType.equals(ServiceType.Mobile_Nav)) {
                    startMobileNaviService(sessionID, correlationID);
                } else if (serviceType.equals(ServiceType.Audio_Service)) {
                    startAudioService(sessionID, correlationID);
                }
            }
        }
    }

    public IRPCRequestConverterFactory getRpcRequestConverterFactory() {
        return rpcRequestConverterFactory;
    }

    public void setRpcRequestConverterFactory(
            IRPCRequestConverterFactory rpcRequestConverterFactory) {
        this.rpcRequestConverterFactory = rpcRequestConverterFactory;
    }

    protected void processRegisterAppInterfaceResponse(final RegisterAppInterfaceResponse response) {
        // Create callback
        if (_callbackToUIThread) {
            // Run in UI thread
            _mainUIHandler.post(new Runnable() {
                @Override
                public void run() {
                    if (_proxyListener instanceof IProxyListener) {
                        ((IProxyListener) _proxyListener).onRegisterAppInterfaceResponse(response);
                    } else if (_proxyListener instanceof IProxyListenerALMTesting) {
                        ((IProxyListenerALMTesting) _proxyListener)
                                .onRegisterAppInterfaceResponse(response);
                    }
                }
            });
        } else {
            if (_proxyListener instanceof IProxyListener) {
                ((IProxyListener) _proxyListener).onRegisterAppInterfaceResponse(response);
            } else if (_proxyListener instanceof IProxyListenerALMTesting) {
                ((IProxyListenerALMTesting) _proxyListener).onRegisterAppInterfaceResponse(response);
            }
        }
        // Restore Services
        if (!currentSession.isServicesEmpty() && mSyncConnection.getIsConnected()) {
            if (currentSession.hasService(ServiceType.Mobile_Nav)) {
                mSyncConnection.startMobileNavService(currentSession);
            }
            if (currentSession.hasService(ServiceType.Audio_Service)) {
                mSyncConnection.startAudioService(currentSession);
            }
        }
    }

    public IOnSystemRequestHandler getOnSystemRequestHandler() {
        return onSystemRequestHandler;
    }

    public void setOnSystemRequestHandler(
            IOnSystemRequestHandler onSystemRequestHandler) {
        this.onSystemRequestHandler = onSystemRequestHandler;
    }

    /**
     * Returns the next correlation ID used for internal messages.
     *
     * @return next correlation ID
     */
    private int nextCorrelationId() {
        return ++lastCorrelationId;
    }

    @Override
    public void putSystemFile(String filename, byte[] data, FileType fileType)
            throws SyncException {
        putSystemFile(filename, data, null, fileType);
    }

    @Override
    public void putSystemFile(String filename, byte[] data, Integer offset,
                              FileType fileType) throws SyncException {
        PutFile putFile = new PutFile();
        putFile.setSyncFileName(filename);
        putFile.setFileType(fileType);
        putFile.setBulkData(data);
        putFile.setSystemFile(true);
        final int correlationID = nextCorrelationId();
        putFile.setCorrelationID(correlationID);

        if (offset != null) {
            putFile.setOffset(offset);
            putFile.setLength(data.length);
        }

        sendRPCRequest(putFile);
        internalRequestCorrelationIDs.add(correlationID);
    }
}<|MERGE_RESOLUTION|>--- conflicted
+++ resolved
@@ -662,7 +662,6 @@
         }
     }
 
-<<<<<<< HEAD
     private void setupTelephoneManager(SyncProxyConfigurationResources syncProxyConfigurationResources) {
         // Get information from syncProxyConfigurationResources
         TelephonyManager telephonyManager = null;
@@ -682,7 +681,30 @@
     }
 
     private void tryInitialiseProxy() throws SyncException {
-=======
+        // Initialize the proxy
+        try {
+            initializeProxy();
+        } catch (SyncException e) {
+            // Couldn't initialize the proxy
+            // Dispose threads and then rethrow exception
+
+            if (_internalProxyMessageDispatcher != null) {
+                _internalProxyMessageDispatcher.dispose();
+                _internalProxyMessageDispatcher = null;
+            }
+            if (_incomingProxyMessageDispatcher != null) {
+                _incomingProxyMessageDispatcher.dispose();
+                _incomingProxyMessageDispatcher = null;
+            }
+            if (_outgoingProxyMessageDispatcher != null) {
+                _outgoingProxyMessageDispatcher.dispose();
+                _outgoingProxyMessageDispatcher = null;
+            }
+            throw e;
+        }
+    }
+
+    private void setupIncomingProxyMessageDispatcher() {
         // Setup Incoming ProxyMessage Dispatcher
         synchronized (INCOMING_MESSAGE_QUEUE_THREAD_LOCK) {
             // Ensure incomingProxyMessageDispatcher is null
@@ -710,267 +732,6 @@
                         }
                     });
         }
-
-        // Setup Outgoing ProxyMessage Dispatcher
-        synchronized (OUTGOING_MESSAGE_QUEUE_THREAD_LOCK) {
-            // Ensure outgoingProxyMessageDispatcher is null
-            if (_outgoingProxyMessageDispatcher != null) {
-                _outgoingProxyMessageDispatcher.dispose();
-                _outgoingProxyMessageDispatcher = null;
-            }
-
-            _outgoingProxyMessageDispatcher = new ProxyMessageDispatcher<ProtocolMessage>("OUTGOING_MESSAGE_DISPATCHER",
-                    new OutgoingProtocolMessageComparitor(),
-                    new IDispatchingStrategy<ProtocolMessage>() {
-                        @Override
-                        public void dispatch(ProtocolMessage message) {
-                            dispatchOutgoingMessage(message);
-                        }
-
-                        @Override
-                        public void handleDispatchingError(String info, Exception ex) {
-                            handleErrorsFromOutgoingMessageDispatcher(info, ex);
-                        }
-
-                        @Override
-                        public void handleQueueingError(String info, Exception ex) {
-                            handleErrorsFromOutgoingMessageDispatcher(info, ex);
-                        }
-                    });
-        }
-
->>>>>>> 349aef10
-        // Initialize the proxy
-        try {
-            initializeProxy();
-        } catch (SyncException e) {
-            // Couldn't initialize the proxy
-            // Dispose threads and then rethrow exception
-
-            if (_internalProxyMessageDispatcher != null) {
-                _internalProxyMessageDispatcher.dispose();
-                _internalProxyMessageDispatcher = null;
-            }
-            if (_incomingProxyMessageDispatcher != null) {
-                _incomingProxyMessageDispatcher.dispose();
-                _incomingProxyMessageDispatcher = null;
-            }
-            if (_outgoingProxyMessageDispatcher != null) {
-                _outgoingProxyMessageDispatcher.dispose();
-                _outgoingProxyMessageDispatcher = null;
-            }
-            throw e;
-        }
-    }
-
-<<<<<<< HEAD
-    private void setupIncomingProxyMessageDispatcher() {
-=======
-    /**
-     * Constructor.
-     *
-     * @param listener                          Type of listener for this proxy base.
-     * @param syncProxyConfigurationResources   Configuration resources for this proxy.
-     * @param enableAdvancedLifecycleManagement Flag that ALM should be enabled or not.
-     * @param appName                           Client application name.
-     * @param ttsName                           TTS name.
-     * @param ngnMediaScreenAppName             Media Screen Application name.
-     * @param vrSynonyms                        List of synonyms.
-     * @param isMediaApp                        Flag that indicates that client application if media application or not.
-     * @param syncMsgVersion                    Version of Sync Message.
-     * @param languageDesired                   Desired language.
-     * @param hmiDisplayLanguageDesired         Desired language for HMI.
-     * @param appHMIType                        Type of application.
-     * @param appID                             Application identifier.
-     * @param autoActivateID                    Auto activation identifier.
-     * @param callbackToUIThread                Flag that indicates that this proxy should send callback to UI thread or not.
-     * @param preRegister                       Flag that indicates that this proxy should be pre-registerd or not.
-     * @param version                           Version of Sync protocol to be used by the underlying connection.
-     * @param transportConfig                   Configuration of transport to be used by underlying connection.
-     * @throws SyncException
-     */
-    protected SyncProxyBase(proxyListenerType listener, SyncProxyConfigurationResources syncProxyConfigurationResources,
-                            boolean enableAdvancedLifecycleManagement, String appName, Vector<TTSChunk> ttsName,
-                            String ngnMediaScreenAppName, Vector<String> vrSynonyms, Boolean isMediaApp, SyncMsgVersion syncMsgVersion,
-                            Language languageDesired, Language hmiDisplayLanguageDesired, Vector<AppHMIType> appHMIType, String appID,
-                            String autoActivateID, boolean callbackToUIThread, boolean preRegister, int version,
-                            BaseTransportConfig transportConfig, SyncConnection connection)
-            throws SyncException {
-
-        setWiProVersion((byte) version);
-        if (preRegister) _appInterfaceRegisterd = preRegister;
-
-        _interfaceBroker = new SyncInterfaceBroker();
-
-        _callbackToUIThread = callbackToUIThread;
-
-        if (_callbackToUIThread) {
-            _mainUIHandler = new Handler(Looper.getMainLooper());
-        }
-
-        // Set variables for Advanced Lifecycle Management
-        _advancedLifecycleManagementEnabled = enableAdvancedLifecycleManagement;
-        _applicationName = appName;
-        _ttsName = ttsName;
-        _ngnMediaScreenAppName = ngnMediaScreenAppName;
-        _isMediaApp = isMediaApp;
-        _syncMsgVersionRequest = syncMsgVersion;
-        _vrSynonyms = vrSynonyms;
-        _syncLanguageDesired = languageDesired;
-        _hmiDisplayLanguageDesired = hmiDisplayLanguageDesired;
-        _appHMIType = appHMIType;
-        _appID = appID;
-        _autoActivateIdDesired = autoActivateID;
-        _transportConfig = transportConfig;
-
-        // Test conditions to invalidate the proxy
-        if (listener == null) {
-            throw new IllegalArgumentException("IProxyListener listener must be provided to instantiate SyncProxy object.");
-        }
-        if (_advancedLifecycleManagementEnabled) {
-            if (_applicationName == null) {
-                throw new IllegalArgumentException("To use SyncProxyALM, an application name, appName, must be provided");
-            }
-            if (_applicationName.length() < 1 || _applicationName.length() > 100) {
-                throw new IllegalArgumentException("A provided application name, appName, must be between 1 and 100 characters in length.");
-            }
-            if (_isMediaApp == null) {
-                throw new IllegalArgumentException("isMediaApp must not be null when using SyncProxyALM.");
-            }
-        }
-
-        _proxyListener = listener;
-        mSyncConnection = connection;
-
-        // Get information from syncProxyConfigurationResources
-        TelephonyManager telephonyManager = null;
-        if (syncProxyConfigurationResources != null) {
-            telephonyManager = syncProxyConfigurationResources.getTelephonyManager();
-        }
-
-        // Use the telephonyManager to get and log phone info
-        if (telephonyManager != null) {
-            // Following is not quite thread-safe (because m_traceLogger could notifyOnAppInterfaceUnregistered null twice),
-            // so we need to fix this, but vulnerability (i.e. two instances of listener) is
-            // likely harmless.
-            if (_traceDeviceInterrogator == null) {
-                _traceDeviceInterrogator = new TraceDeviceInfo(syncProxyConfigurationResources.getTelephonyManager());
-            } // end-if
-        } // end-if
-
-        // Setup Internal ProxyMessage Dispatcher
-        synchronized (INTERNAL_MESSAGE_QUEUE_THREAD_LOCK) {
-            // Ensure internalProxyMessageDispatcher is null
-            if (_internalProxyMessageDispatcher != null) {
-                _internalProxyMessageDispatcher.dispose();
-                _internalProxyMessageDispatcher = null;
-            }
-
-            _internalProxyMessageDispatcher = new ProxyMessageDispatcher<InternalProxyMessage>("INTERNAL_MESSAGE_DISPATCHER",
-                    new InternalProxyMessageComparitor(),
-                    new IDispatchingStrategy<InternalProxyMessage>() {
-
-                        @Override
-                        public void dispatch(InternalProxyMessage message) {
-                            dispatchInternalMessage((InternalProxyMessage) message);
-                        }
-
-                        @Override
-                        public void handleDispatchingError(String info, Exception ex) {
-                            handleErrorsFromInternalMessageDispatcher(info, ex);
-                        }
-
-                        @Override
-                        public void handleQueueingError(String info, Exception ex) {
-                            handleErrorsFromInternalMessageDispatcher(info, ex);
-                        }
-                    });
-        }
-
->>>>>>> 349aef10
-        // Setup Incoming ProxyMessage Dispatcher
-        synchronized (INCOMING_MESSAGE_QUEUE_THREAD_LOCK) {
-            // Ensure incomingProxyMessageDispatcher is null
-            if (_incomingProxyMessageDispatcher != null) {
-                _incomingProxyMessageDispatcher.dispose();
-                _incomingProxyMessageDispatcher = null;
-            }
-
-            _incomingProxyMessageDispatcher = new ProxyMessageDispatcher<ProtocolMessage>("INCOMING_MESSAGE_DISPATCHER",
-                    new IncomingProtocolMessageComparitor(),
-                    new IDispatchingStrategy<ProtocolMessage>() {
-                        @Override
-                        public void dispatch(ProtocolMessage message) {
-                            dispatchIncomingMessage((ProtocolMessage) message);
-                        }
-
-                        @Override
-                        public void handleDispatchingError(String info, Exception ex) {
-                            handleErrorsFromIncomingMessageDispatcher(info, ex);
-                        }
-
-                        @Override
-                        public void handleQueueingError(String info, Exception ex) {
-                            handleErrorsFromIncomingMessageDispatcher(info, ex);
-                        }
-                    });
-        }
-<<<<<<< HEAD
-=======
-
-        // Setup Outgoing ProxyMessage Dispatcher
-        synchronized (OUTGOING_MESSAGE_QUEUE_THREAD_LOCK) {
-            // Ensure outgoingProxyMessageDispatcher is null
-            if (_outgoingProxyMessageDispatcher != null) {
-                _outgoingProxyMessageDispatcher.dispose();
-                _outgoingProxyMessageDispatcher = null;
-            }
-
-            _outgoingProxyMessageDispatcher = new ProxyMessageDispatcher<ProtocolMessage>("OUTGOING_MESSAGE_DISPATCHER",
-                    new OutgoingProtocolMessageComparitor(),
-                    new IDispatchingStrategy<ProtocolMessage>() {
-                        @Override
-                        public void dispatch(ProtocolMessage message) {
-                            dispatchOutgoingMessage(message);
-                        }
-
-                        @Override
-                        public void handleDispatchingError(String info, Exception ex) {
-                            handleErrorsFromOutgoingMessageDispatcher(info, ex);
-                        }
-
-                        @Override
-                        public void handleQueueingError(String info, Exception ex) {
-                            handleErrorsFromOutgoingMessageDispatcher(info, ex);
-                        }
-                    });
-        }
-
-        // Initialize the proxy
-        try {
-            initializeProxy();
-        } catch (SyncException e) {
-            // Couldn't initialize the proxy
-            // Dispose threads and then rethrow exception
-
-            if (_internalProxyMessageDispatcher != null) {
-                _internalProxyMessageDispatcher.dispose();
-                _internalProxyMessageDispatcher = null;
-            }
-            if (_incomingProxyMessageDispatcher != null) {
-                _incomingProxyMessageDispatcher.dispose();
-                _incomingProxyMessageDispatcher = null;
-            }
-            if (_outgoingProxyMessageDispatcher != null) {
-                _outgoingProxyMessageDispatcher.dispose();
-                _outgoingProxyMessageDispatcher = null;
-            }
-            throw e;
-        }
-
-        // Trace that ctor has fired
-        SyncTrace.logProxyEvent("SyncProxy Created, instanceID=" + this.toString(), SYNC_LIB_TRACE_KEY);
->>>>>>> 349aef10
     }
 
     // Public method to enable the siphon transport
@@ -1537,8 +1298,6 @@
                         }
                         if (message.getBulkData() != null)
                             hash.put(Names.bulkData, message.getBulkData());
-<<<<<<< HEAD
-=======
                     } else {
                         final Hashtable<String, Object> mhash = _jsonRPCMarshaller.unmarshall(message.getData());
                         hash = mhash;
@@ -1723,1088 +1482,6 @@
      * @return true if the response has been handled; false when the
      * corresponding request is not partial or in case of an error
      */
-    private boolean handlePartialRPCResponse(RPCResponse response) {
-        boolean success = false;
-        final Integer responseCorrelationID = response.getCorrelationID();
-        if (protocolMessageHolder.hasMessages(responseCorrelationID)) {
-            if (Result.SUCCESS == response.getResultCode()) {
-                final ProtocolMessage pm =
-                        protocolMessageHolder.peekNextMessage(
-                                responseCorrelationID);
-                if (pm.getFunctionID() ==
-                        FunctionID.getFunctionID(response.getFunctionName())) {
-                    protocolMessageHolder.popNextMessage(responseCorrelationID);
-                    queueOutgoingMessage(pm);
-
-                    success = true;
-                }
-            } else {
-                protocolMessageHolder.clearMessages(responseCorrelationID);
-            }
-        }
-
-        return success;
-    }
-
-    /**
-     * Handles an internal response, if it is, that is last in sequence. Such a
-     * response shouldn't be exposed to the user. For example, a PutFile
-     * responded for OnSystemRequest.
-     *
-     * @param response response from the SDL
-     * @return true if the response has been handled; false when the
-     * corresponding request is not internal or in case of an error
-     */
-    private boolean handleLastInternalResponse(RPCResponse response) {
-        final Integer correlationID = response.getCorrelationID();
-        final boolean contains = internalRequestCorrelationIDs.contains(
-                correlationID);
-        if (contains) {
-            internalRequestCorrelationIDs.remove(correlationID);
-        }
-
-        return contains;
-    }
-
-    private void handleRPCMessage(Hashtable hash) {
-        RPCMessage rpcMsg = new RPCMessage(hash);
-        String functionName = rpcMsg.getFunctionName();
-        String messageType = rpcMsg.getMessageType();
-
-        if (messageType.equals(Names.response)) {
-            SyncTrace.logRPCEvent(InterfaceActivityDirection.Receive, new RPCResponse(rpcMsg), SYNC_LIB_TRACE_KEY);
-
-            final RPCResponse response = new RPCResponse(hash);
-            final Integer responseCorrelationID = response.getCorrelationID();
-            if (!handlePartialRPCResponse(response) &&
-                    !handleLastInternalResponse(response)) {
-
-                // Check to ensure response is not from an internal message (reserved correlation ID)
-                if (isCorrelationIDProtected(responseCorrelationID)) {
-                    // This is a response generated from an internal message, it can be trapped here
-                    // The app should not receive a response for a request it did not send
-                    if (responseCorrelationID ==
-                            REGISTER_APP_INTERFACE_CORRELATION_ID &&
-                            _advancedLifecycleManagementEnabled &&
-                            functionName.equals(Names.RegisterAppInterface)) {
-                        final RegisterAppInterfaceResponse msg =
-                                new RegisterAppInterfaceResponse(hash);
-                        if (msg.getSuccess()) {
-                            _appInterfaceRegisterd = true;
-                        }
-
-                        //_autoActivateIdReturned = msg.getAutoActivateID();
-                        /*Place holder for legacy support*/
-                        _autoActivateIdReturned = "8675309";
-                        _buttonCapabilities = msg.getButtonCapabilities();
-                        _displayCapabilities = msg.getDisplayCapabilities();
-                        _softButtonCapabilities =
-                                msg.getSoftButtonCapabilities();
-                        _presetBankCapabilities =
-                                msg.getPresetBankCapabilities();
-                        _hmiZoneCapabilities = msg.getHmiZoneCapabilities();
-                        _speechCapabilities = msg.getSpeechCapabilities();
-                        _syncLanguage = msg.getLanguage();
-                        _hmiDisplayLanguage = msg.getHmiDisplayLanguage();
-                        _syncMsgVersion = msg.getSyncMsgVersion();
-                        _vrCapabilities = msg.getVrCapabilities();
-                        _vehicleType = msg.getVehicleType();
-
-                        // Send onSyncConnected message in ALM
-                        _syncConnectionState =
-                                SyncConnectionState.SYNC_CONNECTED;
-
-                        // If registerAppInterface failed, exit with OnProxyUnusable
-                        if (!msg.getSuccess()) {
-                            notifyProxyClosed(
-                                    "Unable to register app interface. Review values passed to the SyncProxy constructor. RegisterAppInterface result code: ",
-                                    new SyncException(
-                                            "Unable to register app interface. Review values passed to the SyncProxy constructor. RegisterAppInterface result code: " +
-                                                    msg.getResultCode(),
-                                            SyncExceptionCause.SYNC_REGISTRATION_ERROR));
-                        }
-
-                        processRegisterAppInterfaceResponse(msg);
-                    } else if (
-                            responseCorrelationID == POLICIES_CORRELATION_ID &&
-                                    functionName.equals(
-                                            Names.OnEncodedSyncPData)) {
-                        // OnEncodedSyncPData
-
-                        final OnEncodedSyncPData msg =
-                                new OnEncodedSyncPData(hash);
-
-                        // If url is null, then send notification to the app, otherwise, send to URL
-                        if (msg.getUrl() != null) {
-                            // URL has data, attempt to post request to external server
-                            Thread handleOffboardSyncTransmissionTread =
-                                    new Thread() {
-                                        @Override
-                                        public void run() {
-                                            sendEncodedSyncPDataToUrl(
-                                                    msg.getUrl(), msg.getData(),
-                                                    msg.getTimeout());
-                                        }
-                                    };
-
-                            handleOffboardSyncTransmissionTread.start();
-                        }
-                    } else if ((responseCorrelationID ==
-                            UNREGISTER_APP_INTERFACE_CORRELATION_ID) &&
-                            functionName.equals(Names.UnregisterAppInterface)) {
-                        onUnregisterAppInterfaceResponse(hash);
-                    }
-                    return;
-                }
-
-                if (functionName.equals(Names.RegisterAppInterface)) {
-                    final RegisterAppInterfaceResponse msg =
-                            new RegisterAppInterfaceResponse(hash);
-                    if (msg.getSuccess()) {
-                        _appInterfaceRegisterd = true;
-                    }
-
-                    //_autoActivateIdReturned = msg.getAutoActivateID();
-                /*Place holder for legacy support*/
-                    _autoActivateIdReturned = "8675309";
-                    _buttonCapabilities = msg.getButtonCapabilities();
-                    _displayCapabilities = msg.getDisplayCapabilities();
-                    _softButtonCapabilities = msg.getSoftButtonCapabilities();
-                    _presetBankCapabilities = msg.getPresetBankCapabilities();
-                    _hmiZoneCapabilities = msg.getHmiZoneCapabilities();
-                    _speechCapabilities = msg.getSpeechCapabilities();
-                    _syncLanguage = msg.getLanguage();
-                    _hmiDisplayLanguage = msg.getHmiDisplayLanguage();
-                    _syncMsgVersion = msg.getSyncMsgVersion();
-                    _vrCapabilities = msg.getVrCapabilities();
-                    _vehicleType = msg.getVehicleType();
-
-                    // RegisterAppInterface
-                    if (_advancedLifecycleManagementEnabled) {
-
-                        // Send onSyncConnected message in ALM
-                        _syncConnectionState =
-                                SyncConnectionState.SYNC_CONNECTED;
-
-                        // If registerAppInterface failed, exit with OnProxyUnusable
-                        if (!msg.getSuccess()) {
-                            notifyProxyClosed(
-                                    "Unable to register app interface. Review values passed to the SyncProxy constructor. RegisterAppInterface result code: ",
-                                    new SyncException(
-                                            "Unable to register app interface. Review values passed to the SyncProxy constructor. RegisterAppInterface result code: " +
-                                                    msg.getResultCode(),
-                                            SyncExceptionCause.SYNC_REGISTRATION_ERROR));
-                        }
-                    }
-                    processRegisterAppInterfaceResponse(msg);
-                } else if (functionName.equals(Names.Speak)) {
-                    // SpeakResponse
-
-                    final SpeakResponse msg = new SpeakResponse(hash);
-                    if (_callbackToUIThread) {
-                        // Run in UI thread
-                        _mainUIHandler.post(new Runnable() {
-                            @Override
-                            public void run() {
-                                _proxyListener.onSpeakResponse(msg);
-                            }
-                        });
-                    } else {
-                        _proxyListener.onSpeakResponse(msg);
-                    }
-                } else if (functionName.equals(Names.Alert)) {
-                    // AlertResponse
-
-                    final AlertResponse msg = new AlertResponse(hash);
-                    if (_callbackToUIThread) {
-                        // Run in UI thread
-                        _mainUIHandler.post(new Runnable() {
-                            @Override
-                            public void run() {
-                                _proxyListener.onAlertResponse(msg);
-                            }
-                        });
-                    } else {
-                        _proxyListener.onAlertResponse(msg);
-                    }
-                } else if (functionName.equals(Names.Show)) {
-                    // ShowResponse
-
-                    final ShowResponse msg = new ShowResponse(hash);
-                    if (_callbackToUIThread) {
-                        // Run in UI thread
-                        _mainUIHandler.post(new Runnable() {
-                            @Override
-                            public void run() {
-                                _proxyListener.onShowResponse(
-                                        (ShowResponse) msg);
-                            }
-                        });
-                    } else {
-                        _proxyListener.onShowResponse((ShowResponse) msg);
-                    }
-                } else if (functionName.equals(Names.AddCommand)) {
-                    // AddCommand
-
-                    final AddCommandResponse msg = new AddCommandResponse(hash);
-                    if (_callbackToUIThread) {
-                        // Run in UI thread
-                        _mainUIHandler.post(new Runnable() {
-                            @Override
-                            public void run() {
-                                _proxyListener.onAddCommandResponse(
-                                        (AddCommandResponse) msg);
-                            }
-                        });
-                    } else {
-                        _proxyListener.onAddCommandResponse(
-                                (AddCommandResponse) msg);
-                    }
-                } else if (functionName.equals(Names.DeleteCommand)) {
-                    // DeleteCommandResponse
-
-                    final DeleteCommandResponse msg =
-                            new DeleteCommandResponse(hash);
-                    if (_callbackToUIThread) {
-                        // Run in UI thread
-                        _mainUIHandler.post(new Runnable() {
-                            @Override
-                            public void run() {
-                                _proxyListener.onDeleteCommandResponse(
-                                        (DeleteCommandResponse) msg);
-                            }
-                        });
-                    } else {
-                        _proxyListener.onDeleteCommandResponse(
-                                (DeleteCommandResponse) msg);
-                    }
-                } else if (functionName.equals(Names.AddSubMenu)) {
-                    // AddSubMenu
-
-                    final AddSubMenuResponse msg = new AddSubMenuResponse(hash);
-                    if (_callbackToUIThread) {
-                        // Run in UI thread
-                        _mainUIHandler.post(new Runnable() {
-                            @Override
-                            public void run() {
-                                _proxyListener.onAddSubMenuResponse(
-                                        (AddSubMenuResponse) msg);
-                            }
-                        });
-                    } else {
-                        _proxyListener.onAddSubMenuResponse(
-                                (AddSubMenuResponse) msg);
-                    }
-                } else if (functionName.equals(Names.DeleteSubMenu)) {
-                    // DeleteSubMenu
-
-                    final DeleteSubMenuResponse msg =
-                            new DeleteSubMenuResponse(hash);
-                    if (_callbackToUIThread) {
-                        // Run in UI thread
-                        _mainUIHandler.post(new Runnable() {
-                            @Override
-                            public void run() {
-                                _proxyListener.onDeleteSubMenuResponse(
-                                        (DeleteSubMenuResponse) msg);
-                            }
-                        });
-                    } else {
-                        _proxyListener.onDeleteSubMenuResponse(
-                                (DeleteSubMenuResponse) msg);
-                    }
-                } else if (functionName.equals(Names.SubscribeButton)) {
-                    // SubscribeButton
-
-                    final SubscribeButtonResponse msg =
-                            new SubscribeButtonResponse(hash);
-                    if (_callbackToUIThread) {
-                        // Run in UI thread
-                        _mainUIHandler.post(new Runnable() {
-                            @Override
-                            public void run() {
-                                _proxyListener.onSubscribeButtonResponse(
-                                        (SubscribeButtonResponse) msg);
-                            }
-                        });
-                    } else {
-                        _proxyListener.onSubscribeButtonResponse(
-                                (SubscribeButtonResponse) msg);
-                    }
-                } else if (functionName.equals(Names.UnsubscribeButton)) {
-                    // UnsubscribeButton
-
-                    final UnsubscribeButtonResponse msg =
-                            new UnsubscribeButtonResponse(hash);
-                    if (_callbackToUIThread) {
-                        // Run in UI thread
-                        _mainUIHandler.post(new Runnable() {
-                            @Override
-                            public void run() {
-                                _proxyListener.onUnsubscribeButtonResponse(
-                                        (UnsubscribeButtonResponse) msg);
-                            }
-                        });
-                    } else {
-                        _proxyListener.onUnsubscribeButtonResponse(
-                                (UnsubscribeButtonResponse) msg);
-                    }
-                } else if (functionName.equals(Names.SetMediaClockTimer)) {
-                    // SetMediaClockTimer
-
-                    final SetMediaClockTimerResponse msg =
-                            new SetMediaClockTimerResponse(hash);
-                    if (_callbackToUIThread) {
-                        // Run in UI thread
-                        _mainUIHandler.post(new Runnable() {
-                            @Override
-                            public void run() {
-                                _proxyListener.onSetMediaClockTimerResponse(
-                                        (SetMediaClockTimerResponse) msg);
-                            }
-                        });
-                    } else {
-                        _proxyListener.onSetMediaClockTimerResponse(
-                                (SetMediaClockTimerResponse) msg);
-                    }
-                } else if (functionName.equals(Names.EncodedSyncPData)) {
-                    // EncodedSyncPData
-
-                    final EncodedSyncPDataResponse msg =
-                            new EncodedSyncPDataResponse(hash);
-                    if (_callbackToUIThread) {
-                        // Run in UI thread
-                        _mainUIHandler.post(new Runnable() {
-                            @Override
-                            public void run() {
-                                _proxyListener.onEncodedSyncPDataResponse(msg);
-                            }
-                        });
-                    } else {
-                        _proxyListener.onEncodedSyncPDataResponse(msg);
-                    }
-                } else if (functionName.equals(Names.SyncPData)) {
-                    // SyncPData
-
-                    final SyncPDataResponse msg = new SyncPDataResponse(hash);
-                    if (_callbackToUIThread) {
-                        // Run in UI thread
-                        _mainUIHandler.post(new Runnable() {
-                            @Override
-                            public void run() {
-                                _proxyListener.onSyncPDataResponse(msg);
-                            }
-                        });
-                    } else {
-                        _proxyListener.onSyncPDataResponse(msg);
-                    }
-                } else if (functionName.equals(
-                        Names.CreateInteractionChoiceSet)) {
-                    // CreateInteractionChoiceSet
-
-                    final CreateInteractionChoiceSetResponse msg =
-                            new CreateInteractionChoiceSetResponse(hash);
-                    if (_callbackToUIThread) {
-                        // Run in UI thread
-                        _mainUIHandler.post(new Runnable() {
-                            @Override
-                            public void run() {
-                                _proxyListener.onCreateInteractionChoiceSetResponse(
-                                        (CreateInteractionChoiceSetResponse) msg);
-                            }
-                        });
-                    } else {
-                        _proxyListener.onCreateInteractionChoiceSetResponse(
-                                (CreateInteractionChoiceSetResponse) msg);
-                    }
-                } else if (functionName.equals(
-                        Names.DeleteInteractionChoiceSet)) {
-                    // DeleteInteractionChoiceSet
-
-                    final DeleteInteractionChoiceSetResponse msg =
-                            new DeleteInteractionChoiceSetResponse(hash);
-                    if (_callbackToUIThread) {
-                        // Run in UI thread
-                        _mainUIHandler.post(new Runnable() {
-                            @Override
-                            public void run() {
-                                _proxyListener.onDeleteInteractionChoiceSetResponse(
-                                        (DeleteInteractionChoiceSetResponse) msg);
-                            }
-                        });
-                    } else {
-                        _proxyListener.onDeleteInteractionChoiceSetResponse(
-                                (DeleteInteractionChoiceSetResponse) msg);
-                    }
-                } else if (functionName.equals(Names.PerformInteraction)) {
-                    // PerformInteraction
-
-                    final PerformInteractionResponse msg =
-                            new PerformInteractionResponse(hash);
-                    if (_callbackToUIThread) {
-                        // Run in UI thread
-                        _mainUIHandler.post(new Runnable() {
-                            @Override
-                            public void run() {
-                                _proxyListener.onPerformInteractionResponse(
-                                        (PerformInteractionResponse) msg);
-                            }
-                        });
-                    } else {
-                        _proxyListener.onPerformInteractionResponse(
-                                (PerformInteractionResponse) msg);
-                    }
-                } else if (functionName.equals(Names.SetGlobalProperties)) {
-                    final SetGlobalPropertiesResponse msg =
-                            new SetGlobalPropertiesResponse(hash);
-                    if (_callbackToUIThread) {
-                        // Run in UI thread
-                        _mainUIHandler.post(new Runnable() {
-                            @Override
-                            public void run() {
-                                _proxyListener.onSetGlobalPropertiesResponse(
-                                        (SetGlobalPropertiesResponse) msg);
-                            }
-                        });
-                    } else {
-                        _proxyListener.onSetGlobalPropertiesResponse(
-                                (SetGlobalPropertiesResponse) msg);
-                    }
-                } else if (functionName.equals(Names.ResetGlobalProperties)) {
-                    // ResetGlobalProperties
-
-                    final ResetGlobalPropertiesResponse msg =
-                            new ResetGlobalPropertiesResponse(hash);
-                    if (_callbackToUIThread) {
-                        // Run in UI thread
-                        _mainUIHandler.post(new Runnable() {
-                            @Override
-                            public void run() {
-                                _proxyListener.onResetGlobalPropertiesResponse(
-                                        (ResetGlobalPropertiesResponse) msg);
-                            }
-                        });
-                    } else {
-                        _proxyListener.onResetGlobalPropertiesResponse(
-                                (ResetGlobalPropertiesResponse) msg);
-                    }
-                } else if (functionName.equals(Names.UnregisterAppInterface)) {
-                    onUnregisterAppInterfaceResponse(hash);
-                } else if (functionName.equals(Names.GenericResponse)) {
-                    // GenericResponse (Usually and error)
-                    final GenericResponse msg = new GenericResponse(hash);
-                    if (_callbackToUIThread) {
-                        // Run in UI thread
-                        _mainUIHandler.post(new Runnable() {
-                            @Override
-                            public void run() {
-                                _proxyListener.onGenericResponse(
-                                        (GenericResponse) msg);
-                            }
-                        });
-                    } else {
-                        _proxyListener.onGenericResponse((GenericResponse) msg);
-                    }
-                } else if (functionName.equals(Names.Slider)) {
-                    // Slider
-                    final SliderResponse msg = new SliderResponse(hash);
-                    if (_callbackToUIThread) {
-                        // Run in UI thread
-                        _mainUIHandler.post(new Runnable() {
-                            @Override
-                            public void run() {
-                                _proxyListener.onSliderResponse(
-                                        (SliderResponse) msg);
-                            }
-                        });
-                    } else {
-                        _proxyListener.onSliderResponse((SliderResponse) msg);
-                    }
-                } else if (functionName.equals(Names.PutFile)) {
-                    // PutFile
-                    final PutFileResponse msg = new PutFileResponse(hash);
-                    if (_callbackToUIThread) {
-                        // Run in UI thread
-                        _mainUIHandler.post(new Runnable() {
-                            @Override
-                            public void run() {
-                                _proxyListener.onPutFileResponse(
-                                        (PutFileResponse) msg);
-                            }
-                        });
-                    } else {
-                        _proxyListener.onPutFileResponse((PutFileResponse) msg);
-                    }
-                } else if (functionName.equals(Names.DeleteFile)) {
-                    // DeleteFile
-                    final DeleteFileResponse msg = new DeleteFileResponse(hash);
-                    if (_callbackToUIThread) {
-                        // Run in UI thread
-                        _mainUIHandler.post(new Runnable() {
-                            @Override
-                            public void run() {
-                                _proxyListener.onDeleteFileResponse(
-                                        (DeleteFileResponse) msg);
-                            }
-                        });
-                    } else {
-                        _proxyListener.onDeleteFileResponse(
-                                (DeleteFileResponse) msg);
-                    }
-                } else if (functionName.equals(Names.ListFiles)) {
-                    // ListFiles
-                    final ListFilesResponse msg = new ListFilesResponse(hash);
-                    if (_callbackToUIThread) {
-                        // Run in UI thread
-                        _mainUIHandler.post(new Runnable() {
-                            @Override
-                            public void run() {
-                                _proxyListener.onListFilesResponse(
-                                        (ListFilesResponse) msg);
-                            }
-                        });
-                    } else {
-                        _proxyListener.onListFilesResponse(
-                                (ListFilesResponse) msg);
-                    }
-                } else if (functionName.equals(Names.SetAppIcon)) {
-                    // SetAppIcon
-                    final SetAppIconResponse msg = new SetAppIconResponse(hash);
-                    if (_callbackToUIThread) {
-                        // Run in UI thread
-                        _mainUIHandler.post(new Runnable() {
-                            @Override
-                            public void run() {
-                                _proxyListener.onSetAppIconResponse(
-                                        (SetAppIconResponse) msg);
-                            }
-                        });
-                    } else {
-                        _proxyListener.onSetAppIconResponse(
-                                (SetAppIconResponse) msg);
-                    }
-                } else if (functionName.equals(Names.ScrollableMessage)) {
-                    // ScrollableMessage
-                    final ScrollableMessageResponse msg =
-                            new ScrollableMessageResponse(hash);
-                    if (_callbackToUIThread) {
-                        // Run in UI thread
-                        _mainUIHandler.post(new Runnable() {
-                            @Override
-                            public void run() {
-                                _proxyListener.onScrollableMessageResponse(
-                                        (ScrollableMessageResponse) msg);
-                            }
-                        });
-                    } else {
-                        _proxyListener.onScrollableMessageResponse(
-                                (ScrollableMessageResponse) msg);
-                    }
-                } else if (functionName.equals(Names.ChangeRegistration)) {
-                    // ChangeLanguageRegistration
-                    final ChangeRegistrationResponse msg =
-                            new ChangeRegistrationResponse(hash);
-                    if (_callbackToUIThread) {
-                        // Run in UI thread
-                        _mainUIHandler.post(new Runnable() {
-                            @Override
-                            public void run() {
-                                _proxyListener.onChangeRegistrationResponse(
-                                        (ChangeRegistrationResponse) msg);
-                            }
-                        });
-                    } else {
-                        _proxyListener.onChangeRegistrationResponse(
-                                (ChangeRegistrationResponse) msg);
-                    }
-                } else if (functionName.equals(Names.SetDisplayLayout)) {
-                    // SetDisplayLayout
-                    final SetDisplayLayoutResponse msg =
-                            new SetDisplayLayoutResponse(hash);
-                    if (_callbackToUIThread) {
-                        // Run in UI thread
-                        _mainUIHandler.post(new Runnable() {
-                            @Override
-                            public void run() {
-                                _proxyListener.onSetDisplayLayoutResponse(
-                                        (SetDisplayLayoutResponse) msg);
-                            }
-                        });
-                    } else {
-                        _proxyListener.onSetDisplayLayoutResponse(
-                                (SetDisplayLayoutResponse) msg);
-                    }
-                } else if (functionName.equals(Names.PerformAudioPassThru)) {
-                    // PerformAudioPassThru
-                    final PerformAudioPassThruResponse msg =
-                            new PerformAudioPassThruResponse(hash);
-                    if (_callbackToUIThread) {
-                        // Run in UI thread
-                        _mainUIHandler.post(new Runnable() {
-                            @Override
-                            public void run() {
-                                _proxyListener.onPerformAudioPassThruResponse(
-                                        (PerformAudioPassThruResponse) msg);
-                            }
-                        });
-                    } else {
-                        _proxyListener.onPerformAudioPassThruResponse(
-                                (PerformAudioPassThruResponse) msg);
-                    }
-                } else if (functionName.equals(Names.EndAudioPassThru)) {
-                    // EndAudioPassThru
-                    final EndAudioPassThruResponse msg =
-                            new EndAudioPassThruResponse(hash);
-                    if (_callbackToUIThread) {
-                        // Run in UI thread
-                        _mainUIHandler.post(new Runnable() {
-                            @Override
-                            public void run() {
-                                _proxyListener.onEndAudioPassThruResponse(
-                                        (EndAudioPassThruResponse) msg);
-                            }
-                        });
-                    } else {
-                        _proxyListener.onEndAudioPassThruResponse(
-                                (EndAudioPassThruResponse) msg);
-                    }
-                } else if (functionName.equals(Names.SubscribeVehicleData)) {
-                    // SubscribeVehicleData
-                    final SubscribeVehicleDataResponse msg =
-                            new SubscribeVehicleDataResponse(hash);
-                    if (_callbackToUIThread) {
-                        // Run in UI thread
-                        _mainUIHandler.post(new Runnable() {
-                            @Override
-                            public void run() {
-                                _proxyListener.onSubscribeVehicleDataResponse(
-                                        (SubscribeVehicleDataResponse) msg);
-                            }
-                        });
-                    } else {
-                        _proxyListener.onSubscribeVehicleDataResponse(
-                                (SubscribeVehicleDataResponse) msg);
-                    }
-                } else if (functionName.equals(Names.UnsubscribeVehicleData)) {
-                    // UnsubscribeVehicleData
-                    final UnsubscribeVehicleDataResponse msg =
-                            new UnsubscribeVehicleDataResponse(hash);
-                    if (_callbackToUIThread) {
-                        // Run in UI thread
-                        _mainUIHandler.post(new Runnable() {
-                            @Override
-                            public void run() {
-                                _proxyListener.onUnsubscribeVehicleDataResponse(
-                                        (UnsubscribeVehicleDataResponse) msg);
-                            }
-                        });
-                    } else {
-                        _proxyListener.onUnsubscribeVehicleDataResponse(
-                                (UnsubscribeVehicleDataResponse) msg);
-                    }
-                } else if (functionName.equals(Names.GetVehicleData)) {
-                    // GetVehicleData
-                    final GetVehicleDataResponse msg =
-                            new GetVehicleDataResponse(hash);
-                    if (_callbackToUIThread) {
-                        // Run in UI thread
-                        _mainUIHandler.post(new Runnable() {
-                            @Override
-                            public void run() {
-                                _proxyListener.onGetVehicleDataResponse(
-                                        (GetVehicleDataResponse) msg);
-                            }
-                        });
-                    } else {
-                        _proxyListener.onGetVehicleDataResponse(
-                                (GetVehicleDataResponse) msg);
-                    }
-                } else if (functionName.equals(Names.ReadDID)) {
-                    // ReadDID
-                    final ReadDIDResponse msg = new ReadDIDResponse(hash);
-                    if (_callbackToUIThread) {
-                        // Run in UI thread
-                        _mainUIHandler.post(new Runnable() {
-                            @Override
-                            public void run() {
-                                _proxyListener.onReadDIDResponse(
-                                        (ReadDIDResponse) msg);
-                            }
-                        });
-                    } else {
-                        _proxyListener.onReadDIDResponse((ReadDIDResponse) msg);
-                    }
-                } else if (functionName.equals(Names.GetDTCs)) {
-                    // GetDTCs
-                    final GetDTCsResponse msg = new GetDTCsResponse(hash);
-                    if (_callbackToUIThread) {
-                        // Run in UI thread
-                        _mainUIHandler.post(new Runnable() {
-                            @Override
-                            public void run() {
-                                _proxyListener.onGetDTCsResponse(
-                                        (GetDTCsResponse) msg);
-                            }
-                        });
-                    } else {
-                        _proxyListener.onGetDTCsResponse((GetDTCsResponse) msg);
-                    }
-                } else if (functionName.equals(Names.AlertManeuver)) {
-                    // AlertManeuver
-                    final AlertManeuverResponse msg =
-                            new AlertManeuverResponse(hash);
-                    if (_callbackToUIThread) {
-                        // Run in UI thread
-                        _mainUIHandler.post(new Runnable() {
-                            @Override
-                            public void run() {
-                                _proxyListener.onAlertManeuverResponse(
-                                        (AlertManeuverResponse) msg);
-                            }
-                        });
-                    } else {
-                        _proxyListener.onAlertManeuverResponse(
-                                (AlertManeuverResponse) msg);
-                    }
-                } else if (functionName.equals(Names.ShowConstantTBT)) {
-                    // ShowConstantTBT
-                    final ShowConstantTBTResponse msg =
-                            new ShowConstantTBTResponse(hash);
-                    if (_callbackToUIThread) {
-                        // Run in UI thread
-                        _mainUIHandler.post(new Runnable() {
-                            @Override
-                            public void run() {
-                                _proxyListener.onShowConstantTBTResponse(
-                                        (ShowConstantTBTResponse) msg);
-                            }
-                        });
-                    } else {
-                        _proxyListener.onShowConstantTBTResponse(
-                                (ShowConstantTBTResponse) msg);
-                    }
-                } else if (functionName.equals(Names.UpdateTurnList)) {
-                    // UpdateTurnList
-                    final UpdateTurnListResponse msg =
-                            new UpdateTurnListResponse(hash);
-                    if (_callbackToUIThread) {
-                        // Run in UI thread
-                        _mainUIHandler.post(new Runnable() {
-                            @Override
-                            public void run() {
-                                _proxyListener.onUpdateTurnListResponse(
-                                        (UpdateTurnListResponse) msg);
-                            }
-                        });
-                    } else {
-                        _proxyListener.onUpdateTurnListResponse(
-                                (UpdateTurnListResponse) msg);
-                    }
-                } else if (functionName.equals(Names.SystemRequest)) {
-                    final SystemRequestResponse msg =
-                            new SystemRequestResponse(hash);
-                    if (_callbackToUIThread) {
-                        // Run in UI thread
-                        _mainUIHandler.post(new Runnable() {
-                            @Override
-                            public void run() {
-                                _proxyListener.onSystemRequestResponse(msg);
-                            }
-                        });
-                    } else {
-                        _proxyListener.onSystemRequestResponse(msg);
-                    }
-                } else {
-                    if (_syncMsgVersion != null) {
-                        DebugTool.logError("Unrecognized response Message: " +
-                                functionName.toString() +
-                                "SYNC Message Version = " + _syncMsgVersion);
-                    } else {
-                        DebugTool.logError("Unrecognized response Message: " +
-                                functionName.toString());
-                    }
-                } // end-if
-
-            }
-        } else if (messageType.equals(Names.notification)) {
-            SyncTrace.logRPCEvent(InterfaceActivityDirection.Receive, new RPCNotification(rpcMsg), SYNC_LIB_TRACE_KEY);
-            if (functionName.equals(Names.OnHMIStatus)) {
-                // OnHMIStatus
-
-                final OnHMIStatus msg = new OnHMIStatus(hash);
-                msg.setFirstRun(new Boolean(firstTimeFull));
-                if (msg.getHmiLevel() == HMILevel.HMI_FULL) firstTimeFull = false;
-
-                if (msg.getHmiLevel() != _priorHmiLevel && msg.getAudioStreamingState() != _priorAudioStreamingState) {
-                    if (_callbackToUIThread) {
-                        // Run in UI thread
-                        _mainUIHandler.post(new Runnable() {
-                            @Override
-                            public void run() {
-                                _proxyListener.onOnHMIStatus((OnHMIStatus) msg);
-                            }
-                        });
-                    } else {
-                        _proxyListener.onOnHMIStatus((OnHMIStatus) msg);
-                    }
-                }
-            } else if (functionName.equals(Names.OnCommand)) {
-                // OnCommand
-
-                final OnCommand msg = new OnCommand(hash);
-                if (_callbackToUIThread) {
-                    // Run in UI thread
-                    _mainUIHandler.post(new Runnable() {
-                        @Override
-                        public void run() {
-                            _proxyListener.onOnCommand((OnCommand) msg);
-                        }
-                    });
-                } else {
-                    _proxyListener.onOnCommand((OnCommand) msg);
-                }
-            } else if (functionName.equals(Names.OnDriverDistraction)) {
-                // OnDriverDistration
-
-                final OnDriverDistraction msg = new OnDriverDistraction(hash);
-                if (_callbackToUIThread) {
-                    // Run in UI thread
-                    _mainUIHandler.post(new Runnable() {
-                        @Override
-                        public void run() {
-                            _proxyListener.onOnDriverDistraction(msg);
-                        }
-                    });
-                } else {
-                    _proxyListener.onOnDriverDistraction(msg);
-                }
-            } else if (functionName.equals(Names.OnEncodedSyncPData)) {
-                // OnEncodedSyncPData
-
-                final OnEncodedSyncPData msg = new OnEncodedSyncPData(hash);
-
-                // If url is null, then send notification to the app, otherwise, send to URL
-                if (msg.getUrl() == null) {
-                    if (_callbackToUIThread) {
-                        // Run in UI thread
-                        _mainUIHandler.post(new Runnable() {
-                            @Override
-                            public void run() {
-                                _proxyListener.onOnEncodedSyncPData(msg);
-                            }
-                        });
-                    } else {
-                        _proxyListener.onOnEncodedSyncPData(msg);
-                    }
-                } else {
-                    // URL has data, attempt to post request to external server
-                    Thread handleOffboardSyncTransmissionTread = new Thread() {
-                        @Override
-                        public void run() {
-                            sendEncodedSyncPDataToUrl(msg.getUrl(), msg.getData(), msg.getTimeout());
-                        }
-                    };
-
-                    handleOffboardSyncTransmissionTread.start();
-                }
-            } else if (functionName.equals(Names.OnSyncPData)) {
-                // OnSyncPData
-                Log.i("pt", "functionName.equals(Names.OnEncodedSyncPData)");
-                final OnSyncPData msg = new OnSyncPData(hash);
-
-                // If url is null, then send notification to the app, otherwise, send to URL
-                if (msg.getUrl() == null) {
-                    Log.i("pt", "send syncp to app");
-                    if (_callbackToUIThread) {
-                        // Run in UI thread
-                        _mainUIHandler.post(new Runnable() {
-                            @Override
-                            public void run() {
-                                _proxyListener.onOnSyncPData(msg);
-                            }
-                        });
->>>>>>> 349aef10
-                    } else {
-                        final Hashtable<String, Object> mhash = _jsonRPCMarshaller.unmarshall(message.getData());
-                        hash = mhash;
-                    }
-                    handleRPCMessage(hash);
-                } catch (final Exception excp) {
-                    DebugTool.logError("Failure handling protocol message: " + excp.toString(), excp);
-                    passErrorToProxyListener("Error handing incoming protocol message.", excp);
-                } // end-catch
-            } else {
-                // Handle other protocol message types here
-            }
-        } catch (final Exception e) {
-            // Pass error to application through listener
-            DebugTool.logError("Error handing proxy event.", e);
-            passErrorToProxyListener("Error handing incoming protocol message.", e);
-        }
-    }
-
-    protected void handleMobileNavMessage(ProtocolMessage message) {
-        Log.i(TAG, "Mobile Nav Session message received" + message.toString());
-        // TODO handle incoming mobile nav sessions
-    }
-
-    public byte getWiProVersion() {
-        return this._wiproVersion;
-    }
-
-    private void setWiProVersion(byte version) {
-        Log.i(TAG, "Setting WiPro version from " + (int) this._wiproVersion + " to " + (int) version);
-        Log.i(TAG, "setter called from: " + Log.getStackTraceString(new Exception()));
-        this._wiproVersion = version;
-    }
-
-    private void handleErrorsFromIncomingMessageDispatcher(String info, Exception e) {
-        passErrorToProxyListener(info, e);
-    }
-
-    private void dispatchOutgoingMessage(ProtocolMessage message) {
-        synchronized (CONNECTION_REFERENCE_LOCK) {
-            if (_syncConnection != null) {
-                _syncConnection.sendMessage(message);
-            }
-        }
-        SyncTrace.logProxyEvent("SyncProxy sending Protocol Message: " + message.toString(), SYNC_LIB_TRACE_KEY);
-    }
-
-    private void handleErrorsFromOutgoingMessageDispatcher(String info, Exception e) {
-        passErrorToProxyListener(info, e);
-    }
-
-    void dispatchInternalMessage(final InternalProxyMessage message) {
-        try {
-            if (message.getFunctionName().equals(Names.OnProxyError)) {
-                final OnError msg = (OnError) message;
-                if (_callbackToUIThread) {
-                    // Run in UI thread
-                    _mainUIHandler.post(new Runnable() {
-                        @Override
-                        public void run() {
-                            _proxyListener.onError(msg.getInfo(), msg.getException());
-                        }
-                    });
-                } else {
-                    _proxyListener.onError(msg.getInfo(), msg.getException());
-                }
-                /**************Start Legacy Specific Call-backs************/
-            } else if (message.getFunctionName().equals(Names.OnProxyOpened)) {
-                if (_callbackToUIThread) {
-                    // Run in UI thread
-                    _mainUIHandler.post(new Runnable() {
-                        @Override
-                        public void run() {
-                            ((IProxyListener) _proxyListener).onProxyOpened();
-                        }
-                    });
-                } else {
-                    ((IProxyListener) _proxyListener).onProxyOpened();
-                }
-            } else if (message.getFunctionName().equals(Names.OnProxyClosed)) {
-                final OnProxyClosed msg = (OnProxyClosed) message;
-                if (_callbackToUIThread) {
-                    // Run in UI thread
-                    _mainUIHandler.post(new Runnable() {
-                        @Override
-                        public void run() {
-                            _proxyListener.onProxyClosed(msg.getInfo(), msg.getException());
-                        }
-                    });
-                } else {
-                    _proxyListener.onProxyClosed(msg.getInfo(), msg.getException());
-                }
-                /****************End Legacy Specific Call-backs************/
-            } else {
-                // Diagnostics
-                SyncTrace.logProxyEvent("Unknown RPC Message encountered. Check for an updated version of the SYNC Proxy.", SYNC_LIB_TRACE_KEY);
-                DebugTool.logError("Unknown RPC Message encountered. Check for an updated version of the SYNC Proxy.");
-            }
-
-            SyncTrace.logProxyEvent("Proxy fired callback: " + message.getFunctionName(), SYNC_LIB_TRACE_KEY);
-        } catch (final Exception e) {
-            // Pass error to application through listener
-            DebugTool.logError("Error handing proxy event.", e);
-            if (_callbackToUIThread) {
-                // Run in UI thread
-                _mainUIHandler.post(new Runnable() {
-                    @Override
-                    public void run() {
-                        _proxyListener.onError("Error handing proxy event.", e);
-                    }
-                });
-            } else {
-                _proxyListener.onError("Error handing proxy event.", e);
-            }
-        }
-    }
-
-    private void handleErrorsFromInternalMessageDispatcher(String info, Exception e) {
-        DebugTool.logError(info, e);
-        // This error cannot be passed to the user, as it indicates an error
-        // in the communication between the proxy and the application.
-
-        DebugTool.logError("InternalMessageDispatcher failed.", e);
-
-        // Note, this is the only place where the _proxyListener should be referenced asynchronously,
-        // with an error on the internalMessageDispatcher, we have no other reliable way of
-        // communicating with the application.
-        notifyProxyClosed("Proxy callback dispatcher is down. Proxy instance is invalid.", e);
-        _proxyListener.onError(
-                "Proxy callback dispatcher is down. Proxy instance is invalid.",
-                e);
-    }
-
-    /**
-     * ********** END Functions used by the Message Dispatching Queues ***************
-     */
-
-    // Private sendPRCRequest method. All RPCRequests are funneled through this method after
-    // error checking.
-    // FIXME: return to private?
-    void sendRPCRequestPrivate(RPCRequest request) throws SyncException {
-        try {
-            SyncTrace.logRPCEvent(InterfaceActivityDirection.Transmit, request, SYNC_LIB_TRACE_KEY);
-
-            final IRPCRequestConverter converter =
-                    rpcRequestConverterFactory.getConverterForRequest(request);
-            List<ProtocolMessage> protocolMessages =
-                    converter.getProtocolMessages(request,
-                            currentSession.getSessionId(), _jsonRPCMarshaller,
-                            _wiproVersion);
-
-            if (protocolMessages.size() > 0) {
-                queueOutgoingMessage(protocolMessages.get(0));
-                protocolMessages.remove(0);
-
-                if (protocolMessages.size() > 0) {
-                    protocolMessageHolder.saveMessages(protocolMessages);
-                }
-            }
-        } catch (OutOfMemoryError e) {
-            SyncTrace.logProxyEvent("OutOfMemory exception while sending request " + request.getFunctionName(), SYNC_LIB_TRACE_KEY);
-            throw new SyncException("OutOfMemory exception while sending request " + request.getFunctionName(), e, SyncExceptionCause.INVALID_ARGUMENT);
-        }
-    }
-
-    private void queueOutgoingMessage(ProtocolMessage message) {
-        synchronized (OUTGOING_MESSAGE_QUEUE_THREAD_LOCK) {
-            if (_outgoingProxyMessageDispatcher != null) {
-                _outgoingProxyMessageDispatcher.queueMessage(message);
-            }
-        }
-    }
-
-    /**
-     * Handles a response that is a part of partial request (i.e., split into
-     * multiple protocol messages) if it is.
-     *
-     * @param response response from the SDL
-     * @return true if the response has been handled; false when the
-     * corresponding request is not partial or in case of an error
-     */
     protected boolean handlePartialRPCResponse(RPCResponse response) {
         boolean success = false;
         final Integer responseCorrelationID = response.getCorrelationID();
