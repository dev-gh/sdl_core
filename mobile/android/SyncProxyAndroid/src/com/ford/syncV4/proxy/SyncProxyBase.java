package com.ford.syncV4.proxy;

import android.os.Handler;
import android.os.Looper;
import android.telephony.TelephonyManager;
import android.util.Log;

import com.ford.syncV4.exception.SyncException;
import com.ford.syncV4.exception.SyncExceptionCause;
import com.ford.syncV4.marshal.IJsonRPCMarshaller;
import com.ford.syncV4.marshal.JsonRPCMarshaller;
import com.ford.syncV4.messageDispatcher.IDispatchingStrategy;
import com.ford.syncV4.messageDispatcher.IncomingProtocolMessageComparitor;
import com.ford.syncV4.messageDispatcher.InternalProxyMessageComparitor;
import com.ford.syncV4.messageDispatcher.OutgoingProtocolMessageComparitor;
import com.ford.syncV4.messageDispatcher.ProxyMessageDispatcher;
import com.ford.syncV4.protocol.ProtocolMessage;
import com.ford.syncV4.protocol.WiProProtocol;
import com.ford.syncV4.protocol.enums.FunctionID;
import com.ford.syncV4.protocol.enums.ServiceType;
import com.ford.syncV4.protocol.heartbeat.HeartbeatMonitor;
import com.ford.syncV4.proxy.callbacks.InternalProxyMessage;
import com.ford.syncV4.proxy.callbacks.OnError;
import com.ford.syncV4.proxy.callbacks.OnProxyClosed;
import com.ford.syncV4.proxy.constants.Names;
import com.ford.syncV4.proxy.converter.IRPCRequestConverter;
import com.ford.syncV4.proxy.converter.IRPCRequestConverterFactory;
import com.ford.syncV4.proxy.converter.SyncRPCRequestConverterFactory;
import com.ford.syncV4.proxy.interfaces.IProxyListenerALMTesting;
import com.ford.syncV4.proxy.interfaces.IProxyListenerBase;
import com.ford.syncV4.proxy.rpc.AddCommand;
import com.ford.syncV4.proxy.rpc.AddCommandResponse;
import com.ford.syncV4.proxy.rpc.AddSubMenu;
import com.ford.syncV4.proxy.rpc.AddSubMenuResponse;
import com.ford.syncV4.proxy.rpc.Alert;
import com.ford.syncV4.proxy.rpc.AlertManeuverResponse;
import com.ford.syncV4.proxy.rpc.AlertResponse;
import com.ford.syncV4.proxy.rpc.ButtonCapabilities;
import com.ford.syncV4.proxy.rpc.ChangeRegistrationResponse;
import com.ford.syncV4.proxy.rpc.Choice;
import com.ford.syncV4.proxy.rpc.CreateInteractionChoiceSet;
import com.ford.syncV4.proxy.rpc.CreateInteractionChoiceSetResponse;
import com.ford.syncV4.proxy.rpc.DeleteCommand;
import com.ford.syncV4.proxy.rpc.DeleteCommandResponse;
import com.ford.syncV4.proxy.rpc.DeleteFileResponse;
import com.ford.syncV4.proxy.rpc.DeleteInteractionChoiceSet;
import com.ford.syncV4.proxy.rpc.DeleteInteractionChoiceSetResponse;
import com.ford.syncV4.proxy.rpc.DeleteSubMenu;
import com.ford.syncV4.proxy.rpc.DeleteSubMenuResponse;
import com.ford.syncV4.proxy.rpc.DisplayCapabilities;
import com.ford.syncV4.proxy.rpc.EncodedSyncPData;
import com.ford.syncV4.proxy.rpc.EncodedSyncPDataResponse;
import com.ford.syncV4.proxy.rpc.EndAudioPassThruResponse;
import com.ford.syncV4.proxy.rpc.GenericResponse;
import com.ford.syncV4.proxy.rpc.GetDTCsResponse;
import com.ford.syncV4.proxy.rpc.GetVehicleDataResponse;
import com.ford.syncV4.proxy.rpc.ListFilesResponse;
import com.ford.syncV4.proxy.rpc.OnAppInterfaceUnregistered;
import com.ford.syncV4.proxy.rpc.OnAudioPassThru;
import com.ford.syncV4.proxy.rpc.OnButtonEvent;
import com.ford.syncV4.proxy.rpc.OnButtonPress;
import com.ford.syncV4.proxy.rpc.OnCommand;
import com.ford.syncV4.proxy.rpc.OnDriverDistraction;
import com.ford.syncV4.proxy.rpc.OnEncodedSyncPData;
import com.ford.syncV4.proxy.rpc.OnHMIStatus;
import com.ford.syncV4.proxy.rpc.OnKeyboardInput;
import com.ford.syncV4.proxy.rpc.OnLanguageChange;
import com.ford.syncV4.proxy.rpc.OnPermissionsChange;
import com.ford.syncV4.proxy.rpc.OnSyncPData;
import com.ford.syncV4.proxy.rpc.OnSystemRequest;
import com.ford.syncV4.proxy.rpc.OnTBTClientState;
import com.ford.syncV4.proxy.rpc.OnTouchEvent;
import com.ford.syncV4.proxy.rpc.OnVehicleData;
import com.ford.syncV4.proxy.rpc.PerformAudioPassThruResponse;
import com.ford.syncV4.proxy.rpc.PerformInteraction;
import com.ford.syncV4.proxy.rpc.PerformInteractionResponse;
import com.ford.syncV4.proxy.rpc.PresetBankCapabilities;
import com.ford.syncV4.proxy.rpc.PutFile;
import com.ford.syncV4.proxy.rpc.PutFileResponse;
import com.ford.syncV4.proxy.rpc.ReadDIDResponse;
import com.ford.syncV4.proxy.rpc.RegisterAppInterface;
import com.ford.syncV4.proxy.rpc.RegisterAppInterfaceResponse;
import com.ford.syncV4.proxy.rpc.ResetGlobalProperties;
import com.ford.syncV4.proxy.rpc.ResetGlobalPropertiesResponse;
import com.ford.syncV4.proxy.rpc.ScrollableMessageResponse;
import com.ford.syncV4.proxy.rpc.SetAppIconResponse;
import com.ford.syncV4.proxy.rpc.SetDisplayLayoutResponse;
import com.ford.syncV4.proxy.rpc.SetGlobalProperties;
import com.ford.syncV4.proxy.rpc.SetGlobalPropertiesResponse;
import com.ford.syncV4.proxy.rpc.SetMediaClockTimer;
import com.ford.syncV4.proxy.rpc.SetMediaClockTimerResponse;
import com.ford.syncV4.proxy.rpc.Show;
import com.ford.syncV4.proxy.rpc.ShowConstantTBTResponse;
import com.ford.syncV4.proxy.rpc.ShowResponse;
import com.ford.syncV4.proxy.rpc.SliderResponse;
import com.ford.syncV4.proxy.rpc.SoftButtonCapabilities;
import com.ford.syncV4.proxy.rpc.Speak;
import com.ford.syncV4.proxy.rpc.SpeakResponse;
import com.ford.syncV4.proxy.rpc.SubscribeButton;
import com.ford.syncV4.proxy.rpc.SubscribeButtonResponse;
import com.ford.syncV4.proxy.rpc.SubscribeVehicleDataResponse;
import com.ford.syncV4.proxy.rpc.SyncMsgVersion;
import com.ford.syncV4.proxy.rpc.SyncPData;
import com.ford.syncV4.proxy.rpc.SyncPDataResponse;
import com.ford.syncV4.proxy.rpc.SystemRequestResponse;
import com.ford.syncV4.proxy.rpc.TTSChunk;
import com.ford.syncV4.proxy.rpc.UnregisterAppInterface;
import com.ford.syncV4.proxy.rpc.UnregisterAppInterfaceResponse;
import com.ford.syncV4.proxy.rpc.UnsubscribeButton;
import com.ford.syncV4.proxy.rpc.UnsubscribeButtonResponse;
import com.ford.syncV4.proxy.rpc.UnsubscribeVehicleDataResponse;
import com.ford.syncV4.proxy.rpc.UpdateTurnListResponse;
import com.ford.syncV4.proxy.rpc.VehicleType;
import com.ford.syncV4.proxy.rpc.enums.AppHMIType;
import com.ford.syncV4.proxy.rpc.enums.AppInterfaceUnregisteredReason;
import com.ford.syncV4.proxy.rpc.enums.AudioStreamingState;
import com.ford.syncV4.proxy.rpc.enums.ButtonName;
import com.ford.syncV4.proxy.rpc.enums.FileType;
import com.ford.syncV4.proxy.rpc.enums.GlobalProperty;
import com.ford.syncV4.proxy.rpc.enums.HMILevel;
import com.ford.syncV4.proxy.rpc.enums.HmiZoneCapabilities;
import com.ford.syncV4.proxy.rpc.enums.InteractionMode;
import com.ford.syncV4.proxy.rpc.enums.Language;
import com.ford.syncV4.proxy.rpc.enums.RequestType;
import com.ford.syncV4.proxy.rpc.enums.Result;
import com.ford.syncV4.proxy.rpc.enums.SpeechCapabilities;
import com.ford.syncV4.proxy.rpc.enums.SyncConnectionState;
import com.ford.syncV4.proxy.rpc.enums.SyncDisconnectedReason;
import com.ford.syncV4.proxy.rpc.enums.SyncInterfaceAvailability;
import com.ford.syncV4.proxy.rpc.enums.SystemContext;
import com.ford.syncV4.proxy.rpc.enums.TextAlignment;
import com.ford.syncV4.proxy.rpc.enums.UpdateMode;
import com.ford.syncV4.proxy.rpc.enums.VrCapabilities;
import com.ford.syncV4.proxy.systemrequest.IOnSystemRequestHandler;
import com.ford.syncV4.proxy.systemrequest.ISystemRequestProxy;
import com.ford.syncV4.service.Service;
import com.ford.syncV4.session.Session;
import com.ford.syncV4.syncConnection.ISyncConnectionListener;
import com.ford.syncV4.syncConnection.SyncConnection;
import com.ford.syncV4.trace.SyncTrace;
import com.ford.syncV4.trace.TraceDeviceInfo;
import com.ford.syncV4.trace.enums.InterfaceActivityDirection;
import com.ford.syncV4.transport.BaseTransportConfig;
import com.ford.syncV4.transport.SiphonServer;
import com.ford.syncV4.transport.TransportType;
import com.ford.syncV4.util.Base64;
import com.ford.syncV4.util.DebugTool;

import org.apache.http.HttpResponse;
import org.apache.http.client.HttpClient;
import org.apache.http.client.methods.HttpPost;
import org.apache.http.entity.ByteArrayEntity;
import org.apache.http.impl.client.DefaultHttpClient;
import org.apache.http.params.BasicHttpParams;
import org.apache.http.params.HttpConnectionParams;
import org.apache.http.params.HttpParams;
import org.apache.http.util.EntityUtils;
import org.json.JSONArray;
import org.json.JSONException;
import org.json.JSONObject;

import java.io.IOException;
import java.io.OutputStream;
import java.io.UnsupportedEncodingException;
import java.net.MalformedURLException;
import java.net.ProtocolException;
import java.util.HashSet;
import java.util.Hashtable;
import java.util.List;
import java.util.Set;
import java.util.Timer;
import java.util.TimerTask;
import java.util.Vector;

public abstract class SyncProxyBase<proxyListenerType extends IProxyListenerBase> implements
        ISystemRequestProxy {
    // Used for calls to Android Log class.
    public static final String TAG = "SyncProxy";
    // Synchronization Objects
    static final Object CONNECTION_REFERENCE_LOCK = new Object(),
            INCOMING_MESSAGE_QUEUE_THREAD_LOCK = new Object(),
            OUTGOING_MESSAGE_QUEUE_THREAD_LOCK = new Object(),
            INTERNAL_MESSAGE_QUEUE_THREAD_LOCK = new Object(),
            APP_INTERFACE_REGISTERED_LOCK = new Object();
    /**
     * Interval between heartbeat messages, in milliseconds.
     * NOTE: this value is not specified in the protocol, and thus must be
     * negotiated with the Sync.
     */
    static final int HEARTBEAT_INTERVAL = 5000;
    private static final String SYNC_LIB_TRACE_KEY = "42baba60-eb57-11df-98cf-0800200c9a66";
    /**
     * Delay between proxy disconnect (e.g., transport error) and another proxy
     * reconnect attempt.
     */
    private static final int PROXY_RECONNECT_DELAY = 5000;
    /**
     * Lock to access the _currentReconnectTimerTask member.
     */
    private static final Object RECONNECT_TIMER_TASK_LOCK = new Object();
    final int HEARTBEAT_CORRELATION_ID = 65531; // TODO: remove
    // Protected Correlation IDs
    private final int REGISTER_APP_INTERFACE_CORRELATION_ID = 65529,
            UNREGISTER_APP_INTERFACE_CORRELATION_ID = 65530,
            POLICIES_CORRELATION_ID = 65535;

    // SyncProxy Advanced Lifecycle Management
    protected Boolean _advancedLifecycleManagementEnabled = false;
    // Proxy State Variables
    protected Boolean _appInterfaceRegisterd = false;
    protected Boolean _haveReceivedFirstFocusLevel = false;
    protected Boolean _haveReceivedFirstFocusLevelFull = false;
    protected Boolean _proxyDisposed = false;
    protected SyncConnectionState _syncConnectionState = null;
    protected SyncInterfaceAvailability _syncIntefaceAvailablity = null;
    protected HMILevel _hmiLevel = null;
    protected AudioStreamingState _audioStreamingState = null;
    protected SystemContext _systemContext = null;
    // Variables set by RegisterAppInterfaceResponse
    protected SyncMsgVersion _syncMsgVersion = null;
    protected String _autoActivateIdReturned = null;
    protected Language _syncLanguage = null;
    protected Language _hmiDisplayLanguage = null;
    protected DisplayCapabilities _displayCapabilities = null;
    protected Vector<ButtonCapabilities> _buttonCapabilities = null;
    protected Vector<SoftButtonCapabilities> _softButtonCapabilities = null;
    protected PresetBankCapabilities _presetBankCapabilities = null;
    protected Vector<HmiZoneCapabilities> _hmiZoneCapabilities = null;
    protected Vector<SpeechCapabilities> _speechCapabilities = null;
    protected Vector<VrCapabilities> _vrCapabilities = null;
    protected VehicleType _vehicleType = null;
    protected Boolean firstTimeFull = true;
    protected byte _wiproVersion = 1;

    SyncConnection mSyncConnection;

    // RPC Session ID
    protected Session currentSession = Session.createSession(ServiceType.RPC, Session.DEFAULT_SESSION_ID);
    Boolean _haveReceivedFirstNonNoneHMILevel = false;
    private proxyListenerType _proxyListener = null;
    // Device Info for logging
    private TraceDeviceInfo _traceDeviceInterrogator = null;
    // Declare Queuing Threads
    private ProxyMessageDispatcher<ProtocolMessage> _incomingProxyMessageDispatcher;
    private ProxyMessageDispatcher<ProtocolMessage> _outgoingProxyMessageDispatcher;
    private ProxyMessageDispatcher<InternalProxyMessage> _internalProxyMessageDispatcher;
    // Flag indicating if callbacks should be called from UIThread
    private Boolean _callbackToUIThread = false;
    // UI Handler
    private Handler _mainUIHandler = null;
    // Parameters passed to the constructor from the app to register an app interface
    private String _applicationName = null;
    private Vector<TTSChunk> _ttsName = null;
    private String _ngnMediaScreenAppName = null;
    private Boolean _isMediaApp = null;
    private Language _syncLanguageDesired = null;
    private Language _hmiDisplayLanguageDesired = null;
    private Vector<AppHMIType> _appHMIType = null;
    private String _appID = null;
    private String _autoActivateIdDesired = null;
    private SyncMsgVersion _syncMsgVersionRequest = null;
    private Vector<String> _vrSynonyms = null;
    private OnLanguageChange _lastLanguageChange = null;
    // JSON RPC Marshaller
    private IJsonRPCMarshaller _jsonRPCMarshaller = new JsonRPCMarshaller();
    /**
     * Contains current configuration for the transport that was selected during
     * construction of this object
     */
    private BaseTransportConfig _transportConfig = null;
    private HMILevel _priorHmiLevel = null;
    private AudioStreamingState _priorAudioStreamingState = null;
    // Interface broker
    private SyncInterfaceBroker _interfaceBroker = null;
    /**
     * Timer that is used to schedule proxy reconnect tasks.
     */
    private Timer _reconnectTimer = null;
    /**
     * Currently scheduled proxy reconnect task, if any.
     */
    private TimerTask _currentReconnectTimerTask = null;
    private static int heartBeatInterval = HEARTBEAT_INTERVAL;
    private IRPCRequestConverterFactory rpcRequestConverterFactory =
            new SyncRPCRequestConverterFactory();
    private IProtocolMessageHolder protocolMessageHolder =
            new ProtocolMessageHolder();

    /**
     * Handler for OnSystemRequest notifications.
     */
    private IOnSystemRequestHandler onSystemRequestHandler;

    /**
     * A set of internal requests' correlation IDs that are currently in
     * progress.
     */
    private Set<Integer> internalRequestCorrelationIDs;

    /**
     * Correlation ID that was last used for messages created internally.
     */
    private int lastCorrelationId = 40000;

    public void setSyncConnection(SyncConnection syncConnection) {
        this.mSyncConnection = syncConnection;
    }

    /**
     * Constructor.
     *
     * @param listener                          Type of listener for this proxy base.
     * @param syncProxyConfigurationResources   Configuration resources for this proxy.
     * @param enableAdvancedLifecycleManagement Flag that ALM should be enabled or not.
     * @param appName                           Client application name.
     * @param ttsName                           TTS name.
     * @param ngnMediaScreenAppName             Media Screen Application name.
     * @param vrSynonyms                        List of synonyms.
     * @param isMediaApp                        Flag that indicates that client application if media application or not.
     * @param syncMsgVersion                    Version of Sync Message.
     * @param languageDesired                   Desired language.
     * @param hmiDisplayLanguageDesired         Desired language for HMI.
     * @param appHMIType                        Type of application.
     * @param appID                             Application identifier.
     * @param autoActivateID                    Auto activation identifier.
     * @param callbackToUIThread                Flag that indicates that this proxy should send callback to UI thread or not.
     * @param transportConfig                   Configuration of transport to be used by underlying connection.
     * @throws SyncException
     */
    protected SyncProxyBase(proxyListenerType listener, SyncProxyConfigurationResources syncProxyConfigurationResources,
                            boolean enableAdvancedLifecycleManagement, String appName, Vector<TTSChunk> ttsName,
                            String ngnMediaScreenAppName, Vector<String> vrSynonyms, Boolean isMediaApp, SyncMsgVersion syncMsgVersion,
                            Language languageDesired, Language hmiDisplayLanguageDesired, Vector<AppHMIType> appHMIType, String appID,
                            String autoActivateID, boolean callbackToUIThread, BaseTransportConfig transportConfig)
            throws SyncException {

        _interfaceBroker = new SyncInterfaceBroker();

        _callbackToUIThread = callbackToUIThread;

        if (_callbackToUIThread) {
            _mainUIHandler = new Handler(Looper.getMainLooper());
        }

        // Set variables for Advanced Lifecycle Management
        _advancedLifecycleManagementEnabled = enableAdvancedLifecycleManagement;
        _applicationName = appName;
        _ttsName = ttsName;
        _ngnMediaScreenAppName = ngnMediaScreenAppName;
        _isMediaApp = isMediaApp;
        _syncMsgVersionRequest = syncMsgVersion;
        _vrSynonyms = vrSynonyms;
        _syncLanguageDesired = languageDesired;
        _hmiDisplayLanguageDesired = hmiDisplayLanguageDesired;
        _appHMIType = appHMIType;
        _appID = appID;
        _autoActivateIdDesired = autoActivateID;
        _transportConfig = transportConfig;

        // Test conditions to invalidate the proxy
        if (listener == null) {
            throw new IllegalArgumentException("IProxyListener listener must be provided to instantiate SyncProxy object.");
        }
        if (_advancedLifecycleManagementEnabled) {
            if (_applicationName == null) {
                throw new IllegalArgumentException("To use SyncProxyALM, an application name, appName, must be provided");
            }
            if (_applicationName.length() < 1 || _applicationName.length() > 100) {
                throw new IllegalArgumentException("A provided application name, appName, must be between 1 and 100 characters in length.");
            }
            if (_isMediaApp == null) {
                throw new IllegalArgumentException("isMediaApp must not be null when using SyncProxyALM.");
            }
        }

        _proxyListener = listener;

        // Get information from syncProxyConfigurationResources
        TelephonyManager telephonyManager = null;
        if (syncProxyConfigurationResources != null) {
            telephonyManager = syncProxyConfigurationResources.getTelephonyManager();
        }

        // Use the telephonyManager to get and log phone info
        if (telephonyManager != null) {
            // Following is not quite thread-safe (because m_traceLogger could notifyOnAppInterfaceUnregistered null twice),
            // so we need to fix this, but vulnerability (i.e. two instances of listener) is
            // likely harmless.
            if (_traceDeviceInterrogator == null) {
                _traceDeviceInterrogator = new TraceDeviceInfo(syncProxyConfigurationResources.getTelephonyManager());
            } // end-if
        } // end-if

        // Setup Internal ProxyMessage Dispatcher
        synchronized (INTERNAL_MESSAGE_QUEUE_THREAD_LOCK) {
            // Ensure internalProxyMessageDispatcher is null
            if (_internalProxyMessageDispatcher != null) {
                _internalProxyMessageDispatcher.dispose();
                _internalProxyMessageDispatcher = null;
            }

            _internalProxyMessageDispatcher = new ProxyMessageDispatcher<InternalProxyMessage>("INTERNAL_MESSAGE_DISPATCHER",
                    new InternalProxyMessageComparitor(),
                    new IDispatchingStrategy<InternalProxyMessage>() {

                        @Override
                        public void dispatch(InternalProxyMessage message) {
                            dispatchInternalMessage((InternalProxyMessage) message);
                        }

                        @Override
                        public void handleDispatchingError(String info, Exception ex) {
                            handleErrorsFromInternalMessageDispatcher(info, ex);
                        }

                        @Override
                        public void handleQueueingError(String info, Exception ex) {
                            handleErrorsFromInternalMessageDispatcher(info, ex);
                        }
                    });
        }

        // Setup Incoming ProxyMessage Dispatcher
        synchronized (INCOMING_MESSAGE_QUEUE_THREAD_LOCK) {
            // Ensure incomingProxyMessageDispatcher is null
            if (_incomingProxyMessageDispatcher != null) {
                _incomingProxyMessageDispatcher.dispose();
                _incomingProxyMessageDispatcher = null;
            }

            _incomingProxyMessageDispatcher = new ProxyMessageDispatcher<ProtocolMessage>("INCOMING_MESSAGE_DISPATCHER",
                    new IncomingProtocolMessageComparitor(),
                    new IDispatchingStrategy<ProtocolMessage>() {
                        @Override
                        public void dispatch(ProtocolMessage message) {
                            dispatchIncomingMessage((ProtocolMessage) message);
                        }

                        @Override
                        public void handleDispatchingError(String info, Exception ex) {
                            handleErrorsFromIncomingMessageDispatcher(info, ex);
                        }

                        @Override
                        public void handleQueueingError(String info, Exception ex) {
                            handleErrorsFromIncomingMessageDispatcher(info, ex);
                        }
                    });
        }

        // Setup Outgoing ProxyMessage Dispatcher
        synchronized (OUTGOING_MESSAGE_QUEUE_THREAD_LOCK) {
            // Ensure outgoingProxyMessageDispatcher is null
            if (_outgoingProxyMessageDispatcher != null) {
                _outgoingProxyMessageDispatcher.dispose();
                _outgoingProxyMessageDispatcher = null;
            }

            _outgoingProxyMessageDispatcher = new ProxyMessageDispatcher<ProtocolMessage>("OUTGOING_MESSAGE_DISPATCHER",
                    new OutgoingProtocolMessageComparitor(),
                    new IDispatchingStrategy<ProtocolMessage>() {
                        @Override
                        public void dispatch(ProtocolMessage message) {
                            dispatchOutgoingMessage(message);
                        }

                        @Override
                        public void handleDispatchingError(String info, Exception ex) {
                            handleErrorsFromOutgoingMessageDispatcher(info, ex);
                        }

                        @Override
                        public void handleQueueingError(String info, Exception ex) {
                            handleErrorsFromOutgoingMessageDispatcher(info, ex);
                        }
                    });
        }

        // Initialize the proxy
        try {
            initializeProxy();
        } catch (SyncException e) {
            // Couldn't initialize the proxy
            // Dispose threads and then rethrow exception

            if (_internalProxyMessageDispatcher != null) {
                _internalProxyMessageDispatcher.dispose();
                _internalProxyMessageDispatcher = null;
            }
            if (_incomingProxyMessageDispatcher != null) {
                _incomingProxyMessageDispatcher.dispose();
                _incomingProxyMessageDispatcher = null;
            }
            if (_outgoingProxyMessageDispatcher != null) {
                _outgoingProxyMessageDispatcher.dispose();
                _outgoingProxyMessageDispatcher = null;
            }
            throw e;
        }

        // Trace that ctor has fired
        SyncTrace.logProxyEvent("SyncProxy Created, instanceID=" + this.toString(), SYNC_LIB_TRACE_KEY);
    }

    /**
     * Constructor.
     *
     * @param listener                          Type of listener for this proxy base.
     * @param syncProxyConfigurationResources   Configuration resources for this proxy.
     * @param enableAdvancedLifecycleManagement Flag that ALM should be enabled or not.
     * @param appName                           Client application name.
     * @param ttsName                           TTS name.
     * @param ngnMediaScreenAppName             Media Screen Application name.
     * @param vrSynonyms                        List of synonyms.
     * @param isMediaApp                        Flag that indicates that client application if media application or not.
     * @param syncMsgVersion                    Version of Sync Message.
     * @param languageDesired                   Desired language.
     * @param hmiDisplayLanguageDesired         Desired language for HMI.
     * @param appHMIType                        Type of application.
     * @param appID                             Application identifier.
     * @param autoActivateID                    Auto activation identifier.
     * @param callbackToUIThread                Flag that indicates that this proxy should send callback to UI thread or not.
     * @param preRegister                       Flag that indicates that this proxy should be pre-registerd or not.
     * @param version                           Version of Sync protocol to be used by the underlying connection.
     * @param transportConfig                   Configuration of transport to be used by underlying connection.
     * @throws SyncException
     */
    protected SyncProxyBase(proxyListenerType listener, SyncProxyConfigurationResources syncProxyConfigurationResources,
                            boolean enableAdvancedLifecycleManagement, String appName, Vector<TTSChunk> ttsName,
                            String ngnMediaScreenAppName, Vector<String> vrSynonyms, Boolean isMediaApp, SyncMsgVersion syncMsgVersion,
                            Language languageDesired, Language hmiDisplayLanguageDesired, Vector<AppHMIType> appHMIType, String appID,
                            String autoActivateID, boolean callbackToUIThread, boolean preRegister, int version,
                            BaseTransportConfig transportConfig, SyncConnection connection)
            throws SyncException {

        setWiProVersion((byte) version);
        if (preRegister) _appInterfaceRegisterd = preRegister;

        _interfaceBroker = new SyncInterfaceBroker();

        _callbackToUIThread = callbackToUIThread;

        if (_callbackToUIThread) {
            _mainUIHandler = new Handler(Looper.getMainLooper());
        }

        // Set variables for Advanced Lifecycle Management
        _advancedLifecycleManagementEnabled = enableAdvancedLifecycleManagement;
        _applicationName = appName;
        _ttsName = ttsName;
        _ngnMediaScreenAppName = ngnMediaScreenAppName;
        _isMediaApp = isMediaApp;
        _syncMsgVersionRequest = syncMsgVersion;
        _vrSynonyms = vrSynonyms;
        _syncLanguageDesired = languageDesired;
        _hmiDisplayLanguageDesired = hmiDisplayLanguageDesired;
        _appHMIType = appHMIType;
        _appID = appID;
        _autoActivateIdDesired = autoActivateID;
        _transportConfig = transportConfig;

        // Test conditions to invalidate the proxy
        if (listener == null) {
            throw new IllegalArgumentException("IProxyListener listener must be provided to instantiate SyncProxy object.");
        }
        if (_advancedLifecycleManagementEnabled) {
            if (_applicationName == null) {
                throw new IllegalArgumentException("To use SyncProxyALM, an application name, appName, must be provided");
            }
            if (_applicationName.length() < 1 || _applicationName.length() > 100) {
                throw new IllegalArgumentException("A provided application name, appName, must be between 1 and 100 characters in length.");
            }
            if (_isMediaApp == null) {
                throw new IllegalArgumentException("isMediaApp must not be null when using SyncProxyALM.");
            }
        }

        _proxyListener = listener;
        mSyncConnection = connection;

        // Get information from syncProxyConfigurationResources
        TelephonyManager telephonyManager = null;
        if (syncProxyConfigurationResources != null) {
            telephonyManager = syncProxyConfigurationResources.getTelephonyManager();
        }

        // Use the telephonyManager to get and log phone info
        if (telephonyManager != null) {
            // Following is not quite thread-safe (because m_traceLogger could notifyOnAppInterfaceUnregistered null twice),
            // so we need to fix this, but vulnerability (i.e. two instances of listener) is
            // likely harmless.
            if (_traceDeviceInterrogator == null) {
                _traceDeviceInterrogator = new TraceDeviceInfo(syncProxyConfigurationResources.getTelephonyManager());
            } // end-if
        } // end-if

        // Setup Internal ProxyMessage Dispatcher
        synchronized (INTERNAL_MESSAGE_QUEUE_THREAD_LOCK) {
            // Ensure internalProxyMessageDispatcher is null
            if (_internalProxyMessageDispatcher != null) {
                _internalProxyMessageDispatcher.dispose();
                _internalProxyMessageDispatcher = null;
            }

            _internalProxyMessageDispatcher = new ProxyMessageDispatcher<InternalProxyMessage>("INTERNAL_MESSAGE_DISPATCHER",
                    new InternalProxyMessageComparitor(),
                    new IDispatchingStrategy<InternalProxyMessage>() {

                        @Override
                        public void dispatch(InternalProxyMessage message) {
                            dispatchInternalMessage((InternalProxyMessage) message);
                        }

                        @Override
                        public void handleDispatchingError(String info, Exception ex) {
                            handleErrorsFromInternalMessageDispatcher(info, ex);
                        }

                        @Override
                        public void handleQueueingError(String info, Exception ex) {
                            handleErrorsFromInternalMessageDispatcher(info, ex);
                        }
                    });
        }

        // Setup Incoming ProxyMessage Dispatcher
        synchronized (INCOMING_MESSAGE_QUEUE_THREAD_LOCK) {
            // Ensure incomingProxyMessageDispatcher is null
            if (_incomingProxyMessageDispatcher != null) {
                _incomingProxyMessageDispatcher.dispose();
                _incomingProxyMessageDispatcher = null;
            }

            _incomingProxyMessageDispatcher = new ProxyMessageDispatcher<ProtocolMessage>("INCOMING_MESSAGE_DISPATCHER",
                    new IncomingProtocolMessageComparitor(),
                    new IDispatchingStrategy<ProtocolMessage>() {
                        @Override
                        public void dispatch(ProtocolMessage message) {
                            dispatchIncomingMessage((ProtocolMessage) message);
                        }

                        @Override
                        public void handleDispatchingError(String info, Exception ex) {
                            handleErrorsFromIncomingMessageDispatcher(info, ex);
                        }

                        @Override
                        public void handleQueueingError(String info, Exception ex) {
                            handleErrorsFromIncomingMessageDispatcher(info, ex);
                        }
                    });
        }

        // Setup Outgoing ProxyMessage Dispatcher
        synchronized (OUTGOING_MESSAGE_QUEUE_THREAD_LOCK) {
            // Ensure outgoingProxyMessageDispatcher is null
            if (_outgoingProxyMessageDispatcher != null) {
                _outgoingProxyMessageDispatcher.dispose();
                _outgoingProxyMessageDispatcher = null;
            }

            _outgoingProxyMessageDispatcher = new ProxyMessageDispatcher<ProtocolMessage>("OUTGOING_MESSAGE_DISPATCHER",
                    new OutgoingProtocolMessageComparitor(),
                    new IDispatchingStrategy<ProtocolMessage>() {
                        @Override
                        public void dispatch(ProtocolMessage message) {
                            dispatchOutgoingMessage(message);
                        }

                        @Override
                        public void handleDispatchingError(String info, Exception ex) {
                            handleErrorsFromOutgoingMessageDispatcher(info, ex);
                        }

                        @Override
                        public void handleQueueingError(String info, Exception ex) {
                            handleErrorsFromOutgoingMessageDispatcher(info, ex);
                        }
                    });
        }

        // Initialize the proxy
        try {
            initializeProxy();
        } catch (SyncException e) {
            // Couldn't initialize the proxy
            // Dispose threads and then rethrow exception

            if (_internalProxyMessageDispatcher != null) {
                _internalProxyMessageDispatcher.dispose();
                _internalProxyMessageDispatcher = null;
            }
            if (_incomingProxyMessageDispatcher != null) {
                _incomingProxyMessageDispatcher.dispose();
                _incomingProxyMessageDispatcher = null;
            }
            if (_outgoingProxyMessageDispatcher != null) {
                _outgoingProxyMessageDispatcher.dispose();
                _outgoingProxyMessageDispatcher = null;
            }
            throw e;
        }

        // Trace that ctor has fired
        SyncTrace.logProxyEvent("SyncProxy Created, instanceID=" + this.toString(), SYNC_LIB_TRACE_KEY);
    }

    // Public method to enable the siphon transport
    public static void enableSiphonDebug() {
        SiphonServer.enableSiphonServer();
    }

    // Public method to disable the Siphon Trace Server
    public static void disableSiphonDebug() {
        SiphonServer.disableSiphonServer();
    }

    // Public method to enable the Debug Tool
    public static void enableDebugTool() {
        DebugTool.enableDebugTool();
    }

    // Public method to disable the Debug Tool
    public static void disableDebugTool() {
        DebugTool.disableDebugTool();
    }

    public static void setHeartBeatInterval(int heartBeatInterval) {
        SyncProxyBase.heartBeatInterval = heartBeatInterval;
    }

    public static int getHeartBeatInterval() {
        return heartBeatInterval;
    }

    public SyncConnection getSyncConnection() {
        return mSyncConnection;
    }

    public ProxyMessageDispatcher<ProtocolMessage> getIncomingProxyMessageDispatcher() {
        return _incomingProxyMessageDispatcher;
    }

    public SyncInterfaceBroker getInterfaceBroker() {
        return _interfaceBroker;
    }

    public byte getMobileNavSessionID() {
        return currentSession.getSessionId();
    }

    public void sendEncodedSyncPDataToUrl(String urlString, Vector<String> encodedSyncPData, Integer timeout) {
        try {
            final int CONNECTION_TIMEOUT = timeout * 1000; // in ms
            Log.i("sendEncodedSyncPDataToUrl", "sendEncodedSyncPDataToUrl() go! ");
            //Log.i("sendEncodedSyncPDataToUrl", "CONNECTION_TIMEOUT: " + CONNECTION_TIMEOUT);
            //Log.i("sendEncodedSyncPDataToUrl", "urlString: " + urlString);
            //Log.i("sendEncodedSyncPDataToUrl", "timeout: " + timeout);
            //Log.i("sendEncodedSyncPDataToUrl", "encodedSyncPData.firstElement(): " + encodedSyncPData.firstElement());

            // Form the JSON message to send to the cloud
            JSONArray jsonArrayOfSyncPPackets = new JSONArray(encodedSyncPData);
            JSONObject jsonObjectToSendToServer = new JSONObject();
            jsonObjectToSendToServer.put("data", jsonArrayOfSyncPPackets);
            String valid_json = jsonObjectToSendToServer.toString().replace("\\", "");
            byte[] bytesToSend = valid_json.getBytes("UTF-8");

            // Send the Bytes to the Cloud and get the Response
            HttpParams httpParams = new BasicHttpParams();

            // Set the timeout in milliseconds until a connection is established.
            // The default value is zero, that means the timeout is not used.
            HttpConnectionParams.setConnectionTimeout(httpParams, CONNECTION_TIMEOUT);

            // Set the default socket timeout (SO_TIMEOUT)
            // in milliseconds which is the timeout for waiting for data.
            HttpConnectionParams.setSoTimeout(httpParams, CONNECTION_TIMEOUT);

            HttpClient client = new DefaultHttpClient(httpParams);
            HttpPost request = new HttpPost(urlString);
            request.setHeader("Content-type", "application/json");
            request.setEntity(new ByteArrayEntity(bytesToSend));
            HttpResponse response = client.execute(request);
            Log.i("sendEncodedSyncPDataToUrl", "sent and received");

            // If response is null, then return
            if (response == null) {
                DebugTool.logError("Response from server returned null: ");
                Log.i("sendEncodedSyncPDataToUrl", "Response from server returned null: ");
                return;
            }

            Vector<String> encodedSyncPDataReceived = new Vector<String>();
            if (response.getStatusLine().getStatusCode() == 200) {

                // Convert the response to JSON
                JSONObject jsonResponse = new JSONObject(EntityUtils.toString(response.getEntity(), "UTF-8"));

                if (jsonResponse.get("data") instanceof JSONArray) {
                    JSONArray jsonArray = jsonResponse.getJSONArray("data");
                    for (int i = 0; i < jsonArray.length(); i++) {
                        if (jsonArray.get(i) instanceof String) {
                            encodedSyncPDataReceived.add(jsonArray.getString(i));
                        }
                    }
                } else if (jsonResponse.get("data") instanceof String) {
                    encodedSyncPDataReceived.add(jsonResponse.getString("data"));
                } else {
                    DebugTool.logError("sendEncodedSyncPDataToUrl: Data in JSON Object neither an array nor a string.");
                    //Log.i("sendEncodedSyncPDataToUrl", "sendEncodedSyncPDataToUrl: Data in JSON Object neither an array nor a string.");
                    return;
                }

                // Send new encodedSyncPDataRequest to SYNC
                EncodedSyncPData encodedSyncPDataRequest = RPCRequestFactory.buildEncodedSyncPData(encodedSyncPDataReceived, getPoliciesReservedCorrelationID());

                if (getIsConnected()) {
                    sendRPCRequestPrivate(encodedSyncPDataRequest);
                    Log.i("sendEncodedSyncPDataToUrl", "sent to sync");
                }
            } else if (response.getStatusLine().getStatusCode() == 500) {
                Log.i("sendEncodedSyncPDataToUrl", "Status 500");
                //returnVal = "Status 500";
            }

        } catch (SyncException e) {
            DebugTool.logError("sendEncodedSyncPDataToUrl: Could not get data from JSONObject received.", e);
        } catch (JSONException e) {
            DebugTool.logError("sendEncodedSyncPDataToUrl: JSONException: ", e);
        } catch (UnsupportedEncodingException e) {
            DebugTool.logError("sendEncodedSyncPDataToUrl: Could not encode string.", e);
        } catch (ProtocolException e) {
            DebugTool.logError("sendEncodedSyncPDataToUrl: Could not set request method to post.", e);
        } catch (MalformedURLException e) {
            DebugTool.logError("sendEncodedSyncPDataToUrl: URL Exception when sending EncodedSyncPData to an external server.", e);
        } catch (IOException e) {
            DebugTool.logError("sendEncodedSyncPDataToUrl: IOException: ", e);
        } catch (Exception e) {
            DebugTool.logError("sendEncodedSyncPDataToUrl: Unexpected Exception: ", e);
        }
    }

    public void sendSyncPDataToUrl(String urlString, byte[] bs, Integer timeout) {
        try {
            final int CONNECTION_TIMEOUT = timeout * 1000; // in ms
            Log.i("sendEncodedSyncPDataToUrl", "sendEncodedSyncPDataToUrl() go! ");
            //Log.i("sendEncodedSyncPDataToUrl", "CONNECTION_TIMEOUT: " + CONNECTION_TIMEOUT);
            //Log.i("sendEncodedSyncPDataToUrl", "urlString: " + urlString);
            //Log.i("sendEncodedSyncPDataToUrl", "timeout: " + timeout);
            //Log.i("sendEncodedSyncPDataToUrl", "encodedSyncPData.firstElement(): " + encodedSyncPData.firstElement());

            //base64 encode the binary syncp packet before sending to cloud
            String base64SyncP = Base64.encodeBytes(bs);
            //Log.i("text", "base64 encoded syncP: " + base64SyncP);

            // Form the JSON message to send to the cloud
            JSONArray jsonArrayOfSyncPPackets = new JSONArray(base64SyncP);
            JSONObject jsonObjectToSendToServer = new JSONObject();
            jsonObjectToSendToServer.put("data", jsonArrayOfSyncPPackets);
            String valid_json = jsonObjectToSendToServer.toString().replace("\\", "");
            byte[] bytesToSend = valid_json.getBytes("UTF-8");

            // Send the Bytes to the Cloud and get the Response
            HttpParams httpParams = new BasicHttpParams();

            // Set the timeout in milliseconds until a connection is established.
            // The default value is zero, that means the timeout is not used.
            HttpConnectionParams.setConnectionTimeout(httpParams, CONNECTION_TIMEOUT);

            // Set the default socket timeout (SO_TIMEOUT)
            // in milliseconds which is the timeout for waiting for data.
            HttpConnectionParams.setSoTimeout(httpParams, CONNECTION_TIMEOUT);
            HttpClient client = new DefaultHttpClient(httpParams);
            HttpPost request = new HttpPost(urlString);
            request.setHeader("Content-type", "application/json");
            request.setEntity(new ByteArrayEntity(bytesToSend));
            HttpResponse response = client.execute(request);

            Log.i("sendEncodedSyncPDataToUrl", "sent and received");

            // If response is null, then return
            if (response == null) {
                DebugTool.logError("Response from server returned null: ");
                Log.i("sendEncodedSyncPDataToUrl", "Response from server returned null: ");
                return;
            }

            Vector<String> encodedSyncPDataReceived = new Vector<String>();
            if (response.getStatusLine().getStatusCode() == 200) {
                // Convert the response to JSON
                JSONObject jsonResponse = new JSONObject(EntityUtils.toString(response.getEntity(), "UTF-8"));

                if (jsonResponse.get("data") instanceof JSONArray) {
                    JSONArray jsonArray = jsonResponse.getJSONArray("data");
                    for (int i = 0; i < jsonArray.length(); i++) {
                        if (jsonArray.get(i) instanceof String) {
                            encodedSyncPDataReceived.add(jsonArray.getString(i));
                            //Log.i("sendEncodedSyncPDataToUrl", "jsonArray.getString(i): " + jsonArray.getString(i));
                        }
                    }
                } else if (jsonResponse.get("data") instanceof String) {
                    encodedSyncPDataReceived.add(jsonResponse.getString("data"));
                    //Log.i("sendEncodedSyncPDataToUrl", "jsonResponse.getString(data): " + jsonResponse.getString("data"));
                } else {
                    DebugTool.logError("sendEncodedSyncPDataToUrl: Data in JSON Object neither an array nor a string.");
                    //Log.i("sendEncodedSyncPDataToUrl", "sendEncodedSyncPDataToUrl: Data in JSON Object neither an array nor a string.");
                    return;
                }

                //convert encodedsyncp packet to binary
                byte[] syncppacket = encodedSyncPDataReceived.firstElement().getBytes();

                // Send new binary syncp data to SYNC
                SyncPData syncPDataRequest = RPCRequestFactory.buildSyncPData(syncppacket, getPoliciesReservedCorrelationID());

                if (getIsConnected()) {
                    sendRPCRequestPrivate(syncPDataRequest);
                    Log.i("sendEncodedSyncPDataToUrl", "sent to sync");
                }
            } else if (response.getStatusLine().getStatusCode() == 500) {
                Log.i("sendEncodedSyncPDataToUrl", "Status 500");
                //returnVal = "Status 500";
            }

        } catch (SyncException e) {
            DebugTool.logError("sendEncodedSyncPDataToUrl: Could not get data from JSONObject received.", e);
        } catch (JSONException e) {
            DebugTool.logError("sendEncodedSyncPDataToUrl: JSONException: ", e);
        } catch (UnsupportedEncodingException e) {
            DebugTool.logError("sendEncodedSyncPDataToUrl: Could not encode string.", e);
        } catch (ProtocolException e) {
            DebugTool.logError("sendEncodedSyncPDataToUrl: Could not set request method to post.", e);
        } catch (MalformedURLException e) {
            DebugTool.logError("sendEncodedSyncPDataToUrl: URL Exception when sending EncodedSyncPData to an external server.", e);
        } catch (IOException e) {
            DebugTool.logError("sendEncodedSyncPDataToUrl: IOException: ", e);
        } catch (Exception e) {
            DebugTool.logError("sendEncodedSyncPDataToUrl: Unexpected Exception: ", e);
        }
    }

    private int getPoliciesReservedCorrelationID() {
        return POLICIES_CORRELATION_ID;
    }

    // Test correlationID
    private boolean isCorrelationIDProtected(Integer correlationID) {
        if (correlationID != null &&
                (HEARTBEAT_CORRELATION_ID == correlationID
                        || REGISTER_APP_INTERFACE_CORRELATION_ID == correlationID
                        || UNREGISTER_APP_INTERFACE_CORRELATION_ID == correlationID
                        || POLICIES_CORRELATION_ID == correlationID)) {
            return true;
        }

        return false;
    }

    // Protected isConnected method to allow legacy proxy to poll isConnected state
    public Boolean getIsConnected() {
        if (mSyncConnection == null) {
            return false;
        }
        return mSyncConnection.getIsConnected();
    }

    /**
     * Returns whether the application is registered in SYNC. Note: for testing
     * purposes, it's possible that the connection is established, but the
     * application is not registered.
     *
     * @return true if the application is registered in SYNC
     */
    public Boolean getAppInterfaceRegistered() {
        return _appInterfaceRegisterd;
    }

    private void initState() throws SyncException {
        // Reset all of the flags and state variables
        _haveReceivedFirstNonNoneHMILevel = false;
        _haveReceivedFirstFocusLevel = false;
        _haveReceivedFirstFocusLevelFull = false;
        _syncIntefaceAvailablity = SyncInterfaceAvailability.SYNC_INTERFACE_UNAVAILABLE;
    }

    // Function to initialize new proxy connection
    public void initializeProxy() throws SyncException {
        initState();

        internalRequestCorrelationIDs = new HashSet<Integer>();

        // Setup SyncConnection
        synchronized (CONNECTION_REFERENCE_LOCK) {
            if (mSyncConnection == null) {
                mSyncConnection = new SyncConnection(_interfaceBroker);
                final HeartbeatMonitor heartbeatMonitor =
                        new HeartbeatMonitor();
                heartbeatMonitor.setInterval(heartBeatInterval);
                mSyncConnection.setHeartbeatMonitor(heartbeatMonitor);
                mSyncConnection.setSessionId(currentSession.getSessionId());
                mSyncConnection.init(_transportConfig);
            }

            WiProProtocol protocol = (WiProProtocol) mSyncConnection.getWiProProtocol();
            protocol.setVersion(_wiproVersion);

            mSyncConnection.startTransport();
        }
    }

    private void closeSyncConnection(boolean keepConnection) {
<<<<<<< HEAD
        if (mSyncConnection != null) {
            mSyncConnection.closeConnection(currentSession.getSessionId(), keepConnection);
=======
        if (_syncConnection != null) {
            _syncConnection.closeConnection(currentSession.getSessionId(), keepConnection);
            _syncConnection.setSessionId((byte) 0);
>>>>>>> fbe5fdb6
            if (!keepConnection) {
                setSyncConnection(null);
            }
        }
    }

    private void stopSession() {
        currentSession.stopSession();
    }

    @Deprecated
    public void close() throws SyncException {
        dispose();
    }

    private void cleanProxy(SyncDisconnectedReason disconnectedReason,
                            boolean keepConnection, boolean keepSession) throws SyncException {
        try {

            // ALM Specific Cleanup
            if (_advancedLifecycleManagementEnabled) {
                _syncConnectionState = SyncConnectionState.SYNC_DISCONNECTED;

                firstTimeFull = true;
                exitSession(keepConnection, keepSession);
            }
        } catch (SyncException e) {
            throw e;
        } finally {
            SyncTrace.logProxyEvent("SyncProxy cleaned.", SYNC_LIB_TRACE_KEY);
        }
    }

<<<<<<< HEAD
                // Should we wait for the interface to be unregistered?
                Boolean waitForInterfaceUnregistered = false;
                // Unregister app interface
                synchronized (CONNECTION_REFERENCE_LOCK) {
                    if (_appInterfaceRegisterd == true && mSyncConnection != null && mSyncConnection.getIsConnected()) {
                        waitForInterfaceUnregistered = true;
                        unregisterAppInterfacePrivate(UNREGISTER_APP_INTERFACE_CORRELATION_ID);
                    }
                }
=======
    private void exitSession(boolean keepConnection, boolean keepSession) throws SyncException {
        // Should we wait for the interface to be unregistered?
        Boolean waitForInterfaceUnregistered = false;
        synchronized (CONNECTION_REFERENCE_LOCK) {
            if (_appInterfaceRegisterd == true && _syncConnection != null && _syncConnection.getIsConnected()) {
                waitForInterfaceUnregistered = true;
                unregisterAppInterfacePrivate(UNREGISTER_APP_INTERFACE_CORRELATION_ID);
            }
>>>>>>> fbe5fdb6

            // Wait for the app interface to be unregistered
            if (waitForInterfaceUnregistered) {
                synchronized (APP_INTERFACE_REGISTERED_LOCK) {
                    try {
                        APP_INTERFACE_REGISTERED_LOCK.wait(1000);
                    } catch (InterruptedException e) {
                        // Do nothing
                    }
                }
            }

            // Clean up SYNC Connection

            if (!keepSession) {
                stopAllServices();
            }
            closeSyncConnection(keepConnection);
            if (!keepSession) {
                stopSession();
            }
        }
    }

    private void stopAllServices() {
        if (getServicePool().size() > 0) {
            stopMobileNaviService();
            stopAudioService();
        }
    }

    /**
     * Terminates the App's Interface Registration, closes the transport connection, ends the protocol currentSession, and frees any resources used by the proxy.
     */
    public void dispose() throws SyncException {
        if (_proxyDisposed) {
            throw new SyncException("This object has been disposed, it is no long capable of executing methods.", SyncExceptionCause.SYNC_PROXY_DISPOSED);
        }

        _proxyDisposed = true;

        SyncTrace.logProxyEvent("Application called dispose() method.", SYNC_LIB_TRACE_KEY);

        try {
            // Clean the proxy
            cleanProxy(SyncDisconnectedReason.APPLICATION_REQUESTED_DISCONNECT, false, false);

            clearReconnectTimer();

            // Close IncomingProxyMessageDispatcher thread
            synchronized (INCOMING_MESSAGE_QUEUE_THREAD_LOCK) {
                if (_incomingProxyMessageDispatcher != null) {
                    _incomingProxyMessageDispatcher.dispose();
                    _incomingProxyMessageDispatcher = null;
                }
            }

            // Close OutgoingProxyMessageDispatcher thread
            synchronized (OUTGOING_MESSAGE_QUEUE_THREAD_LOCK) {
                if (_outgoingProxyMessageDispatcher != null) {
                    _outgoingProxyMessageDispatcher.dispose();
                    _outgoingProxyMessageDispatcher = null;
                }
            }

            // Close InternalProxyMessageDispatcher thread
            synchronized (INTERNAL_MESSAGE_QUEUE_THREAD_LOCK) {
                if (_internalProxyMessageDispatcher != null) {
                    _internalProxyMessageDispatcher.dispose();
                    _internalProxyMessageDispatcher = null;
                }
            }

            _traceDeviceInterrogator = null;
        } catch (SyncException e) {
            throw e;
        } finally {
            SyncTrace.logProxyEvent("SyncProxy disposed.", SYNC_LIB_TRACE_KEY);
        }
    } // end-method

    // Method to cycle the proxy, only called in ALM
    protected void cycleProxy(SyncDisconnectedReason disconnectedReason) {
        Log.d(TAG, "CycleProxy, disconnectedReason:" + disconnectedReason);
        try {
            cleanProxy(disconnectedReason, false, true);
            scheduleInitializeProxy();
            notifyProxyClosed("Sync Proxy Cycled", new SyncException("Sync Proxy Cycled", SyncExceptionCause.SYNC_PROXY_CYCLED));
        } catch (SyncException e) {
            handleCyclingSyncException(e);
        } catch (Exception e) {
            notifyProxyClosed("Cycling the proxy failed.", e);
        }
    }

    /**
     * Unregisters the application from SYNC, and closes the currentSession.
     * Optionally, closes the transport connection.
     */
    public void closeSession(boolean keepConnection) {
        Log.d(TAG, "Close Session, keepConnection:" + keepConnection);
        try {
            cleanProxy(
                    SyncDisconnectedReason.APPLICATION_REQUESTED_DISCONNECT, keepConnection, false);
            notifyProxyClosed("Sync Proxy Cycled",
                    new SyncException("Sync Proxy Cycled", SyncExceptionCause.SYNC_PROXY_CYCLED));
        } catch (SyncException e) {
            handleCyclingSyncException(e);
        } catch (Exception e) {
            notifyProxyClosed("Cycling the proxy failed.", e);
        }
    }

    private void handleCyclingSyncException(SyncException e) {
        switch (e.getSyncExceptionCause()) {
            case BLUETOOTH_DISABLED:
                notifyProxyClosed("Bluetooth is disabled. Bluetooth must be enabled to connect to SYNC. Reattempt a connection once Bluetooth is enabled.",
                        new SyncException("Bluetooth is disabled. Bluetooth must be enabled to connect to SYNC. Reattempt a connection once Bluetooth is enabled.", SyncExceptionCause.BLUETOOTH_DISABLED));
                break;
            case BLUETOOTH_ADAPTER_NULL:
                notifyProxyClosed("Cannot locate a Bluetooth adapater. A SYNC connection is impossible on this device until a Bluetooth adapter is added.",
                        new SyncException("Cannot locate a Bluetooth adapater. A SYNC connection is impossible on this device until a Bluetooth adapter is added.", SyncExceptionCause.HEARTBEAT_PAST_DUE));
                break;
            default:
                notifyProxyClosed("Cycling the proxy failed.", e);
                break;
        }
    }

    protected void scheduleInitializeProxy() {
        Log.d(TAG, "Scheduling proxy initialization");
        if (currentSession.isServicesEmpty()) {
            Log.d(TAG, "Service list is empty. Scheduling proxy initialization canceled");
            return;
        }

        if (getCurrentReconnectTimerTask() != null) {
            Log.d(TAG, "Current reconnect task is already scheduled, canceling it first");
            clearCurrentReconnectTimerTask();
        }

        TimerTask reconnectTask = new TimerTask() {
            @Override
            public void run() {
                try {
                    Log.d(TAG, "Reconnect task is running, clearing reference");
                    setCurrentReconnectTimerTask(null);
                    initializeProxy();
                } catch (SyncException e) {
                    Log.e(TAG, "Cycling the proxy failed.", e);
                    handleCyclingSyncException(e);
                } catch (Exception e) {
                    notifyProxyClosed("Cycling the proxy failed.", e);
                }
            }
        };
        setCurrentReconnectTimerTask(reconnectTask);

        Timer timer = getReconnectTimer();
        timer.schedule(reconnectTask, PROXY_RECONNECT_DELAY);

    }

    /**
     * Opens a currentSession, and registers the application. The connection must be
     * already opened.
     *
     * @throws SyncException if a transport connection is not opened
     */
    public void openSession() throws SyncException {
        if (!getIsConnected()) {
            throw new SyncException("Transport connection must be opened",
                    SyncExceptionCause.SYNC_CONNECTION_FAILED);
        }

        initState();
        mSyncConnection.onTransportConnected();
    }

    /**
     * ********** Functions used by the Message Dispatching Queues ***************
     */
    protected void dispatchIncomingMessage(ProtocolMessage message) {
        try {
            // Dispatching logic
            if (message.getServiceType().equals(ServiceType.RPC)) {
                try {
                    if (_wiproVersion == 1) {
                        if (message.getVersion() == 2) setWiProVersion(message.getVersion());
                    }

                    Hashtable hash = new Hashtable();
                    if (_wiproVersion == 2) {
                        Hashtable hashTemp = new Hashtable();
                        hashTemp.put(Names.correlationID, message.getCorrID());

                        if (message.getJsonSize() > 0) {
                            final Hashtable<String, Object> mhash = _jsonRPCMarshaller.unmarshall(message.getData());
                            if (mhash != null) {
                                hashTemp.put(Names.parameters, mhash);
                            } else {
                                String err = "Can't parse JSON: " + new String(message.getData());
                                DebugTool.logError(err);
                                Log.e(TAG, err);
                            }
                        }
                        FunctionID functionID = new FunctionID();
                        hashTemp.put(Names.function_name, functionID.getFunctionName(message.getFunctionID()));
                        if (message.getRPCType() == ProtocolMessage.RPCTYPE_REQUEST) {
                            hash.put(Names.request, hashTemp);
                        } else if (message.getRPCType() == ProtocolMessage.RPCTYPE_RESPONSE) {
                            hash.put(Names.response, hashTemp);
                        } else if (message.getRPCType() == ProtocolMessage.RPCTYPE_NOTIFICATION) {
                            hash.put(Names.notification, hashTemp);
                        }
                        if (message.getBulkData() != null)
                            hash.put(Names.bulkData, message.getBulkData());
                    } else {
                        final Hashtable<String, Object> mhash = _jsonRPCMarshaller.unmarshall(message.getData());
                        hash = mhash;
                    }
                    handleRPCMessage(hash);
                } catch (final Exception excp) {
                    DebugTool.logError("Failure handling protocol message: " + excp.toString(), excp);
                    passErrorToProxyListener("Error handing incoming protocol message.", excp);
                } // end-catch
            } else {
                // Handle other protocol message types here
            }
        } catch (final Exception e) {
            // Pass error to application through listener
            DebugTool.logError("Error handing proxy event.", e);
            passErrorToProxyListener("Error handing incoming protocol message.", e);
        }
    }

    protected void handleMobileNavMessage(ProtocolMessage message) {
        Log.i(TAG, "Mobile Nav Session message received" + message.toString());
        // TODO handle incoming mobile nav sessions
    }

    public byte getWiProVersion() {
        return this._wiproVersion;
    }

    private void setWiProVersion(byte version) {
        Log.i(TAG, "Setting WiPro version from " + (int) this._wiproVersion + " to " + (int) version);
        Log.i(TAG, "setter called from: " + Log.getStackTraceString(new Exception()));
        this._wiproVersion = version;
    }

    private void handleErrorsFromIncomingMessageDispatcher(String info, Exception e) {
        passErrorToProxyListener(info, e);
    }

    private void dispatchOutgoingMessage(ProtocolMessage message) {
        if (mSyncConnection.getIsConnected()) {
            mSyncConnection.sendMessage(message);
        }
        /*synchronized (CONNECTION_REFERENCE_LOCK) {
            if (mSyncConnection != null) {

            }
        }*/
        SyncTrace.logProxyEvent("SyncProxy sending Protocol Message: " + message.toString(), SYNC_LIB_TRACE_KEY);
    }

    private void handleErrorsFromOutgoingMessageDispatcher(String info, Exception e) {
        passErrorToProxyListener(info, e);
    }

    void dispatchInternalMessage(final InternalProxyMessage message) {
        try {
            if (message.getFunctionName().equals(Names.OnProxyError)) {
                final OnError msg = (OnError) message;
                if (_callbackToUIThread) {
                    // Run in UI thread
                    _mainUIHandler.post(new Runnable() {
                        @Override
                        public void run() {
                            _proxyListener.onError(msg.getInfo(), msg.getException());
                        }
                    });
                } else {
                    _proxyListener.onError(msg.getInfo(), msg.getException());
                }
                /**************Start Legacy Specific Call-backs************/
            } else if (message.getFunctionName().equals(Names.OnProxyOpened)) {
                if (_callbackToUIThread) {
                    // Run in UI thread
                    _mainUIHandler.post(new Runnable() {
                        @Override
                        public void run() {
                            ((IProxyListener) _proxyListener).onProxyOpened();
                        }
                    });
                } else {
                    ((IProxyListener) _proxyListener).onProxyOpened();
                }
            } else if (message.getFunctionName().equals(Names.OnProxyClosed)) {
                final OnProxyClosed msg = (OnProxyClosed) message;
                if (_callbackToUIThread) {
                    // Run in UI thread
                    _mainUIHandler.post(new Runnable() {
                        @Override
                        public void run() {
                            _proxyListener.onProxyClosed(msg.getInfo(), msg.getException());
                        }
                    });
                } else {
                    _proxyListener.onProxyClosed(msg.getInfo(), msg.getException());
                }
                /****************End Legacy Specific Call-backs************/
            } else {
                // Diagnostics
                SyncTrace.logProxyEvent("Unknown RPC Message encountered. Check for an updated version of the SYNC Proxy.", SYNC_LIB_TRACE_KEY);
                DebugTool.logError("Unknown RPC Message encountered. Check for an updated version of the SYNC Proxy.");
            }

            SyncTrace.logProxyEvent("Proxy fired callback: " + message.getFunctionName(), SYNC_LIB_TRACE_KEY);
        } catch (final Exception e) {
            // Pass error to application through listener
            DebugTool.logError("Error handing proxy event.", e);
            if (_callbackToUIThread) {
                // Run in UI thread
                _mainUIHandler.post(new Runnable() {
                    @Override
                    public void run() {
                        _proxyListener.onError("Error handing proxy event.", e);
                    }
                });
            } else {
                _proxyListener.onError("Error handing proxy event.", e);
            }
        }
    }

    private void handleErrorsFromInternalMessageDispatcher(String info, Exception e) {
        DebugTool.logError(info, e);
        // This error cannot be passed to the user, as it indicates an error
        // in the communication between the proxy and the application.

        DebugTool.logError("InternalMessageDispatcher failed.", e);

        // Note, this is the only place where the _proxyListener should be referenced asynchronously,
        // with an error on the internalMessageDispatcher, we have no other reliable way of
        // communicating with the application.
        notifyProxyClosed("Proxy callback dispatcher is down. Proxy instance is invalid.", e);
        _proxyListener.onError(
                "Proxy callback dispatcher is down. Proxy instance is invalid.",
                e);
    }

    /**
     * ********** END Functions used by the Message Dispatching Queues ***************
     */

    // Private sendPRCRequest method. All RPCRequests are funneled through this method after
    // error checking.
    // FIXME: return to private?
    void sendRPCRequestPrivate(RPCRequest request) throws SyncException {
        try {
            SyncTrace.logRPCEvent(InterfaceActivityDirection.Transmit, request, SYNC_LIB_TRACE_KEY);

            final IRPCRequestConverter converter =
                    rpcRequestConverterFactory.getConverterForRequest(request);
            List<ProtocolMessage> protocolMessages =
                    converter.getProtocolMessages(request,
                            currentSession.getSessionId(), _jsonRPCMarshaller,
                            _wiproVersion);

            if (protocolMessages.size() > 0) {
                queueOutgoingMessage(protocolMessages.get(0));
                protocolMessages.remove(0);

                if (protocolMessages.size() > 0) {
                    protocolMessageHolder.saveMessages(protocolMessages);
                }
            }
        } catch (OutOfMemoryError e) {
            SyncTrace.logProxyEvent("OutOfMemory exception while sending request " + request.getFunctionName(), SYNC_LIB_TRACE_KEY);
            throw new SyncException("OutOfMemory exception while sending request " + request.getFunctionName(), e, SyncExceptionCause.INVALID_ARGUMENT);
        }
    }

    private void queueOutgoingMessage(ProtocolMessage message) {
        synchronized (OUTGOING_MESSAGE_QUEUE_THREAD_LOCK) {
            if (_outgoingProxyMessageDispatcher != null) {
                _outgoingProxyMessageDispatcher.queueMessage(message);
            }
        }
    }

    /**
     * Handles a response that is a part of partial request (i.e., split into
     * multiple protocol messages) if it is.
     *
     * @param response response from the SDL
     * @return true if the response has been handled; false when the
     * corresponding request is not partial or in case of an error
     */
    private boolean handlePartialRPCResponse(RPCResponse response) {
        boolean success = false;
        final Integer responseCorrelationID = response.getCorrelationID();
        if (protocolMessageHolder.hasMessages(responseCorrelationID)) {
            if (Result.SUCCESS == response.getResultCode()) {
                final ProtocolMessage pm =
                        protocolMessageHolder.peekNextMessage(
                                responseCorrelationID);
                if (pm.getFunctionID() ==
                        FunctionID.getFunctionID(response.getFunctionName())) {
                    protocolMessageHolder.popNextMessage(responseCorrelationID);
                    queueOutgoingMessage(pm);

                    success = true;
                }
            } else {
                protocolMessageHolder.clearMessages(responseCorrelationID);
            }
        }

        return success;
    }

    /**
     * Handles an internal response, if it is, that is last in sequence. Such a
     * response shouldn't be exposed to the user. For example, a PutFile
     * responded for OnSystemRequest.
     *
     * @param response response from the SDL
     * @return true if the response has been handled; false when the
     * corresponding request is not internal or in case of an error
     */
    private boolean handleLastInternalResponse(RPCResponse response) {
        final Integer correlationID = response.getCorrelationID();
        final boolean contains = internalRequestCorrelationIDs.contains(
                correlationID);
        if (contains) {
            internalRequestCorrelationIDs.remove(correlationID);
        }

        return contains;
    }

    private void handleRPCMessage(Hashtable hash) {
        RPCMessage rpcMsg = new RPCMessage(hash);
        String functionName = rpcMsg.getFunctionName();
        String messageType = rpcMsg.getMessageType();

        if (messageType.equals(Names.response)) {
            SyncTrace.logRPCEvent(InterfaceActivityDirection.Receive, new RPCResponse(rpcMsg), SYNC_LIB_TRACE_KEY);

            final RPCResponse response = new RPCResponse(hash);
            final Integer responseCorrelationID = response.getCorrelationID();
            if (!handlePartialRPCResponse(response) &&
                    !handleLastInternalResponse(response)) {

                // Check to ensure response is not from an internal message (reserved correlation ID)
                if (isCorrelationIDProtected(responseCorrelationID)) {
                    // This is a response generated from an internal message, it can be trapped here
                    // The app should not receive a response for a request it did not send
                    if (responseCorrelationID ==
                            REGISTER_APP_INTERFACE_CORRELATION_ID &&
                            _advancedLifecycleManagementEnabled &&
                            functionName.equals(Names.RegisterAppInterface)) {
                        final RegisterAppInterfaceResponse msg =
                                new RegisterAppInterfaceResponse(hash);
                        if (msg.getSuccess()) {
                            _appInterfaceRegisterd = true;
                        }

                        //_autoActivateIdReturned = msg.getAutoActivateID();
                        /*Place holder for legacy support*/
                        _autoActivateIdReturned = "8675309";
                        _buttonCapabilities = msg.getButtonCapabilities();
                        _displayCapabilities = msg.getDisplayCapabilities();
                        _softButtonCapabilities =
                                msg.getSoftButtonCapabilities();
                        _presetBankCapabilities =
                                msg.getPresetBankCapabilities();
                        _hmiZoneCapabilities = msg.getHmiZoneCapabilities();
                        _speechCapabilities = msg.getSpeechCapabilities();
                        _syncLanguage = msg.getLanguage();
                        _hmiDisplayLanguage = msg.getHmiDisplayLanguage();
                        _syncMsgVersion = msg.getSyncMsgVersion();
                        _vrCapabilities = msg.getVrCapabilities();
                        _vehicleType = msg.getVehicleType();

                        // Send onSyncConnected message in ALM
                        _syncConnectionState =
                                SyncConnectionState.SYNC_CONNECTED;

                        // If registerAppInterface failed, exit with OnProxyUnusable
                        if (!msg.getSuccess()) {
                            notifyProxyClosed(
                                    "Unable to register app interface. Review values passed to the SyncProxy constructor. RegisterAppInterface result code: ",
                                    new SyncException(
                                            "Unable to register app interface. Review values passed to the SyncProxy constructor. RegisterAppInterface result code: " +
                                                    msg.getResultCode(),
                                            SyncExceptionCause.SYNC_REGISTRATION_ERROR));
                        }

                        processRegisterAppInterfaceResponse(msg);
                    } else if (
                            responseCorrelationID == POLICIES_CORRELATION_ID &&
                                    functionName.equals(
                                            Names.OnEncodedSyncPData)) {
                        // OnEncodedSyncPData

                        final OnEncodedSyncPData msg =
                                new OnEncodedSyncPData(hash);

                        // If url is null, then send notification to the app, otherwise, send to URL
                        if (msg.getUrl() != null) {
                            // URL has data, attempt to post request to external server
                            Thread handleOffboardSyncTransmissionTread =
                                    new Thread() {
                                        @Override
                                        public void run() {
                                            sendEncodedSyncPDataToUrl(
                                                    msg.getUrl(), msg.getData(),
                                                    msg.getTimeout());
                                        }
                                    };

                            handleOffboardSyncTransmissionTread.start();
                        }
                    } else if ((responseCorrelationID ==
                            UNREGISTER_APP_INTERFACE_CORRELATION_ID) &&
                            functionName.equals(Names.UnregisterAppInterface)) {
                        onUnregisterAppInterfaceResponse(hash);
                    }
                    return;
                }

                if (functionName.equals(Names.RegisterAppInterface)) {
                    final RegisterAppInterfaceResponse msg =
                            new RegisterAppInterfaceResponse(hash);
                    if (msg.getSuccess()) {
                        _appInterfaceRegisterd = true;
                    }

                    //_autoActivateIdReturned = msg.getAutoActivateID();
                /*Place holder for legacy support*/
                    _autoActivateIdReturned = "8675309";
                    _buttonCapabilities = msg.getButtonCapabilities();
                    _displayCapabilities = msg.getDisplayCapabilities();
                    _softButtonCapabilities = msg.getSoftButtonCapabilities();
                    _presetBankCapabilities = msg.getPresetBankCapabilities();
                    _hmiZoneCapabilities = msg.getHmiZoneCapabilities();
                    _speechCapabilities = msg.getSpeechCapabilities();
                    _syncLanguage = msg.getLanguage();
                    _hmiDisplayLanguage = msg.getHmiDisplayLanguage();
                    _syncMsgVersion = msg.getSyncMsgVersion();
                    _vrCapabilities = msg.getVrCapabilities();
                    _vehicleType = msg.getVehicleType();

                    // RegisterAppInterface
                    if (_advancedLifecycleManagementEnabled) {

                        // Send onSyncConnected message in ALM
                        _syncConnectionState =
                                SyncConnectionState.SYNC_CONNECTED;

                        // If registerAppInterface failed, exit with OnProxyUnusable
                        if (!msg.getSuccess()) {
                            notifyProxyClosed(
                                    "Unable to register app interface. Review values passed to the SyncProxy constructor. RegisterAppInterface result code: ",
                                    new SyncException(
                                            "Unable to register app interface. Review values passed to the SyncProxy constructor. RegisterAppInterface result code: " +
                                                    msg.getResultCode(),
                                            SyncExceptionCause.SYNC_REGISTRATION_ERROR));
                        }
                    }
                    processRegisterAppInterfaceResponse(msg);
                } else if (functionName.equals(Names.Speak)) {
                    // SpeakResponse

                    final SpeakResponse msg = new SpeakResponse(hash);
                    if (_callbackToUIThread) {
                        // Run in UI thread
                        _mainUIHandler.post(new Runnable() {
                            @Override
                            public void run() {
                                _proxyListener.onSpeakResponse(msg);
                            }
                        });
                    } else {
                        _proxyListener.onSpeakResponse(msg);
                    }
                } else if (functionName.equals(Names.Alert)) {
                    // AlertResponse

                    final AlertResponse msg = new AlertResponse(hash);
                    if (_callbackToUIThread) {
                        // Run in UI thread
                        _mainUIHandler.post(new Runnable() {
                            @Override
                            public void run() {
                                _proxyListener.onAlertResponse(msg);
                            }
                        });
                    } else {
                        _proxyListener.onAlertResponse(msg);
                    }
                } else if (functionName.equals(Names.Show)) {
                    // ShowResponse

                    final ShowResponse msg = new ShowResponse(hash);
                    if (_callbackToUIThread) {
                        // Run in UI thread
                        _mainUIHandler.post(new Runnable() {
                            @Override
                            public void run() {
                                _proxyListener.onShowResponse(
                                        (ShowResponse) msg);
                            }
                        });
                    } else {
                        _proxyListener.onShowResponse((ShowResponse) msg);
                    }
                } else if (functionName.equals(Names.AddCommand)) {
                    // AddCommand

                    final AddCommandResponse msg = new AddCommandResponse(hash);
                    if (_callbackToUIThread) {
                        // Run in UI thread
                        _mainUIHandler.post(new Runnable() {
                            @Override
                            public void run() {
                                _proxyListener.onAddCommandResponse(
                                        (AddCommandResponse) msg);
                            }
                        });
                    } else {
                        _proxyListener.onAddCommandResponse(
                                (AddCommandResponse) msg);
                    }
                } else if (functionName.equals(Names.DeleteCommand)) {
                    // DeleteCommandResponse

                    final DeleteCommandResponse msg =
                            new DeleteCommandResponse(hash);
                    if (_callbackToUIThread) {
                        // Run in UI thread
                        _mainUIHandler.post(new Runnable() {
                            @Override
                            public void run() {
                                _proxyListener.onDeleteCommandResponse(
                                        (DeleteCommandResponse) msg);
                            }
                        });
                    } else {
                        _proxyListener.onDeleteCommandResponse(
                                (DeleteCommandResponse) msg);
                    }
                } else if (functionName.equals(Names.AddSubMenu)) {
                    // AddSubMenu

                    final AddSubMenuResponse msg = new AddSubMenuResponse(hash);
                    if (_callbackToUIThread) {
                        // Run in UI thread
                        _mainUIHandler.post(new Runnable() {
                            @Override
                            public void run() {
                                _proxyListener.onAddSubMenuResponse(
                                        (AddSubMenuResponse) msg);
                            }
                        });
                    } else {
                        _proxyListener.onAddSubMenuResponse(
                                (AddSubMenuResponse) msg);
                    }
                } else if (functionName.equals(Names.DeleteSubMenu)) {
                    // DeleteSubMenu

                    final DeleteSubMenuResponse msg =
                            new DeleteSubMenuResponse(hash);
                    if (_callbackToUIThread) {
                        // Run in UI thread
                        _mainUIHandler.post(new Runnable() {
                            @Override
                            public void run() {
                                _proxyListener.onDeleteSubMenuResponse(
                                        (DeleteSubMenuResponse) msg);
                            }
                        });
                    } else {
                        _proxyListener.onDeleteSubMenuResponse(
                                (DeleteSubMenuResponse) msg);
                    }
                } else if (functionName.equals(Names.SubscribeButton)) {
                    // SubscribeButton

                    final SubscribeButtonResponse msg =
                            new SubscribeButtonResponse(hash);
                    if (_callbackToUIThread) {
                        // Run in UI thread
                        _mainUIHandler.post(new Runnable() {
                            @Override
                            public void run() {
                                _proxyListener.onSubscribeButtonResponse(
                                        (SubscribeButtonResponse) msg);
                            }
                        });
                    } else {
                        _proxyListener.onSubscribeButtonResponse(
                                (SubscribeButtonResponse) msg);
                    }
                } else if (functionName.equals(Names.UnsubscribeButton)) {
                    // UnsubscribeButton

                    final UnsubscribeButtonResponse msg =
                            new UnsubscribeButtonResponse(hash);
                    if (_callbackToUIThread) {
                        // Run in UI thread
                        _mainUIHandler.post(new Runnable() {
                            @Override
                            public void run() {
                                _proxyListener.onUnsubscribeButtonResponse(
                                        (UnsubscribeButtonResponse) msg);
                            }
                        });
                    } else {
                        _proxyListener.onUnsubscribeButtonResponse(
                                (UnsubscribeButtonResponse) msg);
                    }
                } else if (functionName.equals(Names.SetMediaClockTimer)) {
                    // SetMediaClockTimer

                    final SetMediaClockTimerResponse msg =
                            new SetMediaClockTimerResponse(hash);
                    if (_callbackToUIThread) {
                        // Run in UI thread
                        _mainUIHandler.post(new Runnable() {
                            @Override
                            public void run() {
                                _proxyListener.onSetMediaClockTimerResponse(
                                        (SetMediaClockTimerResponse) msg);
                            }
                        });
                    } else {
                        _proxyListener.onSetMediaClockTimerResponse(
                                (SetMediaClockTimerResponse) msg);
                    }
                } else if (functionName.equals(Names.EncodedSyncPData)) {
                    // EncodedSyncPData

                    final EncodedSyncPDataResponse msg =
                            new EncodedSyncPDataResponse(hash);
                    if (_callbackToUIThread) {
                        // Run in UI thread
                        _mainUIHandler.post(new Runnable() {
                            @Override
                            public void run() {
                                _proxyListener.onEncodedSyncPDataResponse(msg);
                            }
                        });
                    } else {
                        _proxyListener.onEncodedSyncPDataResponse(msg);
                    }
                } else if (functionName.equals(Names.SyncPData)) {
                    // SyncPData

                    final SyncPDataResponse msg = new SyncPDataResponse(hash);
                    if (_callbackToUIThread) {
                        // Run in UI thread
                        _mainUIHandler.post(new Runnable() {
                            @Override
                            public void run() {
                                _proxyListener.onSyncPDataResponse(msg);
                            }
                        });
                    } else {
                        _proxyListener.onSyncPDataResponse(msg);
                    }
                } else if (functionName.equals(
                        Names.CreateInteractionChoiceSet)) {
                    // CreateInteractionChoiceSet

                    final CreateInteractionChoiceSetResponse msg =
                            new CreateInteractionChoiceSetResponse(hash);
                    if (_callbackToUIThread) {
                        // Run in UI thread
                        _mainUIHandler.post(new Runnable() {
                            @Override
                            public void run() {
                                _proxyListener.onCreateInteractionChoiceSetResponse(
                                        (CreateInteractionChoiceSetResponse) msg);
                            }
                        });
                    } else {
                        _proxyListener.onCreateInteractionChoiceSetResponse(
                                (CreateInteractionChoiceSetResponse) msg);
                    }
                } else if (functionName.equals(
                        Names.DeleteInteractionChoiceSet)) {
                    // DeleteInteractionChoiceSet

                    final DeleteInteractionChoiceSetResponse msg =
                            new DeleteInteractionChoiceSetResponse(hash);
                    if (_callbackToUIThread) {
                        // Run in UI thread
                        _mainUIHandler.post(new Runnable() {
                            @Override
                            public void run() {
                                _proxyListener.onDeleteInteractionChoiceSetResponse(
                                        (DeleteInteractionChoiceSetResponse) msg);
                            }
                        });
                    } else {
                        _proxyListener.onDeleteInteractionChoiceSetResponse(
                                (DeleteInteractionChoiceSetResponse) msg);
                    }
                } else if (functionName.equals(Names.PerformInteraction)) {
                    // PerformInteraction

                    final PerformInteractionResponse msg =
                            new PerformInteractionResponse(hash);
                    if (_callbackToUIThread) {
                        // Run in UI thread
                        _mainUIHandler.post(new Runnable() {
                            @Override
                            public void run() {
                                _proxyListener.onPerformInteractionResponse(
                                        (PerformInteractionResponse) msg);
                            }
                        });
                    } else {
                        _proxyListener.onPerformInteractionResponse(
                                (PerformInteractionResponse) msg);
                    }
                } else if (functionName.equals(Names.SetGlobalProperties)) {
                    final SetGlobalPropertiesResponse msg =
                            new SetGlobalPropertiesResponse(hash);
                    if (_callbackToUIThread) {
                        // Run in UI thread
                        _mainUIHandler.post(new Runnable() {
                            @Override
                            public void run() {
                                _proxyListener.onSetGlobalPropertiesResponse(
                                        (SetGlobalPropertiesResponse) msg);
                            }
                        });
                    } else {
                        _proxyListener.onSetGlobalPropertiesResponse(
                                (SetGlobalPropertiesResponse) msg);
                    }
                } else if (functionName.equals(Names.ResetGlobalProperties)) {
                    // ResetGlobalProperties

                    final ResetGlobalPropertiesResponse msg =
                            new ResetGlobalPropertiesResponse(hash);
                    if (_callbackToUIThread) {
                        // Run in UI thread
                        _mainUIHandler.post(new Runnable() {
                            @Override
                            public void run() {
                                _proxyListener.onResetGlobalPropertiesResponse(
                                        (ResetGlobalPropertiesResponse) msg);
                            }
                        });
                    } else {
                        _proxyListener.onResetGlobalPropertiesResponse(
                                (ResetGlobalPropertiesResponse) msg);
                    }
                } else if (functionName.equals(Names.UnregisterAppInterface)) {
                    onUnregisterAppInterfaceResponse(hash);
                } else if (functionName.equals(Names.GenericResponse)) {
                    // GenericResponse (Usually and error)
                    final GenericResponse msg = new GenericResponse(hash);
                    if (_callbackToUIThread) {
                        // Run in UI thread
                        _mainUIHandler.post(new Runnable() {
                            @Override
                            public void run() {
                                _proxyListener.onGenericResponse(
                                        (GenericResponse) msg);
                            }
                        });
                    } else {
                        _proxyListener.onGenericResponse((GenericResponse) msg);
                    }
                } else if (functionName.equals(Names.Slider)) {
                    // Slider
                    final SliderResponse msg = new SliderResponse(hash);
                    if (_callbackToUIThread) {
                        // Run in UI thread
                        _mainUIHandler.post(new Runnable() {
                            @Override
                            public void run() {
                                _proxyListener.onSliderResponse(
                                        (SliderResponse) msg);
                            }
                        });
                    } else {
                        _proxyListener.onSliderResponse((SliderResponse) msg);
                    }
                } else if (functionName.equals(Names.PutFile)) {
                    // PutFile
                    final PutFileResponse msg = new PutFileResponse(hash);
                    if (_callbackToUIThread) {
                        // Run in UI thread
                        _mainUIHandler.post(new Runnable() {
                            @Override
                            public void run() {
                                _proxyListener.onPutFileResponse(
                                        (PutFileResponse) msg);
                            }
                        });
                    } else {
                        _proxyListener.onPutFileResponse((PutFileResponse) msg);
                    }
                } else if (functionName.equals(Names.DeleteFile)) {
                    // DeleteFile
                    final DeleteFileResponse msg = new DeleteFileResponse(hash);
                    if (_callbackToUIThread) {
                        // Run in UI thread
                        _mainUIHandler.post(new Runnable() {
                            @Override
                            public void run() {
                                _proxyListener.onDeleteFileResponse(
                                        (DeleteFileResponse) msg);
                            }
                        });
                    } else {
                        _proxyListener.onDeleteFileResponse(
                                (DeleteFileResponse) msg);
                    }
                } else if (functionName.equals(Names.ListFiles)) {
                    // ListFiles
                    final ListFilesResponse msg = new ListFilesResponse(hash);
                    if (_callbackToUIThread) {
                        // Run in UI thread
                        _mainUIHandler.post(new Runnable() {
                            @Override
                            public void run() {
                                _proxyListener.onListFilesResponse(
                                        (ListFilesResponse) msg);
                            }
                        });
                    } else {
                        _proxyListener.onListFilesResponse(
                                (ListFilesResponse) msg);
                    }
                } else if (functionName.equals(Names.SetAppIcon)) {
                    // SetAppIcon
                    final SetAppIconResponse msg = new SetAppIconResponse(hash);
                    if (_callbackToUIThread) {
                        // Run in UI thread
                        _mainUIHandler.post(new Runnable() {
                            @Override
                            public void run() {
                                _proxyListener.onSetAppIconResponse(
                                        (SetAppIconResponse) msg);
                            }
                        });
                    } else {
                        _proxyListener.onSetAppIconResponse(
                                (SetAppIconResponse) msg);
                    }
                } else if (functionName.equals(Names.ScrollableMessage)) {
                    // ScrollableMessage
                    final ScrollableMessageResponse msg =
                            new ScrollableMessageResponse(hash);
                    if (_callbackToUIThread) {
                        // Run in UI thread
                        _mainUIHandler.post(new Runnable() {
                            @Override
                            public void run() {
                                _proxyListener.onScrollableMessageResponse(
                                        (ScrollableMessageResponse) msg);
                            }
                        });
                    } else {
                        _proxyListener.onScrollableMessageResponse(
                                (ScrollableMessageResponse) msg);
                    }
                } else if (functionName.equals(Names.ChangeRegistration)) {
                    // ChangeLanguageRegistration
                    final ChangeRegistrationResponse msg =
                            new ChangeRegistrationResponse(hash);
                    if (_callbackToUIThread) {
                        // Run in UI thread
                        _mainUIHandler.post(new Runnable() {
                            @Override
                            public void run() {
                                _proxyListener.onChangeRegistrationResponse(
                                        (ChangeRegistrationResponse) msg);
                            }
                        });
                    } else {
                        _proxyListener.onChangeRegistrationResponse(
                                (ChangeRegistrationResponse) msg);
                    }
                } else if (functionName.equals(Names.SetDisplayLayout)) {
                    // SetDisplayLayout
                    final SetDisplayLayoutResponse msg =
                            new SetDisplayLayoutResponse(hash);
                    if (_callbackToUIThread) {
                        // Run in UI thread
                        _mainUIHandler.post(new Runnable() {
                            @Override
                            public void run() {
                                _proxyListener.onSetDisplayLayoutResponse(
                                        (SetDisplayLayoutResponse) msg);
                            }
                        });
                    } else {
                        _proxyListener.onSetDisplayLayoutResponse(
                                (SetDisplayLayoutResponse) msg);
                    }
                } else if (functionName.equals(Names.PerformAudioPassThru)) {
                    // PerformAudioPassThru
                    final PerformAudioPassThruResponse msg =
                            new PerformAudioPassThruResponse(hash);
                    if (_callbackToUIThread) {
                        // Run in UI thread
                        _mainUIHandler.post(new Runnable() {
                            @Override
                            public void run() {
                                _proxyListener.onPerformAudioPassThruResponse(
                                        (PerformAudioPassThruResponse) msg);
                            }
                        });
                    } else {
                        _proxyListener.onPerformAudioPassThruResponse(
                                (PerformAudioPassThruResponse) msg);
                    }
                } else if (functionName.equals(Names.EndAudioPassThru)) {
                    // EndAudioPassThru
                    final EndAudioPassThruResponse msg =
                            new EndAudioPassThruResponse(hash);
                    if (_callbackToUIThread) {
                        // Run in UI thread
                        _mainUIHandler.post(new Runnable() {
                            @Override
                            public void run() {
                                _proxyListener.onEndAudioPassThruResponse(
                                        (EndAudioPassThruResponse) msg);
                            }
                        });
                    } else {
                        _proxyListener.onEndAudioPassThruResponse(
                                (EndAudioPassThruResponse) msg);
                    }
                } else if (functionName.equals(Names.SubscribeVehicleData)) {
                    // SubscribeVehicleData
                    final SubscribeVehicleDataResponse msg =
                            new SubscribeVehicleDataResponse(hash);
                    if (_callbackToUIThread) {
                        // Run in UI thread
                        _mainUIHandler.post(new Runnable() {
                            @Override
                            public void run() {
                                _proxyListener.onSubscribeVehicleDataResponse(
                                        (SubscribeVehicleDataResponse) msg);
                            }
                        });
                    } else {
                        _proxyListener.onSubscribeVehicleDataResponse(
                                (SubscribeVehicleDataResponse) msg);
                    }
                } else if (functionName.equals(Names.UnsubscribeVehicleData)) {
                    // UnsubscribeVehicleData
                    final UnsubscribeVehicleDataResponse msg =
                            new UnsubscribeVehicleDataResponse(hash);
                    if (_callbackToUIThread) {
                        // Run in UI thread
                        _mainUIHandler.post(new Runnable() {
                            @Override
                            public void run() {
                                _proxyListener.onUnsubscribeVehicleDataResponse(
                                        (UnsubscribeVehicleDataResponse) msg);
                            }
                        });
                    } else {
                        _proxyListener.onUnsubscribeVehicleDataResponse(
                                (UnsubscribeVehicleDataResponse) msg);
                    }
                } else if (functionName.equals(Names.GetVehicleData)) {
                    // GetVehicleData
                    final GetVehicleDataResponse msg =
                            new GetVehicleDataResponse(hash);
                    if (_callbackToUIThread) {
                        // Run in UI thread
                        _mainUIHandler.post(new Runnable() {
                            @Override
                            public void run() {
                                _proxyListener.onGetVehicleDataResponse(
                                        (GetVehicleDataResponse) msg);
                            }
                        });
                    } else {
                        _proxyListener.onGetVehicleDataResponse(
                                (GetVehicleDataResponse) msg);
                    }
                } else if (functionName.equals(Names.ReadDID)) {
                    // ReadDID
                    final ReadDIDResponse msg = new ReadDIDResponse(hash);
                    if (_callbackToUIThread) {
                        // Run in UI thread
                        _mainUIHandler.post(new Runnable() {
                            @Override
                            public void run() {
                                _proxyListener.onReadDIDResponse(
                                        (ReadDIDResponse) msg);
                            }
                        });
                    } else {
                        _proxyListener.onReadDIDResponse((ReadDIDResponse) msg);
                    }
                } else if (functionName.equals(Names.GetDTCs)) {
                    // GetDTCs
                    final GetDTCsResponse msg = new GetDTCsResponse(hash);
                    if (_callbackToUIThread) {
                        // Run in UI thread
                        _mainUIHandler.post(new Runnable() {
                            @Override
                            public void run() {
                                _proxyListener.onGetDTCsResponse(
                                        (GetDTCsResponse) msg);
                            }
                        });
                    } else {
                        _proxyListener.onGetDTCsResponse((GetDTCsResponse) msg);
                    }
                } else if (functionName.equals(Names.AlertManeuver)) {
                    // AlertManeuver
                    final AlertManeuverResponse msg =
                            new AlertManeuverResponse(hash);
                    if (_callbackToUIThread) {
                        // Run in UI thread
                        _mainUIHandler.post(new Runnable() {
                            @Override
                            public void run() {
                                _proxyListener.onAlertManeuverResponse(
                                        (AlertManeuverResponse) msg);
                            }
                        });
                    } else {
                        _proxyListener.onAlertManeuverResponse(
                                (AlertManeuverResponse) msg);
                    }
                } else if (functionName.equals(Names.ShowConstantTBT)) {
                    // ShowConstantTBT
                    final ShowConstantTBTResponse msg =
                            new ShowConstantTBTResponse(hash);
                    if (_callbackToUIThread) {
                        // Run in UI thread
                        _mainUIHandler.post(new Runnable() {
                            @Override
                            public void run() {
                                _proxyListener.onShowConstantTBTResponse(
                                        (ShowConstantTBTResponse) msg);
                            }
                        });
                    } else {
                        _proxyListener.onShowConstantTBTResponse(
                                (ShowConstantTBTResponse) msg);
                    }
                } else if (functionName.equals(Names.UpdateTurnList)) {
                    // UpdateTurnList
                    final UpdateTurnListResponse msg =
                            new UpdateTurnListResponse(hash);
                    if (_callbackToUIThread) {
                        // Run in UI thread
                        _mainUIHandler.post(new Runnable() {
                            @Override
                            public void run() {
                                _proxyListener.onUpdateTurnListResponse(
                                        (UpdateTurnListResponse) msg);
                            }
                        });
                    } else {
                        _proxyListener.onUpdateTurnListResponse(
                                (UpdateTurnListResponse) msg);
                    }
                } else if (functionName.equals(Names.SystemRequest)) {
                    final SystemRequestResponse msg =
                            new SystemRequestResponse(hash);
                    if (_callbackToUIThread) {
                        // Run in UI thread
                        _mainUIHandler.post(new Runnable() {
                            @Override
                            public void run() {
                                _proxyListener.onSystemRequestResponse(msg);
                            }
                        });
                    } else {
                        _proxyListener.onSystemRequestResponse(msg);
                    }
                } else {
                    if (_syncMsgVersion != null) {
                        DebugTool.logError("Unrecognized response Message: " +
                                functionName.toString() +
                                "SYNC Message Version = " + _syncMsgVersion);
                    } else {
                        DebugTool.logError("Unrecognized response Message: " +
                                functionName.toString());
                    }
                } // end-if

            }
        } else if (messageType.equals(Names.notification)) {
            SyncTrace.logRPCEvent(InterfaceActivityDirection.Receive, new RPCNotification(rpcMsg), SYNC_LIB_TRACE_KEY);
            if (functionName.equals(Names.OnHMIStatus)) {
                // OnHMIStatus

                final OnHMIStatus msg = new OnHMIStatus(hash);
                msg.setFirstRun(new Boolean(firstTimeFull));
                if (msg.getHmiLevel() == HMILevel.HMI_FULL) firstTimeFull = false;

                if (msg.getHmiLevel() != _priorHmiLevel && msg.getAudioStreamingState() != _priorAudioStreamingState) {
                    if (_callbackToUIThread) {
                        // Run in UI thread
                        _mainUIHandler.post(new Runnable() {
                            @Override
                            public void run() {
                                _proxyListener.onOnHMIStatus((OnHMIStatus) msg);
                            }
                        });
                    } else {
                        _proxyListener.onOnHMIStatus((OnHMIStatus) msg);
                    }
                }
            } else if (functionName.equals(Names.OnCommand)) {
                // OnCommand

                final OnCommand msg = new OnCommand(hash);
                if (_callbackToUIThread) {
                    // Run in UI thread
                    _mainUIHandler.post(new Runnable() {
                        @Override
                        public void run() {
                            _proxyListener.onOnCommand((OnCommand) msg);
                        }
                    });
                } else {
                    _proxyListener.onOnCommand((OnCommand) msg);
                }
            } else if (functionName.equals(Names.OnDriverDistraction)) {
                // OnDriverDistration

                final OnDriverDistraction msg = new OnDriverDistraction(hash);
                if (_callbackToUIThread) {
                    // Run in UI thread
                    _mainUIHandler.post(new Runnable() {
                        @Override
                        public void run() {
                            _proxyListener.onOnDriverDistraction(msg);
                        }
                    });
                } else {
                    _proxyListener.onOnDriverDistraction(msg);
                }
            } else if (functionName.equals(Names.OnEncodedSyncPData)) {
                // OnEncodedSyncPData

                final OnEncodedSyncPData msg = new OnEncodedSyncPData(hash);

                // If url is null, then send notification to the app, otherwise, send to URL
                if (msg.getUrl() == null) {
                    if (_callbackToUIThread) {
                        // Run in UI thread
                        _mainUIHandler.post(new Runnable() {
                            @Override
                            public void run() {
                                _proxyListener.onOnEncodedSyncPData(msg);
                            }
                        });
                    } else {
                        _proxyListener.onOnEncodedSyncPData(msg);
                    }
                } else {
                    // URL has data, attempt to post request to external server
                    Thread handleOffboardSyncTransmissionTread = new Thread() {
                        @Override
                        public void run() {
                            sendEncodedSyncPDataToUrl(msg.getUrl(), msg.getData(), msg.getTimeout());
                        }
                    };

                    handleOffboardSyncTransmissionTread.start();
                }
            } else if (functionName.equals(Names.OnSyncPData)) {
                // OnSyncPData
                Log.i("pt", "functionName.equals(Names.OnEncodedSyncPData)");
                final OnSyncPData msg = new OnSyncPData(hash);

                // If url is null, then send notification to the app, otherwise, send to URL
                if (msg.getUrl() == null) {
                    Log.i("pt", "send syncp to app");
                    if (_callbackToUIThread) {
                        // Run in UI thread
                        _mainUIHandler.post(new Runnable() {
                            @Override
                            public void run() {
                                _proxyListener.onOnSyncPData(msg);
                            }
                        });
                    } else {
                        _proxyListener.onOnSyncPData(msg);
                    }
                } else { //url not null, send to url
                    Log.i("pt", "send syncp to url");
                    // URL has data, attempt to post request to external server
                    Thread handleOffboardSyncTransmissionTread = new Thread() {
                        @Override
                        public void run() {
                            sendSyncPDataToUrl(msg.getUrl(), msg.getSyncPData(), msg.getTimeout());
                        }
                    };

                    handleOffboardSyncTransmissionTread.start();
                }
            } else if (functionName.equals(Names.OnPermissionsChange)) {
                //OnPermissionsChange

                final OnPermissionsChange msg = new OnPermissionsChange(hash);
                if (_callbackToUIThread) {
                    // Run in UI thread
                    _mainUIHandler.post(new Runnable() {
                        @Override
                        public void run() {
                            _proxyListener.onOnPermissionsChange(msg);
                        }
                    });
                } else {
                    _proxyListener.onOnPermissionsChange(msg);
                }
            } else if (functionName.equals(Names.OnTBTClientState)) {
                // OnTBTClientState

                final OnTBTClientState msg = new OnTBTClientState(hash);
                if (_callbackToUIThread) {
                    // Run in UI thread
                    _mainUIHandler.post(new Runnable() {
                        @Override
                        public void run() {
                            _proxyListener.onOnTBTClientState(msg);
                        }
                    });
                } else {
                    _proxyListener.onOnTBTClientState(msg);
                }
            } else if (functionName.equals(Names.OnButtonPress)) {
                // OnButtonPress

                final OnButtonPress msg = new OnButtonPress(hash);
                if (_callbackToUIThread) {
                    // Run in UI thread
                    _mainUIHandler.post(new Runnable() {
                        @Override
                        public void run() {
                            _proxyListener.onOnButtonPress((OnButtonPress) msg);
                        }
                    });
                } else {
                    _proxyListener.onOnButtonPress((OnButtonPress) msg);
                }
            } else if (functionName.equals(Names.OnButtonEvent)) {
                // OnButtonEvent

                final OnButtonEvent msg = new OnButtonEvent(hash);
                if (_callbackToUIThread) {
                    // Run in UI thread
                    _mainUIHandler.post(new Runnable() {
                        @Override
                        public void run() {
                            _proxyListener.onOnButtonEvent((OnButtonEvent) msg);
                        }
                    });
                } else {
                    _proxyListener.onOnButtonEvent((OnButtonEvent) msg);
                }
            } else if (functionName.equals(Names.OnLanguageChange)) {
                // OnLanguageChange

                final OnLanguageChange msg = new OnLanguageChange(hash);
                _lastLanguageChange = msg;
                if (_callbackToUIThread) {
                    // Run in UI thread
                    _mainUIHandler.post(new Runnable() {
                        @Override
                        public void run() {
                            _proxyListener.onOnLanguageChange(
                                    (OnLanguageChange) msg);
                        }
                    });
                } else {
                    _proxyListener.onOnLanguageChange((OnLanguageChange) msg);
                }
            } else if (functionName.equals(Names.OnAudioPassThru)) {
                // OnAudioPassThru
                final OnAudioPassThru msg = new OnAudioPassThru(hash);
                if (_callbackToUIThread) {
                    // Run in UI thread
                    _mainUIHandler.post(new Runnable() {
                        @Override
                        public void run() {
                            _proxyListener.onOnAudioPassThru(
                                    (OnAudioPassThru) msg);
                        }
                    });
                } else {
                    _proxyListener.onOnAudioPassThru((OnAudioPassThru) msg);
                }
            } else if (functionName.equals(Names.OnVehicleData)) {
                // OnVehicleData
                final OnVehicleData msg = new OnVehicleData(hash);
                if (_callbackToUIThread) {
                    // Run in UI thread
                    _mainUIHandler.post(new Runnable() {
                        @Override
                        public void run() {
                            _proxyListener.onOnVehicleData((OnVehicleData) msg);
                        }
                    });
                } else {
                    _proxyListener.onOnVehicleData((OnVehicleData) msg);
                }
            } else if (functionName.equals(Names.OnTouchEvent)) {
                // OnTouchEvent
                final OnTouchEvent msg = new OnTouchEvent(hash);
                if (_callbackToUIThread) {
                    // Run in UI thread
                    _mainUIHandler.post(new Runnable() {
                        @Override
                        public void run() {
                            _proxyListener.onOnTouchEvent((OnTouchEvent) msg);
                        }
                    });
                } else {
                    _proxyListener.onOnTouchEvent((OnTouchEvent) msg);
                }
            } else if (functionName.equals(Names.OnKeyboardInput)) {
                // OnKeyboardInput
                final OnKeyboardInput msg = new OnKeyboardInput(hash);
                if (_callbackToUIThread) {
                    // Run in UI thread
                    _mainUIHandler.post(new Runnable() {
                        @Override
                        public void run() {
                            _proxyListener.onKeyboardInput(
                                    (OnKeyboardInput) msg);
                        }
                    });
                } else {
                    _proxyListener.onKeyboardInput((OnKeyboardInput) msg);
                }
            } else if (functionName.equals(Names.OnSystemRequest)) {
                handleOnSystemRequest(hash);
            } else if (functionName.equals(Names.OnAppInterfaceUnregistered)) {
                // OnAppInterfaceUnregistered

                _appInterfaceRegisterd = false;
                synchronized (APP_INTERFACE_REGISTERED_LOCK) {
                    APP_INTERFACE_REGISTERED_LOCK.notify();
                }

                final OnAppInterfaceUnregistered msg = new OnAppInterfaceUnregistered(hash);

                if (_advancedLifecycleManagementEnabled) {
                    if (msg.getReason() == AppInterfaceUnregisteredReason.LANGUAGE_CHANGE) {
                        if (_callbackToUIThread) {
                            // Run in UI thread
                            _mainUIHandler.post(new Runnable() {
                                @Override
                                public void run() {
                                    _proxyListener.onAppUnregisteredAfterLanguageChange(_lastLanguageChange);
                                }
                            });
                        } else {
                            _proxyListener.onAppUnregisteredAfterLanguageChange(_lastLanguageChange);
                        }
                    } else if (msg.getReason() != null) {
                        if (_callbackToUIThread) {
                            // Run in UI thread
                            _mainUIHandler.post(new Runnable() {
                                @Override
                                public void run() {
                                    _proxyListener.onAppUnregisteredReason(msg.getReason());
                                }
                            });
                        } else {
                            _proxyListener.onAppUnregisteredReason(msg.getReason());
                        }
                    } else {
                        // This requires the proxy to be cycled
                        if (this.getCurrentTransportType() == TransportType.BLUETOOTH) {
                            cycleProxy(SyncDisconnectedReason.convertAppInterfaceUnregisteredReason(msg.getReason()));
                        } else {
                            Log.e(this.getClass().getName(), "HandleRPCMessage. No cycle required if transport is TCP");
                        }
                        notifyOnAppInterfaceUnregistered(msg);
                    }
                } else {
                    notifyOnAppInterfaceUnregistered(msg);
                }
            } else {
                if (_syncMsgVersion != null) {
                    DebugTool.logInfo("Unrecognized notification Message: " + functionName.toString() +
                            " connected to SYNC using message version: " + _syncMsgVersion.getMajorVersion() + "." + _syncMsgVersion.getMinorVersion());
                } else {
                    DebugTool.logInfo("Unrecognized notification Message: " + functionName.toString());
                }
            } // end-if
        } // end-if notification

        SyncTrace.logProxyEvent("Proxy received RPC Message: " + functionName, SYNC_LIB_TRACE_KEY);
    }

    private void handleOnSystemRequest(Hashtable hash) {
        final OnSystemRequest msg = new OnSystemRequest(hash);

        if (RequestType.HTTP == msg.getRequestType()) {
            final Vector<String> urls = msg.getUrl();
            if (urls != null) {
                Runnable request = new Runnable() {
                    @Override
                    public void run() {
                        onSystemRequestHandler.onFilesDownloadRequest(
                                SyncProxyBase.this, urls, msg.getFileType());
                    }
                };

                if (_callbackToUIThread) {
                    _mainUIHandler.post(request);
                } else {
                    request.run();
                }
            } else {
                Log.w(TAG, "OnSystemRequest HTTP: no urls set");
            }
        } else if (RequestType.FILE_RESUME == msg.getRequestType()) {
            final Vector<String> urls = msg.getUrl();
            final Integer offset = msg.getOffset();
            final Integer length = msg.getLength();
            final boolean allRequiredParamsSet =
                    (urls != null) && (offset != null) && (length != null);
            if (allRequiredParamsSet) {
                Runnable request = new Runnable() {
                    @Override
                    public void run() {
                        onSystemRequestHandler.onFileResumeRequest(
                                SyncProxyBase.this, urls.get(0), offset, length,
                                msg.getFileType());
                    }
                };

                if (_callbackToUIThread) {
                    _mainUIHandler.post(request);
                } else {
                    request.run();
                }
            } else {
                Log.w(TAG,
                        "OnSystemRequest FILE_RESUME: a required parameter is missing");
            }
        } else {
            if (_callbackToUIThread) {
                // Run in UI thread
                _mainUIHandler.post(new Runnable() {
                    @Override
                    public void run() {
                        _proxyListener.onOnSystemRequest(msg);
                    }
                });
            } else {
                _proxyListener.onOnSystemRequest(msg);
            }
        }
    }

    private void notifyOnAppInterfaceUnregistered(final OnAppInterfaceUnregistered msg) {
        notifyProxyClosed("OnAppInterfaceUnregistered", null);

        if (_callbackToUIThread) {
            // Run in UI thread
            _mainUIHandler.post(new Runnable() {
                @Override
                public void run() {
                    ((IProxyListener) _proxyListener).onOnAppInterfaceUnregistered(msg);
                }
            });
        } else {
            ((IProxyListener) _proxyListener).onOnAppInterfaceUnregistered(msg);
        }
    }

    private void onUnregisterAppInterfaceResponse(Hashtable hash) {
        stopAllServices();
        closeSyncConnection(true);
        stopSession();

        // UnregisterAppInterface
        _appInterfaceRegisterd = false;
        synchronized (APP_INTERFACE_REGISTERED_LOCK) {
            APP_INTERFACE_REGISTERED_LOCK.notify();
        }
        final UnregisterAppInterfaceResponse msg = new UnregisterAppInterfaceResponse(hash);
        if (_callbackToUIThread) {
            // Run in UI thread
            _mainUIHandler.post(new Runnable() {
                @Override
                public void run() {
                    if (_proxyListener instanceof IProxyListener) {
                        ((IProxyListener) _proxyListener).onUnregisterAppInterfaceResponse(msg);
                    } else if (_proxyListener instanceof IProxyListenerALMTesting) {
                        ((IProxyListenerALMTesting) _proxyListener).onUnregisterAppInterfaceResponse(msg);
                    }
                }
            });
        } else {
            if (_proxyListener instanceof IProxyListener) {
                ((IProxyListener) _proxyListener).onUnregisterAppInterfaceResponse(msg);
            } else if (_proxyListener instanceof IProxyListenerALMTesting) {
                ((IProxyListenerALMTesting) _proxyListener).onUnregisterAppInterfaceResponse(msg);
            }
        }

        notifyProxyClosed("UnregisterAppInterfaceResponse", null);
    }

    /**
     * Takes an RPCRequest and sends it to SYNC.  Responses are captured through callback on IProxyListener.
     *
     * @throws SyncException
     */
    public void sendRPCRequest(RPCRequest request) throws SyncException {
        if (_proxyDisposed) {
            throw new SyncException("This object has been disposed, it is no long capable of executing methods.", SyncExceptionCause.SYNC_PROXY_DISPOSED);
        }

        // Test if request is null
        if (request == null) {
            SyncTrace.logProxyEvent("Application called sendRPCRequest method with a null RPCRequest.", SYNC_LIB_TRACE_KEY);
            throw new IllegalArgumentException("sendRPCRequest cannot be called with a null request.");
        }

        SyncTrace.logProxyEvent("Application called sendRPCRequest method for RPCRequest: ." + request.getFunctionName(), SYNC_LIB_TRACE_KEY);

        checkSyncConnection();

        // Test for illegal correlation ID
        if (isCorrelationIDProtected(request.getCorrelationID())) {

            SyncTrace.logProxyEvent("Application attempted to use the reserved correlation ID, " + request.getCorrelationID(), SYNC_LIB_TRACE_KEY);
            throw new SyncException("Invalid correlation ID. The correlation ID, " + request.getCorrelationID()
                    + " , is a reserved correlation ID.", SyncExceptionCause.RESERVED_CORRELATION_ID);
        }

        // Throw exception if RPCRequest is sent when SYNC is unavailable
        if (!_appInterfaceRegisterd && request.getFunctionName() != Names.RegisterAppInterface) {
            if (!allowExtraTesting()) {
                SyncTrace.logProxyEvent("Application attempted to send an RPCRequest (non-registerAppInterface), before the interface was registerd.", SYNC_LIB_TRACE_KEY);
                throw new SyncException("SYNC is currently unavailable. RPC Requests cannot be sent.", SyncExceptionCause.SYNC_UNAVAILALBE);
            }
        }

        if (_advancedLifecycleManagementEnabled) {
            if (request.getFunctionName() == Names.RegisterAppInterface
                    || request.getFunctionName() == Names.UnregisterAppInterface) {
                if (!allowExtraTesting()) {
                    SyncTrace.logProxyEvent("Application attempted to send a RegisterAppInterface or UnregisterAppInterface while using ALM.", SYNC_LIB_TRACE_KEY);
                    throw new SyncException("The RPCRequest, " + request.getFunctionName() +
                            ", is unnallowed using the Advanced Lifecycle Management Model.", SyncExceptionCause.INCORRECT_LIFECYCLE_MODEL);
                }
            }
        }
        sendRPCRequestPrivate(request);
    } // end-method

    private void checkSyncConnection() throws SyncException {
        // Test if SyncConnection is null
        synchronized (CONNECTION_REFERENCE_LOCK) {
            if (mSyncConnection == null || !mSyncConnection.getIsConnected()) {
                SyncTrace.logProxyEvent("Application attempted to send and RPCRequest without a connected transport.", SYNC_LIB_TRACE_KEY);
                throw new SyncException("There is no valid connection to SYNC. sendRPCRequest cannot be called until SYNC has been connected.", SyncExceptionCause.SYNC_UNAVAILALBE);
            }
        }
    }

    /**
     * Returns whether the class allows some extra testing features. For this,
     * the _proxyListener must be an instance of the IProxyListenerALMTesting
     * class.
     *
     * @return true if the extra testing features are enabled
     */
    private boolean allowExtraTesting() {
        return _proxyListener instanceof IProxyListenerALMTesting;
    }

    public void sendRPCRequest(RPCMessage request) throws SyncException {
        sendRPCRequest(request);
    }

    protected void notifyProxyClosed(final String info, final Exception e) {
        SyncTrace.logProxyEvent("NotifyProxyClose", SYNC_LIB_TRACE_KEY);

        OnProxyClosed message = new OnProxyClosed(info, e);
        queueInternalMessage(message);
    }

    private void passErrorToProxyListener(final String info, final Exception e) {
        OnError message = new OnError(info, e);
        queueInternalMessage(message);
    }

    private void startRPCProtocolService(final byte sessionID, final String correlationID) {
        currentSession.setSessionId(sessionID);
        addIfNotExsistRpcServiceToSession();
        mSyncConnection.setSessionId(sessionID);
        Log.i(TAG, "RPC Session started, sessionId:" + sessionID + ", correlationID:" + correlationID);
        if (_callbackToUIThread) {
            // Run in UI thread
            _mainUIHandler.post(new Runnable() {
                @Override
                public void run() {
                    _proxyListener.onSessionStarted(sessionID, correlationID);
                }
            });
        } else {
            _proxyListener.onSessionStarted(sessionID, correlationID);
        }

        restartRPCProtocolSession();
    }

    private void addIfNotExsistRpcServiceToSession() {
        if (!currentSession.hasService(ServiceType.RPC)) {
            Service service = new Service();
            service.setServiceType(ServiceType.RPC);
            service.setSession(currentSession);
            currentSession.addService(service);
        }
    }

    private void restartRPCProtocolSession() {
        // Set Proxy Lifecyclek Available
        if (_advancedLifecycleManagementEnabled) {

            try {
                registerAppInterfacePrivate(
                        _syncMsgVersionRequest,
                        _applicationName,
                        _ttsName,
                        _ngnMediaScreenAppName,
                        _vrSynonyms,
                        _isMediaApp,
                        _syncLanguageDesired,
                        _hmiDisplayLanguageDesired, _appHMIType,
                        _appID,
                        _autoActivateIdDesired,
                        REGISTER_APP_INTERFACE_CORRELATION_ID);

            } catch (Exception e) {
                notifyProxyClosed("Failed to register application interface with SYNC. Check parameter values given to SyncProxy constructor.", e);
            }
        } else {
            InternalProxyMessage message = new InternalProxyMessage(Names.OnProxyOpened);
            queueInternalMessage(message);
        }
    }

    protected void handleEndServiceAck(final ServiceType serviceType, final byte sessionId, final String correlationID) {
        Log.i(TAG, "EndService Ack received; Session Type " + serviceType.getName() + "; Session ID " + sessionId + "; Correlation ID " + correlationID);
        if (_callbackToUIThread) {
            // Run in UI thread
            _mainUIHandler.post(new Runnable() {
                @Override
                public void run() {
                    _proxyListener.onProtocolServiceEnded(serviceType, sessionId, correlationID);
                }
            });
        } else {
            _proxyListener.onProtocolServiceEnded(serviceType, sessionId, correlationID);
        }
    }

    protected void handleMobileNavAck(int frameNumberReceived) {
        Log.i(TAG, "Mobile Nav Ack received = " + frameNumberReceived);
        final int fNumber = frameNumberReceived;
        if (_callbackToUIThread) {
            // Run in UI thread
            _mainUIHandler.post(new Runnable() {
                @Override
                public void run() {
                    _proxyListener.onMobileNavAckReceived(fNumber);
                }
            });
        } else {
            _proxyListener.onMobileNavAckReceived(fNumber);
        }
    }

    protected void startMobileNaviService(byte sessionID, String correlationID) {
        Log.i(TAG, "Mobile Navi service started " + correlationID);
        createService(sessionID, ServiceType.Mobile_Nav);
        if (_callbackToUIThread) {
            // Run in UI thread
            _mainUIHandler.post(new Runnable() {
                @Override
                public void run() {
                    _proxyListener.onMobileNaviStart();
                }
            });
        } else {
            _proxyListener.onMobileNaviStart();
        }
    }

    protected void startAudioService(byte sessionID, String correlationID) {
        Log.i(TAG, "Mobile Audio service started  " + sessionID);
        createService(sessionID, ServiceType.Audio_Service);
        if (_callbackToUIThread) {
            // Run in UI thread
            _mainUIHandler.post(new Runnable() {
                @Override
                public void run() {
                    _proxyListener.onAudioServiceStart();
                }
            });
        } else {
            _proxyListener.onAudioServiceStart();
        }
    }

    private void createService(byte sessionID, ServiceType serviceType) {
        if (sessionID != currentSession.getSessionId()) {
            throw new IllegalArgumentException("can't create service with sessionID " + sessionID);
        }
        Service service = currentSession.createService(serviceType);
        currentSession.addService(service);
    }

    public void stopMobileNaviService() {
        if (removeServiceFromSession(currentSession.getSessionId(), ServiceType.Mobile_Nav)) {
            Log.i(TAG, "Mobile Navi Service is going to stop " + currentSession.getSessionId());
            try {
                getSyncConnection().closeMobileNaviService(currentSession.getSessionId());
            } catch (NullPointerException e) {
                Log.e(TAG, e.toString());
            }
        }
    }

    public void stopAudioService() {
        if (removeServiceFromSession(currentSession.getSessionId(), ServiceType.Audio_Service)) {
            Log.i(TAG, "Mobile Audio service is going to stop " + currentSession.getSessionId());
            try {
                getSyncConnection().closeAudioService(currentSession.getSessionId());
            } catch (NullPointerException e) {
                Log.e(TAG, e.toString());
            }
        }
    }

    private boolean removeServiceFromSession(byte sessionID, ServiceType serviceType) {
        List<Service> servicePool = getServicePool();
        for (Service service : servicePool) {
            if ((service.getSession().getSessionId() == sessionID) && (serviceType.equals(service.getServiceType()))) {
                currentSession.removeService(service);
                return true;
            }
        }
        return false;
    }

    // Queue internal callback message
    private void queueInternalMessage(InternalProxyMessage message) {
        synchronized (INTERNAL_MESSAGE_QUEUE_THREAD_LOCK) {
            if (_internalProxyMessageDispatcher != null) {
                _internalProxyMessageDispatcher.queueMessage(message);
            }
        }
    }

    // Queue incoming ProtocolMessage
    private void queueIncomingMessage(ProtocolMessage message) {
        synchronized (INCOMING_MESSAGE_QUEUE_THREAD_LOCK) {
            if (_incomingProxyMessageDispatcher != null) {
                _incomingProxyMessageDispatcher.queueMessage(message);
            }
        }
    }

    public OutputStream startH264() {
        OutputStream stream = null;
        if (mSyncConnection != null) {
            stream = mSyncConnection.startH264(currentSession.getSessionId());
        }
        return stream;
    }

    public void stopH264() {
        if (mSyncConnection != null) {
            mSyncConnection.stopH264();
        }
    }

    public OutputStream startAudioDataTransfer() {
        OutputStream stream = null;
        if (mSyncConnection != null) {
            stream = mSyncConnection.startAudioDataTransfer(currentSession.getSessionId());
        }
        return stream;
    }

    public void stopAudioDataTransfer() {
        if (mSyncConnection != null) {
            mSyncConnection.stopAudioDataTransfer();
        }
    }

    /**
     * Sends an AddCommand RPCRequest to SYNC. Responses are captured through callback on IProxyListener.
     *
     * @param commandID
     * @param menuText
     * @param parentID
     * @param position
     * @param vrCommands
     * @param correlationID
     * @throws SyncException
     */
    public void addCommand(Integer commandID,
                           String menuText, Integer parentID, Integer position,
                           Vector<String> vrCommands, Integer correlationID)
            throws SyncException {

        AddCommand msg = RPCRequestFactory.buildAddCommand(commandID, menuText, parentID, position,
                vrCommands, correlationID);

        sendRPCRequest(msg);
    }

    /**
     * Sends an AddCommand RPCRequest to SYNC. Responses are captured through callback on IProxyListener.
     *
     * @param commandID
     * @param menuText
     * @param position
     * @param vrCommands
     * @param correlationID
     * @throws SyncException
     */
    public void addCommand(Integer commandID,
                           String menuText, Integer position,
                           Vector<String> vrCommands, Integer correlationID)
            throws SyncException {

        addCommand(commandID, menuText, null, position, vrCommands, correlationID);
    }

    /**
     * Sends an AddCommand RPCRequest to SYNC. Responses are captured through callback on IProxyListener.
     *
     * @param commandID
     * @param menuText
     * @param position
     * @param correlationID
     * @throws SyncException
     */
    public void addCommand(Integer commandID,
                           String menuText, Integer position,
                           Integer correlationID)
            throws SyncException {

        addCommand(commandID, menuText, null, position, null, correlationID);
    }

    /**
     * Sends an AddCommand RPCRequest to SYNC. Responses are captured through callback on IProxyListener.
     *
     * @param commandID
     * @param menuText
     * @param correlationID
     * @throws SyncException
     */
    public void addCommand(Integer commandID,
                           String menuText, Integer correlationID)
            throws SyncException {

        addCommand(commandID, menuText, null, null, null, correlationID);
    }

    /**
     * Sends an AddCommand RPCRequest to SYNC. Responses are captured through callback on IProxyListener.
     *
     * @param commandID
     * @param menuText
     * @param vrCommands
     * @param correlationID
     * @throws SyncException
     */
    public void addCommand(Integer commandID,
                           String menuText, Vector<String> vrCommands, Integer correlationID)
            throws SyncException {

        addCommand(commandID, menuText, null, null, vrCommands, correlationID);
    }

    /**
     * Sends an AddCommand RPCRequest to SYNC. Responses are captured through callback on IProxyListener.
     *
     * @param commandID
     * @param vrCommands
     * @param correlationID
     * @throws SyncException
     */
    public void addCommand(Integer commandID,
                           Vector<String> vrCommands, Integer correlationID)
            throws SyncException {

        addCommand(commandID, null, null, null, vrCommands, correlationID);
    }

    /**
     * Sends an AddSubMenu RPCRequest to SYNC. Responses are captured through callback on IProxyListener.
     *
     * @param menuID
     * @param menuName
     * @param position
     * @param correlationID
     * @throws SyncException
     */
    public void addSubMenu(Integer menuID, String menuName,
                           Integer position, Integer correlationID)
            throws SyncException {

        AddSubMenu msg = RPCRequestFactory.buildAddSubMenu(menuID, menuName,
                position, correlationID);

        sendRPCRequest(msg);
    }

    /**
     * Sends an AddSubMenu RPCRequest to SYNC. Responses are captured through callback on IProxyListener.
     *
     * @param menuID
     * @param menuName
     * @param correlationID
     * @throws SyncException
     */
    public void addSubMenu(Integer menuID, String menuName,
                           Integer correlationID) throws SyncException {

        addSubMenu(menuID, menuName, null, correlationID);
    }

    /**
     * Sends an EncodedData RPCRequest to SYNC. Responses are captured through callback on IProxyListener.
     *
     * @param data
     * @param correlationID
     * @throws SyncException
     */
    public void encodedSyncPData(Vector<String> data, Integer correlationID)
            throws SyncException {

        Log.i("pt", "encodedSyncPData() giving to sync");
        EncodedSyncPData msg = RPCRequestFactory.buildEncodedSyncPData(data, correlationID);
        sendRPCRequest(msg);
    }

    /**
     * Sends a Data RPCRequest to SYNC. Responses are captured through callback on IProxyListener.
     *
     * @param data
     * @param correlationID
     * @throws SyncException
     */
    public void syncPData(byte[] data, Integer correlationID)
            throws SyncException {

        Log.i("pt", "syncPData() giving to sync");
        SyncPData msg = RPCRequestFactory.buildSyncPData(data, correlationID);
        sendRPCRequest(msg);
    }

    /**
     * Sends an Alert RPCRequest to SYNC. Responses are captured through callback on IProxyListener.
     *
     * @param ttsText
     * @param alertText1
     * @param alertText2
     * @param playTone
     * @param duration
     * @param correlationID
     * @throws SyncException
     */
    public void alert(String ttsText, String alertText1,
                      String alertText2, Boolean playTone, Integer duration,
                      Integer correlationID) throws SyncException {

        Alert msg = RPCRequestFactory.buildAlert(ttsText, alertText1, alertText2,
                playTone, duration, correlationID);

        sendRPCRequest(msg);
    }

    /**
     * Sends an Alert RPCRequest to SYNC. Responses are captured through callback on IProxyListener.
     *
     * @param ttsChunks
     * @param alertText1
     * @param alertText2
     * @param playTone
     * @param duration
     * @param correlationID
     * @throws SyncException
     */
    public void alert(Vector<TTSChunk> ttsChunks,
                      String alertText1, String alertText2, Boolean playTone,
                      Integer duration, Integer correlationID) throws SyncException {

        Alert msg = RPCRequestFactory.buildAlert(ttsChunks, alertText1, alertText2, playTone,
                duration, correlationID);

        sendRPCRequest(msg);
    }

    /**
     * Sends an Alert RPCRequest to SYNC. Responses are captured through callback on IProxyListener.
     *
     * @param ttsText
     * @param playTone
     * @param correlationID
     * @throws SyncException
     */
    public void alert(String ttsText, Boolean playTone,
                      Integer correlationID) throws SyncException {

        alert(ttsText, null, null, playTone, null, correlationID);
    }

    /**
     * Sends an Alert RPCRequest to SYNC. Responses are captured through callback on IProxyListener.
     *
     * @param chunks
     * @param playTone
     * @param correlationID
     * @throws SyncException
     */
    public void alert(Vector<TTSChunk> chunks, Boolean playTone,
                      Integer correlationID) throws SyncException {

        alert(chunks, null, null, playTone, null, correlationID);
    }

    /**
     * Sends an Alert RPCRequest to SYNC. Responses are captured through callback on IProxyListener.
     *
     * @param alertText1
     * @param alertText2
     * @param playTone
     * @param duration
     * @param correlationID
     * @throws SyncException
     */
    public void alert(String alertText1, String alertText2,
                      Boolean playTone, Integer duration, Integer correlationID)
            throws SyncException {

        alert((Vector<TTSChunk>) null, alertText1, alertText2, playTone, duration, correlationID);
    }

    /**
     * Sends a CreateInteractionChoiceSet RPCRequest to SYNC. Responses are captured through callback on IProxyListener.
     *
     * @param choiceSet
     * @param interactionChoiceSetID
     * @param correlationID
     * @throws SyncException
     */
    public void createInteractionChoiceSet(
            Vector<Choice> choiceSet, Integer interactionChoiceSetID,
            Integer correlationID) throws SyncException {

        CreateInteractionChoiceSet msg = RPCRequestFactory.buildCreateInteractionChoiceSet(
                choiceSet, interactionChoiceSetID, correlationID);

        sendRPCRequest(msg);
    }

    /**
     * Sends a DeleteCommand RPCRequest to SYNC. Responses are captured through callback on IProxyListener.
     *
     * @param commandID
     * @param correlationID
     * @throws SyncException
     */
    public void deleteCommand(Integer commandID,
                              Integer correlationID) throws SyncException {

        DeleteCommand msg = RPCRequestFactory.buildDeleteCommand(commandID, correlationID);

        sendRPCRequest(msg);
    }

    /**
     * Sends a DeleteInteractionChoiceSet RPCRequest to SYNC. Responses are captured through callback on IProxyListener.
     *
     * @param interactionChoiceSetID
     * @param correlationID
     * @throws SyncException
     */
    public void deleteInteractionChoiceSet(
            Integer interactionChoiceSetID, Integer correlationID)
            throws SyncException {

        DeleteInteractionChoiceSet msg = RPCRequestFactory.buildDeleteInteractionChoiceSet(
                interactionChoiceSetID, correlationID);

        sendRPCRequest(msg);
    }

    /**
     * Sends a DeleteSubMenu RPCRequest to SYNC. Responses are captured through callback on IProxyListener.
     *
     * @param menuID
     * @param correlationID
     * @throws SyncException
     */
    public void deleteSubMenu(Integer menuID,
                              Integer correlationID) throws SyncException {

        DeleteSubMenu msg = RPCRequestFactory.buildDeleteSubMenu(menuID, correlationID);

        sendRPCRequest(msg);
    }

    /**
     * Sends a PerformInteraction RPCRequest to SYNC. Responses are captured through callback on IProxyListener.
     *
     * @param initPrompt
     * @param displayText
     * @param interactionChoiceSetID
     * @param correlationID
     * @throws SyncException
     */
    public void performInteraction(String initPrompt,
                                   String displayText, Integer interactionChoiceSetID,
                                   Integer correlationID) throws SyncException {

        PerformInteraction msg = RPCRequestFactory.buildPerformInteraction(initPrompt,
                displayText, interactionChoiceSetID, correlationID);

        sendRPCRequest(msg);
    }

    /**
     * Sends a PerformInteraction RPCRequest to SYNC. Responses are captured through callback on IProxyListener.
     *
     * @param initPrompt
     * @param displayText
     * @param interactionChoiceSetID
     * @param correlationID
     * @throws SyncException
     */
    public void performInteraction(String initPrompt,
                                   String displayText, Integer interactionChoiceSetID,
                                   String helpPrompt, String timeoutPrompt,
                                   InteractionMode interactionMode, Integer timeout,
                                   Integer correlationID) throws SyncException {

        PerformInteraction msg = RPCRequestFactory.buildPerformInteraction(
                initPrompt, displayText, interactionChoiceSetID,
                helpPrompt, timeoutPrompt, interactionMode,
                timeout, correlationID);

        sendRPCRequest(msg);
    }

    /**
     * Sends a PerformInteraction RPCRequest to SYNC. Responses are captured through callback on IProxyListener.
     *
     * @param initPrompt
     * @param displayText
     * @param interactionChoiceSetIDList
     * @param helpPrompt
     * @param timeoutPrompt
     * @param interactionMode
     * @param timeout
     * @param correlationID
     * @throws SyncException
     */
    public void performInteraction(String initPrompt,
                                   String displayText, Vector<Integer> interactionChoiceSetIDList,
                                   String helpPrompt, String timeoutPrompt,
                                   InteractionMode interactionMode, Integer timeout,
                                   Integer correlationID) throws SyncException {

        PerformInteraction msg = RPCRequestFactory.buildPerformInteraction(initPrompt,
                displayText, interactionChoiceSetIDList,
                helpPrompt, timeoutPrompt, interactionMode, timeout,
                correlationID);

        sendRPCRequest(msg);
    }

    /**
     * Sends a PerformInteraction RPCRequest to SYNC. Responses are captured through callback on IProxyListener.
     *
     * @param initChunks
     * @param displayText
     * @param interactionChoiceSetIDList
     * @param helpChunks
     * @param timeoutChunks
     * @param interactionMode
     * @param timeout
     * @param correlationID
     * @throws SyncException
     */
    public void performInteraction(
            Vector<TTSChunk> initChunks, String displayText,
            Vector<Integer> interactionChoiceSetIDList,
            Vector<TTSChunk> helpChunks, Vector<TTSChunk> timeoutChunks,
            InteractionMode interactionMode, Integer timeout,
            Integer correlationID) throws SyncException {

        PerformInteraction msg = RPCRequestFactory.buildPerformInteraction(
                initChunks, displayText, interactionChoiceSetIDList,
                helpChunks, timeoutChunks, interactionMode, timeout,
                correlationID);

        sendRPCRequest(msg);
    }

    // Protected registerAppInterface used to ensure only non-ALM applications call
    // reqisterAppInterface
    protected void registerAppInterfacePrivate(
            SyncMsgVersion syncMsgVersion, String appName, Vector<TTSChunk> ttsName,
            String ngnMediaScreenAppName, Vector<String> vrSynonyms, Boolean isMediaApp,
            Language languageDesired, Language hmiDisplayLanguageDesired, Vector<AppHMIType> appHMIType,
            String appID, String autoActivateID, Integer correlationID)
            throws SyncException {

        final RegisterAppInterface msg = RPCRequestFactory.buildRegisterAppInterface(
                syncMsgVersion, appName, ttsName, ngnMediaScreenAppName, vrSynonyms, isMediaApp,
                languageDesired, hmiDisplayLanguageDesired, appHMIType, appID, correlationID);

        sendRPCRequestPrivate(msg);

        logOnRegisterAppRequest(msg);

    }

    private void logOnRegisterAppRequest(final RegisterAppInterface msg) {
        if (_callbackToUIThread) {
            // Run in UI thread
            _mainUIHandler.post(new Runnable() {
                @Override
                public void run() {
                    _proxyListener.onRegisterAppRequest(msg);
                }
            });
        } else {
            _proxyListener.onRegisterAppRequest(msg);
        }
    }

    /**
     * Sends a SetGlobalProperties RPCRequest to SYNC. Responses are captured through callback on IProxyListener.
     *
     * @param helpPrompt
     * @param timeoutPrompt
     * @param correlationID
     * @throws SyncException
     */
    public void setGlobalProperties(
            String helpPrompt, String timeoutPrompt, Integer correlationID)
            throws SyncException {

        SetGlobalProperties req = RPCRequestFactory.buildSetGlobalProperties(helpPrompt,
                timeoutPrompt, correlationID);

        sendRPCRequest(req);
    }

    /**
     * Sends a SetGlobalProperties RPCRequest to SYNC. Responses are captured through callback on IProxyListener.
     *
     * @param helpChunks
     * @param timeoutChunks
     * @param correlationID
     * @throws SyncException
     */
    public void setGlobalProperties(
            Vector<TTSChunk> helpChunks, Vector<TTSChunk> timeoutChunks,
            Integer correlationID) throws SyncException {

        SetGlobalProperties req = RPCRequestFactory.buildSetGlobalProperties(
                helpChunks, timeoutChunks, correlationID);

        sendRPCRequest(req);
    }

    public void resetGlobalProperties(Vector<GlobalProperty> properties,
                                      Integer correlationID) throws SyncException {

        ResetGlobalProperties req = new ResetGlobalProperties();

        req.setCorrelationID(correlationID);
        req.setProperties(properties);

        sendRPCRequest(req);
    }

    /**
     * Sends a SetMediaClockTimer RPCRequest to SYNC. Responses are captured through callback on IProxyListener.
     *
     * @param hours
     * @param minutes
     * @param seconds
     * @param updateMode
     * @param correlationID
     * @throws SyncException
     */
    public void setMediaClockTimer(Integer hours,
                                   Integer minutes, Integer seconds, UpdateMode updateMode,
                                   Integer correlationID) throws SyncException {

        SetMediaClockTimer msg = RPCRequestFactory.buildSetMediaClockTimer(hours,
                minutes, seconds, updateMode, correlationID);

        sendRPCRequest(msg);
    }

    /**
     * Pauses the media clock. Responses are captured through callback on IProxyListener.
     *
     * @param correlationID
     * @throws SyncException
     */
    public void pauseMediaClockTimer(Integer correlationID)
            throws SyncException {

        SetMediaClockTimer msg = RPCRequestFactory.buildSetMediaClockTimer(0,
                0, 0, UpdateMode.PAUSE, correlationID);

        sendRPCRequest(msg);
    }

    /**
     * Resumes the media clock. Responses are captured through callback on IProxyListener.
     *
     * @param correlationID
     * @throws SyncException
     */
    public void resumeMediaClockTimer(Integer correlationID)
            throws SyncException {

        SetMediaClockTimer msg = RPCRequestFactory.buildSetMediaClockTimer(0,
                0, 0, UpdateMode.RESUME, correlationID);

        sendRPCRequest(msg);
    }

    /**
     * Clears the media clock. Responses are captured through callback on IProxyListener.
     *
     * @param correlationID
     * @throws SyncException
     */
    public void clearMediaClockTimer(Integer correlationID)
            throws SyncException {

        Show msg = RPCRequestFactory.buildShow(null, null, null, "     ", null, null, correlationID);

        sendRPCRequest(msg);
    }

    /**
     * Sends a Show RPCRequest to SYNC. Responses are captured through callback on IProxyListener.
     *
     * @param mainText1
     * @param mainText2
     * @param statusBar
     * @param mediaClock
     * @param mediaTrack
     * @param alignment
     * @param correlationID
     * @throws SyncException
     */
    public void show(String mainText1, String mainText2,
                     String statusBar, String mediaClock, String mediaTrack,
                     TextAlignment alignment, Integer correlationID)
            throws SyncException {

        Show msg = RPCRequestFactory.buildShow(mainText1, mainText2,
                statusBar, mediaClock, mediaTrack,
                alignment, correlationID);

        sendRPCRequest(msg);
    }

    /**
     * Sends a Show RPCRequest to SYNC. Responses are captured through callback on IProxyListener.
     *
     * @param mainText1
     * @param mainText2
     * @param alignment
     * @param correlationID
     * @throws SyncException
     */
    public void show(String mainText1, String mainText2,
                     TextAlignment alignment, Integer correlationID)
            throws SyncException {

        show(mainText1, mainText2, null, null, null, alignment, correlationID);
    }

    /**
     * Sends a Speak RPCRequest to SYNC. Responses are captured through callback on IProxyListener.
     *
     * @param ttsText
     * @param correlationID
     * @throws SyncException
     */
    public void speak(String ttsText, Integer correlationID)
            throws SyncException {

        Speak msg = RPCRequestFactory.buildSpeak(TTSChunkFactory.createSimpleTTSChunks(ttsText),
                correlationID);

        sendRPCRequest(msg);
    }

    /**
     * Sends a Speak RPCRequest to SYNC. Responses are captured through callback on IProxyListener.
     *
     * @param ttsChunks
     * @param correlationID
     * @throws SyncException
     */
    public void speak(Vector<TTSChunk> ttsChunks,
                      Integer correlationID) throws SyncException {

        Speak msg = RPCRequestFactory.buildSpeak(ttsChunks, correlationID);

        sendRPCRequest(msg);
    }

    /**
     * Sends a SubscribeButton RPCRequest to SYNC. Responses are captured through callback on IProxyListener.
     *
     * @param buttonName
     * @param correlationID
     * @throws SyncException
     */
    public void subscribeButton(ButtonName buttonName,
                                Integer correlationID) throws SyncException {

        SubscribeButton msg = RPCRequestFactory.buildSubscribeButton(buttonName,
                correlationID);

        sendRPCRequest(msg);
    }

    // Protected unregisterAppInterface used to ensure no non-ALM app calls
    // unregisterAppInterface.
    protected void unregisterAppInterfacePrivate(Integer correlationID)
            throws SyncException {

        UnregisterAppInterface msg =
                RPCRequestFactory.buildUnregisterAppInterface(correlationID);

        sendRPCRequestPrivate(msg);
    }

    /**
     * Sends an UnsubscribeButton RPCRequest to SYNC. Responses are captured through callback on IProxyListener.
     *
     * @param buttonName
     * @param correlationID
     * @throws SyncException
     */
    public void unsubscribeButton(ButtonName buttonName,
                                  Integer correlationID) throws SyncException {

        UnsubscribeButton msg = RPCRequestFactory.buildUnsubscribeButton(
                buttonName, correlationID);

        sendRPCRequest(msg);
    }

    /**
     * Creates a choice to be added to a choiceset. Choice has both a voice and a visual menu component.
     *
     * @param choiceID         -Unique ID used to identify this choice (returned in callback).
     * @param choiceMenuName   -Text name displayed for this choice.
     * @param choiceVrCommands -Vector of vrCommands used to select this choice by voice. Must contain
     *                         at least one non-empty element.
     * @return Choice created.
     * @throws SyncException
     */
    public Choice createChoiceSetChoice(Integer choiceID, String choiceMenuName,
                                        Vector<String> choiceVrCommands) {
        Choice returnChoice = new Choice();

        returnChoice.setChoiceID(choiceID);
        returnChoice.setMenuName(choiceMenuName);
        returnChoice.setVrCommands(choiceVrCommands);

        return returnChoice;
    }

    /**
     * Gets type of transport currently used by this SyncProxy.
     *
     * @return One of TransportType enumeration values.
     * @see TransportType
     */
    public TransportType getCurrentTransportType() throws IllegalStateException {
        if (mSyncConnection == null) {
            throw new IllegalStateException("Incorrect state of SyncProxyBase: Calling for getCurrentTransportType() while connection is not initialized");
        }

        return mSyncConnection.getCurrentTransportType();
    }

    /**
     * ***************** END Public Helper Methods ************************
     */

    public IJsonRPCMarshaller getJsonRPCMarshaller() {
        return this._jsonRPCMarshaller;
    }

    /**
     * @param jsonRPCMarshaller the jsonRPCMarshaller to set
     */
    public void setJsonRPCMarshaller(IJsonRPCMarshaller jsonRPCMarshaller) throws IllegalArgumentException {
        if (jsonRPCMarshaller == null) {
            throw new IllegalArgumentException("jsonRPCMarshaller must not be null");
        }

        this._jsonRPCMarshaller = jsonRPCMarshaller;
    }

    protected TimerTask getCurrentReconnectTimerTask() {
        TimerTask task;
        synchronized (RECONNECT_TIMER_TASK_LOCK) {
            task = _currentReconnectTimerTask;
        }
        return task;
    }

    private void setCurrentReconnectTimerTask(
            TimerTask currentReconnectTimerTask) {
        synchronized (RECONNECT_TIMER_TASK_LOCK) {
            _currentReconnectTimerTask = currentReconnectTimerTask;
        }
    }

    private boolean clearCurrentReconnectTimerTask() {
        TimerTask task = getCurrentReconnectTimerTask();
        if (task != null) {
            Log.d(TAG, "Clearing reconnect timer task");
            boolean success = task.cancel();
            setCurrentReconnectTimerTask(null);
            if (!success) {
                Log.i(TAG, "Can't cancel scheduled reconnect task");
            }
            return success;
        }

        return true;
    }

    private Timer getReconnectTimer() {
        if (_reconnectTimer == null) {
            Log.d(TAG, "Reconnect timer is null, creating a new one");
            _reconnectTimer = new Timer("ReconnectTimer", true);
        }

        return _reconnectTimer;
    }

    private void clearReconnectTimer() {
        if (_reconnectTimer != null) {
            Log.d(TAG, "Clearing reconnect timer");
            _reconnectTimer.cancel();
            _reconnectTimer = null;
        } else {
            Log.d(TAG, "Reconnect timer is already null");
        }
    }

    /**
     * Sets the desired SYNC and HMI display languages, and re-registers the
     * application.
     */
    public void resetLanguagesDesired(Language syncLanguageDesired,
                                      Language hmiDisplayLanguageDesired) {
        this._syncLanguageDesired = syncLanguageDesired;
        this._hmiDisplayLanguageDesired = hmiDisplayLanguageDesired;

        restartRPCProtocolSession();
    }

    // TODO: Need to refactor it
    public List<Service> getServicePool() {
        return currentSession.getServiceList();
    }

    public boolean hasServiceInServicesPool(ServiceType serviceType) {
        return !currentSession.isServicesEmpty() && currentSession.hasService(serviceType);
    }

    public void setSyncMsgVersionRequest(SyncMsgVersion syncMsgVersionRequest) {
        _syncMsgVersionRequest = syncMsgVersionRequest;
    }

    public SyncMsgVersion getSyncMsgVersionRequest() {
        return _syncMsgVersionRequest;
    }

    public void setApplicationName(String applicationName) {
       _applicationName = applicationName;
    }

    public String getApplicationName() {
        return _applicationName;
    }

    public void setTTSName(Vector<TTSChunk> TTSName) {
        this._ttsName = TTSName;
    }

    public Vector<TTSChunk> getTTSName() {
        return _ttsName;
    }

    public void setNgnMediaScreenAppName(String ngnMediaScreenAppName) {
        this._ngnMediaScreenAppName = ngnMediaScreenAppName;
    }

    public String getNgnMediaScreenAppName() {
        return _ngnMediaScreenAppName;
    }

    public void setVrSynonyms(Vector<String> vrSynonyms) {
        this._vrSynonyms = vrSynonyms;
    }

    public Vector<String> getVrSynonyms() {
        return _vrSynonyms;
    }

    public void setIsMediApp(Boolean isMediApp) {
        this._isMediaApp = isMediApp;
    }

    public Boolean getIsMediaApp() {
        return _isMediaApp;
    }

    public void setSyncLanguageDesired(Language syncLanguageDesired) {
        this._syncLanguageDesired = syncLanguageDesired;
    }

    public Language getSyncLanguageDesired() {
        return _syncLanguageDesired;
    }

    public void setHmiDisplayLanguageDesired(Language hmiDisplayLanguageDesired) {
        this._hmiDisplayLanguageDesired = hmiDisplayLanguageDesired;
    }

    public Language getHmiDisplayLanguageDesired() {
        return _hmiDisplayLanguageDesired;
    }

    public void setAppHMIType(Vector<AppHMIType> appHMIType) {
        this._appHMIType = appHMIType;
    }

    public Vector<AppHMIType> getAppHMIType() {
        return _appHMIType;
    }

    public void setAppID(String appID) {
        this._appID = appID;
    }

    public String getAppID() {
        return _appID;
    }

    public void setAutoActivateIdDesired(String autoActivateIdDesired) {
        this._autoActivateIdReturned = autoActivateIdDesired;
    }

    public String getAutoActivateIdDesired() {
        return _autoActivateIdReturned;
    }

    public void updateRegisterAppInterfaceParameters(RegisterAppInterface msg) {
        _syncMsgVersionRequest = msg.getSyncMsgVersion();
        _applicationName = msg.getAppName();
        _ttsName = msg.getTtsName();
        _ngnMediaScreenAppName = msg.getNgnMediaScreenAppName();
        _vrSynonyms = msg.getVrSynonyms();
        _isMediaApp = msg.getIsMediaApplication();
        _syncLanguageDesired = msg.getLanguageDesired();
        _hmiDisplayLanguageDesired = msg.getHmiDisplayLanguageDesired();
        _appHMIType = msg.getAppType();
        _appID = msg.getAppID();
    }

    // Private Class to Interface with SyncConnection
    public class SyncInterfaceBroker implements ISyncConnectionListener {

        @Override
        public void onTransportDisconnected(String info) {
            // proxyOnTransportDisconnect is called to alert the proxy that a requested
            // disconnect has completed

//			if (_advancedLifecycleManagementEnabled) {
//				// If ALM, nothing is required to be done here
//			} else {
            // If original model, notify app the proxy is closed so it will delete and reinstanciate
            notifyProxyClosed(info, new SyncException("Transport disconnected.", SyncExceptionCause.SYNC_UNAVAILALBE));
//			}
        }

        @Override
        public void onTransportError(String info, Exception e) {
            DebugTool.logError("Transport failure: " + info, e);

            if (_advancedLifecycleManagementEnabled) {
                // Cycle the proxy
                cycleProxy(SyncDisconnectedReason.TRANSPORT_ERROR);
            } else {
                notifyProxyClosed(info, e);
            }
        }

        @Override
        public void onHeartbeatTimedOut() {
            final String msg = "Heartbeat timeout";
            DebugTool.logInfo(msg);
            notifyProxyClosed(msg, new SyncException(msg, SyncExceptionCause.HEARTBEAT_PAST_DUE));
        }

        @Override
        public void onProtocolMessageReceived(ProtocolMessage msg) {
            try {
                if (msg.getData().length > 0) queueIncomingMessage(msg);
            } catch (Exception e) {

            }
            try {
                if (msg.getBulkData().length > 0) queueIncomingMessage(msg);
            } catch (Exception e) {

            }
        }

        @Override
        public void onProtocolSessionStarted(Session session, byte version, String correlationID) {
            if (_wiproVersion == 1) {
                if (version == 2) setWiProVersion(version);
            }
            if (session.hasService(ServiceType.RPC)) {
                startRPCProtocolService(session.getSessionId(), correlationID);
            }
        }

        @Override
        public void onProtocolServiceEnded(ServiceType serviceType,
                                           byte sessionID, String correlationID) {
            handleEndServiceAck(serviceType, sessionID, correlationID);
        }

        @Override
        public void onProtocolError(String info, Exception e) {
            passErrorToProxyListener(info, e);
        }

        @Override
        public void onMobileNavAckReceived(int frameReceivedNumber) {
            handleMobileNavAck(frameReceivedNumber);
        }

        @Override
        public void onProtocolServiceStarted(ServiceType serviceType, byte sessionID, byte version,
                                             String correlationID) {
            if (_wiproVersion == 2) {
                if (serviceType.equals(ServiceType.Mobile_Nav)) {
                    startMobileNaviService(sessionID, correlationID);
                } else if (serviceType.equals(ServiceType.Audio_Service)) {
                    startAudioService(sessionID, correlationID);
                }
            }
        }
    }

    public IRPCRequestConverterFactory getRpcRequestConverterFactory() {
        return rpcRequestConverterFactory;
    }

    public void setRpcRequestConverterFactory(
            IRPCRequestConverterFactory rpcRequestConverterFactory) {
        this.rpcRequestConverterFactory = rpcRequestConverterFactory;
    }

    private void processRegisterAppInterfaceResponse(final RegisterAppInterfaceResponse response) {
        // Create callback
        if (_callbackToUIThread) {
            // Run in UI thread
            _mainUIHandler.post(new Runnable() {
                @Override
                public void run() {
                    if (_proxyListener instanceof IProxyListener) {
                        ((IProxyListener) _proxyListener).onRegisterAppInterfaceResponse(response);
                    } else if (_proxyListener instanceof IProxyListenerALMTesting) {
                        ((IProxyListenerALMTesting) _proxyListener)
                                .onRegisterAppInterfaceResponse(response);
                    }
                }
            });
        } else {
            if (_proxyListener instanceof IProxyListener) {
                ((IProxyListener) _proxyListener).onRegisterAppInterfaceResponse(response);
            } else if (_proxyListener instanceof IProxyListenerALMTesting) {
                ((IProxyListenerALMTesting) _proxyListener).onRegisterAppInterfaceResponse(response);
            }
        }
        // Restore Services
        if (!currentSession.isServicesEmpty() && mSyncConnection.getIsConnected()) {
            if (currentSession.hasService(ServiceType.Mobile_Nav)) {
                mSyncConnection.startMobileNavService(currentSession);
            }
            if (currentSession.hasService(ServiceType.Audio_Service)) {
                mSyncConnection.startAudioService(currentSession);
            }
        }
    }

    public IOnSystemRequestHandler getOnSystemRequestHandler() {
        return onSystemRequestHandler;
    }

    public void setOnSystemRequestHandler(
            IOnSystemRequestHandler onSystemRequestHandler) {
        this.onSystemRequestHandler = onSystemRequestHandler;
    }

    /**
     * Returns the next correlation ID used for internal messages.
     *
     * @return next correlation ID
     */
    private int nextCorrelationId() {
        return ++lastCorrelationId;
    }

    @Override
    public void putSystemFile(String filename, byte[] data, FileType fileType)
            throws SyncException {
        putSystemFile(filename, data, null, fileType);
    }

    @Override
    public void putSystemFile(String filename, byte[] data, Integer offset,
                              FileType fileType) throws SyncException {
        PutFile putFile = new PutFile();
        putFile.setSyncFileName(filename);
        putFile.setFileType(fileType);
        putFile.setBulkData(data);
        putFile.setSystemFile(true);
        final int correlationID = nextCorrelationId();
        putFile.setCorrelationID(correlationID);

        if (offset != null) {
            putFile.setOffset(offset);
            putFile.setLength(data.length);
        }

        sendRPCRequest(putFile);
        internalRequestCorrelationIDs.add(correlationID);
    }
}<|MERGE_RESOLUTION|>--- conflicted
+++ resolved
@@ -1009,14 +1009,9 @@
     }
 
     private void closeSyncConnection(boolean keepConnection) {
-<<<<<<< HEAD
         if (mSyncConnection != null) {
             mSyncConnection.closeConnection(currentSession.getSessionId(), keepConnection);
-=======
-        if (_syncConnection != null) {
-            _syncConnection.closeConnection(currentSession.getSessionId(), keepConnection);
-            _syncConnection.setSessionId((byte) 0);
->>>>>>> fbe5fdb6
+            mSyncConnection.setSessionId((byte) 0);
             if (!keepConnection) {
                 setSyncConnection(null);
             }
@@ -1050,27 +1045,14 @@
         }
     }
 
-<<<<<<< HEAD
-                // Should we wait for the interface to be unregistered?
-                Boolean waitForInterfaceUnregistered = false;
-                // Unregister app interface
-                synchronized (CONNECTION_REFERENCE_LOCK) {
-                    if (_appInterfaceRegisterd == true && mSyncConnection != null && mSyncConnection.getIsConnected()) {
-                        waitForInterfaceUnregistered = true;
-                        unregisterAppInterfacePrivate(UNREGISTER_APP_INTERFACE_CORRELATION_ID);
-                    }
-                }
-=======
     private void exitSession(boolean keepConnection, boolean keepSession) throws SyncException {
         // Should we wait for the interface to be unregistered?
         Boolean waitForInterfaceUnregistered = false;
         synchronized (CONNECTION_REFERENCE_LOCK) {
-            if (_appInterfaceRegisterd == true && _syncConnection != null && _syncConnection.getIsConnected()) {
+            if (_appInterfaceRegisterd == true && mSyncConnection != null && mSyncConnection.getIsConnected()) {
                 waitForInterfaceUnregistered = true;
                 unregisterAppInterfacePrivate(UNREGISTER_APP_INTERFACE_CORRELATION_ID);
             }
->>>>>>> fbe5fdb6
-
             // Wait for the app interface to be unregistered
             if (waitForInterfaceUnregistered) {
                 synchronized (APP_INTERFACE_REGISTERED_LOCK) {
