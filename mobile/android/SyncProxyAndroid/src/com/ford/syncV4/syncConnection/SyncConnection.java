package com.ford.syncV4.syncConnection;

import android.util.Log;

import com.ford.syncV4.exception.SyncException;
import com.ford.syncV4.protocol.AbstractProtocol;
import com.ford.syncV4.protocol.IProtocolListener;
import com.ford.syncV4.protocol.ProtocolFrameHeader;
import com.ford.syncV4.protocol.ProtocolFrameHeaderFactory;
import com.ford.syncV4.protocol.ProtocolMessage;
import com.ford.syncV4.protocol.WiProProtocol;
import com.ford.syncV4.protocol.enums.SessionType;
import com.ford.syncV4.protocol.heartbeat.IHeartbeatMonitor;
import com.ford.syncV4.streaming.AbstractPacketizer;
import com.ford.syncV4.streaming.H264Packetizer;
import com.ford.syncV4.streaming.IStreamListener;
import com.ford.syncV4.transport.BTTransport;
import com.ford.syncV4.transport.BaseTransportConfig;
import com.ford.syncV4.transport.ITransportListener;
import com.ford.syncV4.transport.SyncTransport;
import com.ford.syncV4.transport.TCPTransport;
import com.ford.syncV4.transport.TCPTransportConfig;
import com.ford.syncV4.transport.TransportType;
import com.ford.syncV4.transport.nsd.NSDHelper;
import com.ford.syncV4.transport.usb.USBTransport;
import com.ford.syncV4.transport.usb.USBTransportConfig;

import java.io.InputStream;
import java.io.OutputStream;
import java.io.PipedInputStream;
import java.io.PipedOutputStream;

import static com.ford.syncV4.protocol.heartbeat.IHeartbeatMonitor.IHeartbeatMonitorDelegate;

public class SyncConnection implements IProtocolListener, ITransportListener, IStreamListener,
        IHeartbeatMonitorDelegate {
    private static final String TAG = "SyncConnection";

    private boolean _isHeartbeatTimedout = false;

    private NSDHelper mNSDHelper;
    SyncTransport _transport = null;
    AbstractProtocol _protocol = null;
    ISyncConnectionListener _connectionListener = null;
    AbstractPacketizer mPacketizer = null;
    // Thread safety locks
    Object TRANSPORT_REFERENCE_LOCK = new Object();
    Object PROTOCOL_REFERENCE_LOCK = new Object();
    IHeartbeatMonitor _heartbeatMonitor;

    /**
     * Constructor.
     *
     * @param listener        Sync connection listener.
     * @param transportConfig Transport configuration for this connection.
     */
    public SyncConnection(ISyncConnectionListener listener, BaseTransportConfig transportConfig) {
        this(listener, transportConfig, null);
    }

    public SyncConnection(ISyncConnectionListener listener,
                          BaseTransportConfig transportConfig,
                          SyncTransport transport) {
        _connectionListener = listener;

        // Initialize the transport
        synchronized (TRANSPORT_REFERENCE_LOCK) {
            // Ensure transport is null
            if (_transport != null) {
                if (_transport.getIsConnected()) {
                    _transport.disconnect();
                }
                _transport = null;
            }

            if (transport != null) {
                _transport = transport;
            } else {
                switch (transportConfig.getTransportType()) {
                    case BLUETOOTH:
                        _transport = new BTTransport(this);
                        break;

                    case TCP:
                        TCPTransportConfig tcpTransportConfig = (TCPTransportConfig) transportConfig;
                        _transport = new TCPTransport(tcpTransportConfig, this);
                        if (tcpTransportConfig.getIsNSD()) {
                            mNSDHelper = new NSDHelper(tcpTransportConfig.getApplicationContext());
                            mNSDHelper.initializeNsd();
                        }
                        break;

                    case USB:
                        _transport = new USBTransport((USBTransportConfig) transportConfig, this);
                        break;
                }
            }
        }

        // Initialize the protocol
        synchronized (PROTOCOL_REFERENCE_LOCK) {
            // Ensure protocol is null
            if (_protocol != null) {
                _protocol = null;
            }

            _protocol = new WiProProtocol(this);
        }
    }

    public AbstractProtocol getWiProProtocol() {
        return _protocol;
    }

    public IHeartbeatMonitor getHeartbeatMonitor() {
        return _heartbeatMonitor;
    }

    public void setHeartbeatMonitor(IHeartbeatMonitor heartbeatMonitor) {
        this._heartbeatMonitor = heartbeatMonitor;
        _heartbeatMonitor.setDelegate(this);
    }

    public void stopTransportReading() {
        if (_transport != null) {
            _transport.stopReading();
        }
    }

    public void closeConnection(byte rpcSessionID, boolean keepConnection) {
        closeConnection(rpcSessionID, keepConnection, true);
    }

    void closeConnection(byte rpcSessionID, boolean keepConnection,
                         boolean sendFinishMessages) {
        synchronized (PROTOCOL_REFERENCE_LOCK) {
            if (_protocol != null) {
                // If transport is still connected, sent EndProtocolSessionMessage
                if (sendFinishMessages && (_transport != null) &&
                        _transport.getIsConnected()) {
                    _protocol.EndProtocolSession(SessionType.RPC, rpcSessionID);
                }
                if (!keepConnection) {
                    _protocol = null;
                }
            } // end-if
        }
<<<<<<< HEAD
=======

        if (_heartbeatMonitor != null) {
            _heartbeatMonitor.stop();
            _heartbeatMonitor = null;
        }

>>>>>>> 88d7f559
        synchronized (TRANSPORT_REFERENCE_LOCK) {

            stopH264();

            if (!keepConnection) {

                if (mNSDHelper != null) {
                    mNSDHelper.stopDiscovery();
                    mNSDHelper.tearDown();
                }

                if (_transport != null) {
                    _transport.disconnect();
                }
                _transport = null;
            }
        }
    }

    public void closeMobileNavSession(byte mobileNavSessionId) {
        synchronized (PROTOCOL_REFERENCE_LOCK) {
            if (_protocol != null) {
                // If transport is still connected, sent EndProtocolSessionMessage
                if (_transport != null && _transport.getIsConnected()) {
                    _protocol.EndProtocolSession(SessionType.Mobile_Nav, mobileNavSessionId);
                }
            } // end-if
        }
    }

    public OutputStream startH264(byte rpcSessionID) {
        try {
            OutputStream os = new PipedOutputStream();
            InputStream is = new PipedInputStream((PipedOutputStream) os);
            mPacketizer = new H264Packetizer(this, is, rpcSessionID);
            mPacketizer.start();
            return os;
        } catch (Exception e) {
            Log.e(TAG, "Unable to start H.264 streaming:" + e.toString());
        }
        return null;
    }

    public void stopH264() {
        if (mPacketizer != null) {
            mPacketizer.stop();
        }
    }

    public void startTransport() throws SyncException {
        _transport.openConnection();
    }

    public Boolean getIsConnected() {

        // If _transport is null, then it can't be connected
        if (_transport == null) {
            return false;
        }

        return _transport.getIsConnected();
    }

    public void sendMessage(ProtocolMessage msg) {
        if (msg != null && _protocol != null) {
            _protocol.SendMessage(msg);
        }
    }

    public void startMobileNavSession() {
        synchronized (PROTOCOL_REFERENCE_LOCK) {
            if (_protocol != null) {
                _protocol.StartProtocolSession(SessionType.Mobile_Nav);
            }
        }
    }

    @Override
    public void onTransportBytesReceived(byte[] receivedBytes,
                                         int receivedBytesLength) {
        // Send bytes to protocol to be interpreted
        synchronized (PROTOCOL_REFERENCE_LOCK) {
            if (_protocol != null) {
                _protocol.HandleReceivedBytes(receivedBytes, receivedBytesLength);
            }
        }
    }

    @Override
    public void onTransportConnected() {
        if (_heartbeatMonitor != null) {
            _heartbeatMonitor.start();
        }

        synchronized (PROTOCOL_REFERENCE_LOCK) {
            if (_protocol != null) {
                _protocol.StartProtocolSession(SessionType.RPC);
            }
        }
    }

    @Override
    public void onTransportDisconnected(String info) {
        if (!_isHeartbeatTimedout) {
            // Pass directly to connection listener
            _connectionListener.onTransportDisconnected(info);
        }
        _isHeartbeatTimedout = false;
    }

    @Override
    public void onTransportError(String info, Exception e) {
        if (!_isHeartbeatTimedout) {
            // Pass directly to connection listener
            _connectionListener.onTransportError(info, e);
        }
        _isHeartbeatTimedout = false;
    }

    @Override
    public void onServerSocketInit(int serverSocketPort) {
        Log.d("SyncConnection", "ServerSocket init: " + serverSocketPort);
        mNSDHelper.registerService(serverSocketPort);
        mNSDHelper.discoverServices();
    }

    @Override
    public void onProtocolMessageBytesToSend(byte[] msgBytes, int offset,
                                             int length) {
        // Protocol has packaged bytes to send, pass to transport for transmission
        synchronized (TRANSPORT_REFERENCE_LOCK) {
            if (_transport != null) {
                _transport.sendBytes(msgBytes, offset, length);

                if (_heartbeatMonitor != null) {
                    _heartbeatMonitor.notifyTransportActivity();
                }
            }
        }
    }

    @Override
    public void onProtocolMessageReceived(ProtocolMessage msg) {
        // only data messages get here
        if (_heartbeatMonitor != null) {
            _heartbeatMonitor.notifyTransportActivity();
        }

        _connectionListener.onProtocolMessageReceived(msg);
    }

    @Override
    public void onProtocolSessionStarted(SessionType sessionType,
                                         byte sessionID, byte version, String correlationID) {
        _connectionListener.onProtocolSessionStarted(sessionType, sessionID, version, correlationID);
    }

    @Override
    public void onProtocolSessionEnded(SessionType sessionType, byte sessionID,
                                       String correlationID) {
        _connectionListener.onProtocolSessionEnded(sessionType, sessionID, correlationID);
    }

    @Override
    public void onProtocolHeartbeatACK() {
        if (_heartbeatMonitor != null) {
            _heartbeatMonitor.heartbeatACKReceived();
        }
    }

    @Override
    public void onProtocolError(String info, Exception e) {
        _connectionListener.onProtocolError(info, e);
    }

    @Override
    public void onProtocolAppUnregistered() {
        Log.d(TAG, "onProtocolAppUnregistered");
        _transport.stopReading();
    }

    @Override
    public void onMobileNavAckReceived(int frameReceivedNumber) {
        _connectionListener.onMobileNavAckReceived(frameReceivedNumber);
    }

    /**
     * Gets type of transport currently used by this connection.
     *
     * @return One of TransportType enumeration values.
     * @see TransportType
     */
    public TransportType getCurrentTransportType() {
        return _transport.getTransportType();
    }

    @Override
    public void sendH264(ProtocolMessage pm) {
        if (pm != null) {
            sendMessage(pm);
        }
    }

    @Override
    public void sendHeartbeat(IHeartbeatMonitor monitor) {
        Log.d(TAG, "Asked to send heartbeat");
        final ProtocolFrameHeader heartbeat =
                ProtocolFrameHeaderFactory.createHeartbeat(SessionType.RPC,
                        (byte) 2);
        final byte[] bytes = heartbeat.assembleHeaderBytes();
        onProtocolMessageBytesToSend(bytes, 0, bytes.length);
    }

    @Override
    public void heartbeatTimedOut(IHeartbeatMonitor monitor) {
        Log.d(TAG, "Heartbeat timeout; closing connection");
        _isHeartbeatTimedout = true;
        closeConnection((byte) 0, false, false);
        _connectionListener.onHeartbeatTimedOut();
    }
}<|MERGE_RESOLUTION|>--- conflicted
+++ resolved
@@ -131,7 +131,7 @@
         closeConnection(rpcSessionID, keepConnection, true);
     }
 
-    void closeConnection(byte rpcSessionID, boolean keepConnection,
+    public void closeConnection(byte rpcSessionID, boolean keepConnection,
                          boolean sendFinishMessages) {
         synchronized (PROTOCOL_REFERENCE_LOCK) {
             if (_protocol != null) {
@@ -145,15 +145,12 @@
                 }
             } // end-if
         }
-<<<<<<< HEAD
-=======
 
         if (_heartbeatMonitor != null) {
             _heartbeatMonitor.stop();
             _heartbeatMonitor = null;
         }
 
->>>>>>> 88d7f559
         synchronized (TRANSPORT_REFERENCE_LOCK) {
 
             stopH264();
