--- conflicted
+++ resolved
@@ -15,14 +15,11 @@
 import com.ford.syncV4.transport.TCPTransportConfig;
 import com.ford.syncV4.transport.TransportType;
 import com.ford.syncV4.util.BitConverter;
-import com.ford.syncV4.util.logger.Logger;
 
 import org.mockito.ArgumentCaptor;
 
 import java.io.OutputStream;
 import java.util.Arrays;
-import java.util.concurrent.CountDownLatch;
-import java.util.concurrent.TimeUnit;
 
 import static org.hamcrest.CoreMatchers.containsString;
 import static org.hamcrest.MatcherAssert.assertThat;
@@ -108,14 +105,8 @@
         final SyncConnection connection = new SyncConnection(mock(ISyncConnectionListener.class)) {
 
             @Override
-<<<<<<< HEAD
             public void onProtocolServiceStarted(ServiceType serviceType, byte sessionID, byte version, String correlationID) {
-                super.onProtocolServiceStarted(serviceType, sessionID, version, correlationID);
-=======
-            public void onProtocolServiceStarted(ServiceType serviceType, byte sessionID,
-                                                 byte version, String correlationID) {
                 super.onProtocolServiceStarted(serviceType,sessionID, version, correlationID);
->>>>>>> 7d5fcd31
                 assertEquals("Correlation ID is empty string so far", "", correlationID);
                 assertEquals("ServiceType should be equal.", header.getServiceType(), serviceType);
                 assertEquals("Frame headers should be equal.", header.getSessionID(), sessionID);
