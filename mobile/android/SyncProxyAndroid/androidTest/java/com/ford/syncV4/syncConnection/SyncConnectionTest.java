--- conflicted
+++ resolved
@@ -264,13 +264,8 @@
         final SyncConnection connection = new SyncConnection(SessionTest.getInitializedSession(),
                 mTransportConfig,
                 mock(ISyncConnectionListener.class));
-<<<<<<< HEAD
-        connection.init(mTransportConfig);
-        OutputStream stream = connection.startAudioDataTransfer(SessionTest.SESSION_ID, false);
-=======
         connection.init();
         OutputStream stream = connection.startAudioDataTransfer(SessionTest.SESSION_ID);
->>>>>>> 729f6e6f
         assertNotNull("output stream should be created", stream);
     }
 
@@ -278,13 +273,8 @@
         final SyncConnection connection = new SyncConnection(SessionTest.getInitializedSession(),
                 mTransportConfig,
                 mock(ISyncConnectionListener.class));
-<<<<<<< HEAD
-        connection.init(mTransportConfig);
-        OutputStream stream = connection.startAudioDataTransfer(SessionTest.SESSION_ID, false);
-=======
         connection.init();
         OutputStream stream = connection.startAudioDataTransfer(SessionTest.SESSION_ID);
->>>>>>> 729f6e6f
         assertNotNull("audio pacetizer should not be null", connection.mAudioPacketizer);
     }
 
@@ -304,13 +294,8 @@
         final SyncConnection connection = new SyncConnection(SessionTest.getInitializedSession(),
                 mTransportConfig,
                 mock(ISyncConnectionListener.class));
-<<<<<<< HEAD
-        connection.init(mTransportConfig);
-        OutputStream stream = connection.startAudioDataTransfer(SessionTest.SESSION_ID, false);
-=======
         connection.init();
         OutputStream stream = connection.startAudioDataTransfer(SessionTest.SESSION_ID);
->>>>>>> 729f6e6f
         H264Packetizer packetizer = (H264Packetizer) connection.mAudioPacketizer;
         assertEquals("session id should be equal SESSION_ID", SessionTest.SESSION_ID,
                 packetizer.getSessionID());
