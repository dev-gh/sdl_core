--- conflicted
+++ resolved
@@ -1,14 +1,11 @@
 [CW31]
-<<<<<<< HEAD
-* SyncProxyAndroid SDK: add incoming JSON message check.
-* SyncProxyAndroid SDK: log when protocol version is set, and each marshalled request.
-=======
 * SyncProxyAndroid SDK: fix a crash on sending GenericRequest message.
 * SyncProxyAndroid SDK: cherry-pick Ford's changes: add SyncPData function.
 + Add the SetDisplayLayout dialog.
 - SyncProxyAndroid SDK: remove DialNumber function.
 * SyncProxyAndroid SDK: update FunctionID values. NB: The SDLCore must use the same values to be compatible!
->>>>>>> 4e2457ce
+* SyncProxyAndroid SDK: add incoming JSON message check.
+* SyncProxyAndroid SDK: log when protocol version is set, and each marshalled request.
 * SyncProxyTester always uses protocol version 2.
 * SyncProxyAndroid SDK: VehicleData parameters are sent as booleans (based on Ford's changes).
 * SyncProxyAndroid SDK: cherry-pick Ford's changes: update GetVehicleDataResponse class.
