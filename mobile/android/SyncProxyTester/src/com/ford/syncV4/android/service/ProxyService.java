--- conflicted
+++ resolved
@@ -1,1340 +1,1336 @@
-package com.ford.syncV4.android.service;
-
-import java.io.ByteArrayOutputStream;
-import java.io.File;
-<<<<<<< HEAD
-import java.io.FileInputStream;
-=======
->>>>>>> c761e89f
-import java.io.FileNotFoundException;
-import java.io.FileWriter;
-import java.io.IOException;
-import java.io.InputStream;
-import java.io.InputStreamReader;
-import java.util.Arrays;
-import java.util.Vector;
-
-import android.app.Service;
-import android.bluetooth.BluetoothAdapter;
-import android.content.Context;
-import android.content.Intent;
-import android.content.IntentFilter;
-import android.content.SharedPreferences;
-import android.media.MediaPlayer;
-import android.net.ConnectivityManager;
-import android.net.NetworkInfo;
-import android.os.Binder;
-import android.os.Environment;
-import android.os.IBinder;
-import android.util.Log;
-import android.util.Pair;
-
-import com.ford.syncV4.android.R;
-import com.ford.syncV4.android.activity.SyncProxyTester;
-import com.ford.syncV4.android.adapters.logAdapter;
-import com.ford.syncV4.android.constants.Const;
-import com.ford.syncV4.android.module.ModuleTest;
-import com.ford.syncV4.android.policies.PoliciesTest;
-import com.ford.syncV4.android.policies.PoliciesTesterActivity;
-import com.ford.syncV4.android.receivers.SyncReceiver;
-import com.ford.syncV4.exception.SyncException;
-import com.ford.syncV4.exception.SyncExceptionCause;
-import com.ford.syncV4.proxy.SyncProxyALM;
-import com.ford.syncV4.proxy.interfaces.IProxyListenerALM;
-import com.ford.syncV4.proxy.rpc.AddCommandResponse;
-import com.ford.syncV4.proxy.rpc.AddSubMenuResponse;
-import com.ford.syncV4.proxy.rpc.AlertManeuverResponse;
-import com.ford.syncV4.proxy.rpc.AlertResponse;
-import com.ford.syncV4.proxy.rpc.ChangeRegistrationResponse;
-import com.ford.syncV4.proxy.rpc.CreateInteractionChoiceSetResponse;
-import com.ford.syncV4.proxy.rpc.DeleteCommandResponse;
-import com.ford.syncV4.proxy.rpc.DeleteFileResponse;
-import com.ford.syncV4.proxy.rpc.DeleteInteractionChoiceSetResponse;
-import com.ford.syncV4.proxy.rpc.DeleteSubMenuResponse;
-import com.ford.syncV4.proxy.rpc.DialNumberResponse;
-import com.ford.syncV4.proxy.rpc.EncodedSyncPDataResponse;
-import com.ford.syncV4.proxy.rpc.EndAudioPassThruResponse;
-import com.ford.syncV4.proxy.rpc.GenericResponse;
-import com.ford.syncV4.proxy.rpc.GetDTCsResponse;
-import com.ford.syncV4.proxy.rpc.GetVehicleDataResponse;
-import com.ford.syncV4.proxy.rpc.ListFilesResponse;
-import com.ford.syncV4.proxy.rpc.OnAudioPassThru;
-import com.ford.syncV4.proxy.rpc.OnButtonEvent;
-import com.ford.syncV4.proxy.rpc.OnButtonPress;
-import com.ford.syncV4.proxy.rpc.OnCommand;
-import com.ford.syncV4.proxy.rpc.OnDriverDistraction;
-import com.ford.syncV4.proxy.rpc.OnEncodedSyncPData;
-import com.ford.syncV4.proxy.rpc.OnHMIStatus;
-import com.ford.syncV4.proxy.rpc.OnLanguageChange;
-import com.ford.syncV4.proxy.rpc.OnPermissionsChange;
-import com.ford.syncV4.proxy.rpc.OnTBTClientState;
-import com.ford.syncV4.proxy.rpc.OnVehicleData;
-import com.ford.syncV4.proxy.rpc.PerformAudioPassThruResponse;
-import com.ford.syncV4.proxy.rpc.PerformInteractionResponse;
-import com.ford.syncV4.proxy.rpc.PutFile;
-import com.ford.syncV4.proxy.rpc.PutFileResponse;
-import com.ford.syncV4.proxy.rpc.ReadDIDResponse;
-import com.ford.syncV4.proxy.rpc.ResetGlobalPropertiesResponse;
-import com.ford.syncV4.proxy.rpc.ScrollableMessageResponse;
-import com.ford.syncV4.proxy.rpc.SetAppIcon;
-import com.ford.syncV4.proxy.rpc.SetAppIconResponse;
-import com.ford.syncV4.proxy.rpc.SetDisplayLayoutResponse;
-import com.ford.syncV4.proxy.rpc.SetGlobalPropertiesResponse;
-import com.ford.syncV4.proxy.rpc.SetMediaClockTimerResponse;
-import com.ford.syncV4.proxy.rpc.ShowConstantTBTResponse;
-import com.ford.syncV4.proxy.rpc.ShowResponse;
-import com.ford.syncV4.proxy.rpc.SliderResponse;
-import com.ford.syncV4.proxy.rpc.SpeakResponse;
-import com.ford.syncV4.proxy.rpc.SubscribeButtonResponse;
-import com.ford.syncV4.proxy.rpc.SubscribeVehicleDataResponse;
-import com.ford.syncV4.proxy.rpc.UnsubscribeButtonResponse;
-import com.ford.syncV4.proxy.rpc.UnsubscribeVehicleDataResponse;
-import com.ford.syncV4.proxy.rpc.UpdateTurnListResponse;
-import com.ford.syncV4.proxy.rpc.enums.ButtonName;
-import com.ford.syncV4.proxy.rpc.enums.FileType;
-import com.ford.syncV4.proxy.rpc.enums.HMILevel;
-import com.ford.syncV4.proxy.rpc.enums.Language;
-import com.ford.syncV4.proxy.rpc.enums.Result;
-import com.ford.syncV4.transport.TCPTransportConfig;
-import com.ford.syncV4.util.Base64;
-
-public class ProxyService extends Service implements IProxyListenerALM {	
-	static final String TAG = "SyncProxyTester";
-	private Integer autoIncCorrId = 1;
-	
-	private static final String ICON_SYNC_FILENAME = "icon.png";
-	private static final String ICON_FILENAME_SUFFIX = ".png";
-
-	private static SyncProxyTester _mainInstance;	
-	private static ProxyService _instance;
-	private static SyncProxyALM _syncProxy;
-	private static logAdapter _msgAdapter;
-	private ModuleTest _testerMain;
-	private BluetoothAdapter mBtAdapter;
-	private MediaPlayer embeddedAudioPlayer;
-	private Boolean playingAudio = false;
-	protected SyncReceiver mediaButtonReceiver;
-	
-	private boolean firstHMIStatusChange = true;
-	private HMILevel prevHMILevel = HMILevel.HMI_NONE;
-	
-	private static boolean waitingForResponse = false;
-	
-	public void onCreate() {
-		super.onCreate();
-		
-		IntentFilter mediaIntentFilter = new IntentFilter();
-		mediaIntentFilter.addAction(Intent.ACTION_MEDIA_BUTTON);
-		
-		mediaButtonReceiver = new SyncReceiver();
-		registerReceiver(mediaButtonReceiver, mediaIntentFilter);
-		
-		if (_msgAdapter == null) _msgAdapter = SyncProxyTester.getMessageAdapter();
-		if (_msgAdapter != null) _msgAdapter.logMessage("ProxyService.onCreate()", Log.INFO);
-		else Log.i(TAG, "ProxyService.onCreate()");
-		
-		_instance = this;
-	}
-	
-	public void showLockMain() {
-		if(SyncProxyTester.getInstance() == null) {
-			Intent i = new Intent(this, SyncProxyTester.class);
-			i.addFlags(Intent.FLAG_ACTIVITY_NEW_TASK);
-			startActivity(i);
-		}		
-	}
-	
-	public int onStartCommand(Intent intent, int flags, int startId) {
-		if (_msgAdapter == null) _msgAdapter = SyncProxyTester.getMessageAdapter();
-		if (_msgAdapter != null) _msgAdapter.logMessage("ProxyService.onStartCommand()", Log.INFO);
-		else Log.i(TAG, "ProxyService.onStartCommand()");
-		
-		startProxyIfNetworkConnected();
-		
-        setCurrentActivity(SyncProxyTester.getInstance());
-			
-        return START_STICKY;
-	}
-
-	/**
-	 * Function checks if WiFi enabled.
-	 * Manifest permission is required:
-	 * <uses-permission android:name="android.permission.ACCESS_NETWORK_STATE"/>
-	 * 
-	 * @return true if enabled
-	 */
-	private boolean hasWiFiConnection() {
-		boolean result = false;
-
-		ConnectivityManager cm = (ConnectivityManager) getSystemService(Context.CONNECTIVITY_SERVICE);
-		if (cm != null) {
-			NetworkInfo[] netInfo = cm.getAllNetworkInfo();
-			if (netInfo != null) {
-				for (NetworkInfo ni : netInfo) {
-					if (ni.getTypeName().equalsIgnoreCase("WIFI")) {
-						Log.d(TAG, ni.getTypeName());
-						if (ni.isConnected()) {
-							Log.d(TAG,
-									"ProxyService().hasWiFiConnection(): wifi conncetion found");
-							result = true;
-						}
-					}
-				}
-			}
-		}
-		return result;
-	}
-
-	private void startProxyIfNetworkConnected() {
-		final SharedPreferences prefs = getSharedPreferences(Const.PREFS_NAME,
-				MODE_PRIVATE);
-		final int transportType = prefs.getInt(
-				Const.Transport.PREFS_KEY_TRANSPORT_TYPE,
-				Const.Transport.PREFS_DEFAULT_TRANSPORT_TYPE);
-
-		if (transportType == Const.Transport.KEY_BLUETOOTH) {
-			Log.d(TAG, "ProxyService. onStartCommand(). Transport = Bluetooth.");
-			mBtAdapter = BluetoothAdapter.getDefaultAdapter();
-			if (mBtAdapter != null) {
-				if (mBtAdapter.isEnabled()) {
-					startProxy();
-				}
-			}
-		} else {
-			//TODO: This code is commented out for simulator purposes
-			/*
-			Log.d(TAG, "ProxyService. onStartCommand(). Transport = WiFi.");
-			if (hasWiFiConnection() == true) {
-				Log.d(TAG, "ProxyService. onStartCommand(). WiFi enabled.");
-				startProxy();
-			} else {
-				Log.w(TAG,
-						"ProxyService. onStartCommand(). WiFi is not enabled.");
-			}
-			*/
-			startProxy();
-		}
-	}
-
-	public void startProxy() {
-		if (_msgAdapter == null) _msgAdapter = SyncProxyTester.getMessageAdapter();
-		if (_msgAdapter != null) _msgAdapter.logMessage("ProxyService.startProxy()", true);
-		else Log.i(TAG, "ProxyService.startProxy()");
-		
-		if (_syncProxy == null) {
-			try {
-				SharedPreferences settings = getSharedPreferences(
-						Const.PREFS_NAME, 0);
-				boolean isMediaApp = settings.getBoolean(
-						Const.PREFS_KEY_ISMEDIAAPP,
-						Const.PREFS_DEFAULT_ISMEDIAAPP);
-				int versionNumber = settings.getInt(
-						Const.PREFS_KEY_PROTOCOLVERSION,
-						Const.PREFS_DEFAULT_PROTOCOLVERSION);
-				String appName = settings.getString(Const.PREFS_KEY_APPNAME,
-						Const.PREFS_DEFAULT_APPNAME);
-				Language lang = Language.valueOf(settings.getString(
-						Const.PREFS_KEY_LANG, Const.PREFS_DEFAULT_LANG));
-				Language hmiLang = Language.valueOf(settings.getString(
-						Const.PREFS_KEY_HMILANG, Const.PREFS_DEFAULT_HMILANG));
-				Log.i(TAG, "Using protocol version " + versionNumber);
-				int transportType = settings.getInt(
-						Const.Transport.PREFS_KEY_TRANSPORT_TYPE,
-						Const.Transport.PREFS_DEFAULT_TRANSPORT_TYPE);
-				String ipAddress = settings.getString(
-						Const.Transport.PREFS_KEY_TRANSPORT_IP,
-						Const.Transport.PREFS_DEFAULT_TRANSPORT_IP);
-				int tcpPort = settings.getInt(
-						Const.Transport.PREFS_KEY_TRANSPORT_PORT,
-						Const.Transport.PREFS_DEFAULT_TRANSPORT_PORT);
-				boolean autoReconnect = settings
-						.getBoolean(
-								Const.Transport.PREFS_KEY_TRANSPORT_RECONNECT,
-								Const.Transport.PREFS_DEFAULT_TRANSPORT_RECONNECT_DEFAULT);
-
-				if (transportType == Const.Transport.KEY_BLUETOOTH) {
-					_syncProxy = new SyncProxyALM(this,
-							/*sync proxy configuration resources*/null,
-							/*enable advanced lifecycle management true,*/
-							appName,
-							/*ngn media app*/null,
-							/*vr synonyms*/null,
-							/*is media app*/isMediaApp,
-							/*syncMsgVersion*/null,
-							/*language desired*/lang,
-							/*HMI Display Language Desired*/hmiLang,
-							/*App ID*/"8675309",
-							/*autoActivateID*/null,
-							/*callbackToUIThread*/ false,
-							/*preRegister*/ false,
-							versionNumber);
-				} else {
-					_syncProxy = new SyncProxyALM(this,
-							/*sync proxy configuration resources*/null,
-							/*enable advanced lifecycle management true,*/
-							appName,
-							/*ngn media app*/null,
-							/*vr synonyms*/null,
-							/*is media app*/isMediaApp,
-							/*syncMsgVersion*/null,
-							/*language desired*/lang,
-							/*HMI Display Language Desired*/hmiLang,
-							/*App ID*/"8675308",
-							/*autoActivateID*/null,
-							/*callbackToUIThre1ad*/ false,
-							/*preRegister*/ false,
-							versionNumber,
-							new TCPTransportConfig(tcpPort, ipAddress, autoReconnect));
-				}
-			} catch (SyncException e) {
-				e.printStackTrace();
-				//error creating proxy, returned proxy = null
-				if (_syncProxy == null){
-					stopSelf();
-				}
-			}
-		}
-		if (_msgAdapter == null) _msgAdapter = SyncProxyTester.getMessageAdapter();
-		if (_msgAdapter != null) _msgAdapter.logMessage("ProxyService.startProxy() returning", Log.INFO);
-		else Log.i(TAG, "ProxyService.startProxy() returning");
-	}
-
-	private int getCurrentProtocolVersion() {
-		return getSharedPreferences(Const.PREFS_NAME, 0).getInt(
-				Const.PREFS_KEY_PROTOCOLVERSION,
-				Const.PREFS_DEFAULT_PROTOCOLVERSION);
-	}
-	
-	public void onDestroy() {
-		if (_msgAdapter == null) _msgAdapter = SyncProxyTester.getMessageAdapter();
-		if (_msgAdapter != null) _msgAdapter.logMessage("ProxyService.onDestroy()", Log.INFO);
-		else Log.i(TAG, "ProxyService.onDestroy()");
-		
-		disposeSyncProxy();
-		_instance = null;
-		if (embeddedAudioPlayer != null) embeddedAudioPlayer.release();		
-		unregisterReceiver(mediaButtonReceiver);	
-		super.onDestroy();
-	}
-	
-	public void disposeSyncProxy() {
-		if (_msgAdapter == null) _msgAdapter = SyncProxyTester.getMessageAdapter();
-		if (_msgAdapter != null) _msgAdapter.logMessage("ProxyService.disposeSyncProxy()", Log.INFO);
-		else Log.i(TAG, "ProxyService.disposeSyncProxy()");
-		
-		if (_syncProxy != null) {
-			try {
-				_syncProxy.dispose();
-			} catch (SyncException e) {
-				e.printStackTrace();
-			}
-			_syncProxy = null;
-		}
-	}
-	
-	private void initialize() {
-		playingAudio = true;
-		playAnnoyingRepetitiveAudio();
-		
-		try {
-			_syncProxy.show("Sync Proxy", "Tester", null, null, null, null, nextCorrID());
-		} catch (SyncException e) {
-			if (_msgAdapter == null) _msgAdapter = SyncProxyTester.getMessageAdapter();
-			if (_msgAdapter != null) _msgAdapter.logMessage("Error sending show", Log.ERROR, e, true);
-			else Log.e(TAG, "Error sending show", e);
-		}
-
-		try { 
-			_syncProxy.subscribeButton(ButtonName.OK, nextCorrID());
-			_syncProxy.subscribeButton(ButtonName.SEEKLEFT, nextCorrID());
-			_syncProxy.subscribeButton(ButtonName.SEEKRIGHT, nextCorrID());
-			_syncProxy.subscribeButton(ButtonName.TUNEUP, nextCorrID());
-			_syncProxy.subscribeButton(ButtonName.TUNEDOWN, nextCorrID());
-			Vector<ButtonName> buttons = new Vector<ButtonName>(Arrays.asList(new ButtonName[] {
-					ButtonName.OK, ButtonName.SEEKLEFT, ButtonName.SEEKRIGHT, ButtonName.TUNEUP,
-					ButtonName.TUNEDOWN }));
-			SyncProxyTester.getInstance().buttonsSubscribed(buttons);
-		} catch (SyncException e) {
-			if (_msgAdapter == null) _msgAdapter = SyncProxyTester.getMessageAdapter();
-			if (_msgAdapter != null) _msgAdapter.logMessage("Error subscribing to buttons", Log.ERROR, e, true);
-			else Log.e(TAG, "Error subscribing to buttons", e);
-		}
-
-		
-		try {
-			_syncProxy.addCommand(100, "XML Test", new Vector<String>(Arrays.asList(new String[] {"XML Test", "XML"})), nextCorrID());
-			_syncProxy.addCommand(101, "Policies Test", new Vector<String>(Arrays.asList(new String[] {"Policies Test", "Policies"})), nextCorrID());
-		} catch (SyncException e) {
-			if (_msgAdapter == null) _msgAdapter = SyncProxyTester.getMessageAdapter();
-			if (_msgAdapter != null) _msgAdapter.logMessage("Error adding AddCommands", Log.ERROR, e, true);
-			else Log.e(TAG, "Error adding AddCommands", e);
-		}
-	}
-	
-	public void playPauseAnnoyingRepetitiveAudio() {
-		if (embeddedAudioPlayer != null && embeddedAudioPlayer.isPlaying()) {
-			playingAudio = false;
-			pauseAnnoyingRepetitiveAudio();
-		} else {
-			playingAudio = true;
-			playAnnoyingRepetitiveAudio();
-		}
-	}
-
-	private void playAnnoyingRepetitiveAudio() {
-		if (embeddedAudioPlayer == null) {
-			embeddedAudioPlayer = MediaPlayer.create(this, R.raw.arco);
-			embeddedAudioPlayer.setLooping(true);
-		}
-		embeddedAudioPlayer.start();
-		
-		if (_msgAdapter == null) _msgAdapter = SyncProxyTester.getMessageAdapter();
-		if (_msgAdapter != null) _msgAdapter.logMessage("Playing audio", true);
-		else Log.i(TAG, "Playing audio");
-	}
-	
-	public void pauseAnnoyingRepetitiveAudio() {
-		if (embeddedAudioPlayer != null && embeddedAudioPlayer.isPlaying()) {
-			embeddedAudioPlayer.pause();
-			
-			if (_msgAdapter == null) _msgAdapter = SyncProxyTester.getMessageAdapter();
-			if (_msgAdapter != null) _msgAdapter.logMessage("Paused audio", true);
-			else Log.i(TAG, "Paused audio");
-		}
-	}
-	
-	public static SyncProxyALM getProxyInstance() {
-		return _syncProxy;
-	}
-
-	public static ProxyService getInstance() {
-		return _instance;
-	}
-	
-	public SyncProxyTester getCurrentActivity() {
-		return _mainInstance;
-	}
-
-	public void startModuleTest() {
-		_testerMain = new ModuleTest();
-	}
-	
-	public static void waiting(boolean waiting) {
-		waitingForResponse = waiting;
-	}
-	
-	public void setCurrentActivity(SyncProxyTester currentActivity) {
-		if (this._mainInstance != null) {
-			this._mainInstance.finish();
-			this._mainInstance = null;
-		}
-		
-		this._mainInstance = currentActivity;
-		// update the _msgAdapter
-		_msgAdapter = SyncProxyTester.getMessageAdapter();
-	}
-	
-	protected int nextCorrID() {
-		autoIncCorrId++;
-		return autoIncCorrId;
-	}
-
-	@Override
-	public void onOnHMIStatus(OnHMIStatus notification) {
-		if (_msgAdapter == null) _msgAdapter = SyncProxyTester.getMessageAdapter();
-		if (_msgAdapter != null) _msgAdapter.logMessage(notification, true);
-		else Log.i(TAG, "" + notification);
-		
-		switch(notification.getSystemContext()) {
-			case SYSCTXT_MAIN:
-				break;
-			case SYSCTXT_VRSESSION:
-				break;
-			case SYSCTXT_MENU:
-				break;
-			default:
-				return;
-		}
-		
-		switch(notification.getAudioStreamingState()) {
-			case AUDIBLE:
-				if (playingAudio) playAnnoyingRepetitiveAudio();
-				break;
-			case NOT_AUDIBLE:
-				pauseAnnoyingRepetitiveAudio();
-				break;
-			default:
-				return;
-		}
-		
-		HMILevel curHMILevel = notification.getHmiLevel();
-		if (prevHMILevel != curHMILevel) {
-			boolean hmiChange = false;
-			switch(curHMILevel) {
-				case HMI_FULL:
-					if (notification.getFirstRun()) {
-						showLockMain();
-						_testerMain = new ModuleTest();
-						_testerMain = ModuleTest.getModuleTestInstance();
-						initialize();
-					}
-					else {
-						try {
-							if (!waitingForResponse && _testerMain.getThreadContext() != null) {
-								_syncProxy.show("Sync Proxy", "Tester Ready", null, null, null, null, nextCorrID());
-							}
-						} catch (SyncException e) {
-							if (_msgAdapter == null) _msgAdapter = SyncProxyTester.getMessageAdapter();
-							if (_msgAdapter != null) _msgAdapter.logMessage("Error sending show", Log.ERROR, e, true);
-							else Log.e(TAG, "Error sending show", e);
-						}
-					}
-					hmiChange = true;
-					break;
-				case HMI_LIMITED:
-					hmiChange = true;
-					break;
-				case HMI_BACKGROUND:
-					hmiChange = true;
-					break;
-				case HMI_NONE:
-					break;
-				default:
-					return;
-			}
-			prevHMILevel = curHMILevel;
-			
-			boolean setAppIconSupported = getCurrentProtocolVersion() >= 2;
-			if (setAppIconSupported && hmiChange && firstHMIStatusChange) {
-				firstHMIStatusChange = false;
-				
-				InputStream is = null;
-				try {
-					PutFile putFile = new PutFile();
-					putFile.setFileType(FileType.GRAPHIC_PNG);
-					putFile.setSyncFileName(ICON_SYNC_FILENAME);
-					putFile.setCorrelationID(nextCorrID());
-					putFile.setBulkData(contentsOfResource(R.raw.fiesta));
-					getProxyInstance().sendRPCRequest(putFile);
-					
-					SetAppIcon setAppIcon = new SetAppIcon();
-					setAppIcon.setSyncFileName(ICON_SYNC_FILENAME);
-					setAppIcon.setCorrelationID(nextCorrID());
-					getProxyInstance().sendRPCRequest(setAppIcon);
-					
-					// upload turn icons
-					sendIconFromResource(R.drawable.turn_left);
-					sendIconFromResource(R.drawable.turn_right);
-					sendIconFromResource(R.drawable.turn_forward);
-					sendIconFromResource(R.drawable.action);
-				} catch (SyncException e) {
-					Log.w(TAG, "Failed to set app icon", e);
-				}
-			}
-		}
-	}
-	
-	/**
-	 * Returns the file contents from the specified resource.
-	 * 
-	 * @param resource Resource id (in res/ directory)
-	 * @return The resource file's contents
-	 */
-	private byte[] contentsOfResource(int resource) {
-		InputStream is = null;
-		try {
-			is = getResources().openRawResource(resource);
-			ByteArrayOutputStream os = new ByteArrayOutputStream(is.available());
-			final int buffersize = 4096;
-			final byte[] buffer = new byte[buffersize];
-			int available = 0;
-			while ((available = is.read(buffer)) >= 0) {
-				os.write(buffer, 0, available);
-			}
-			return os.toByteArray();
-		} catch (IOException e) {
-			Log.w(TAG, "Can't read icon file", e);
-			return null;
-		} finally {
-			if (is != null) {
-				try {
-					is.close();
-				} catch (IOException e) {
-					e.printStackTrace();
-				}
-			}
-		}
-	}
-	
-	private void sendIconFromResource(int resource) throws SyncException {
-		PutFile putFile = new PutFile();
-		putFile.setFileType(FileType.GRAPHIC_PNG);
-		putFile.setSyncFileName(getResources().getResourceEntryName(resource)
-				+ ICON_FILENAME_SUFFIX);
-		putFile.setCorrelationID(nextCorrID());
-		putFile.setBulkData(contentsOfResource(resource));
-		getProxyInstance().sendRPCRequest(putFile);
-	}
-	
-	@Override
-	public void onOnCommand(OnCommand notification) {
-		if (_msgAdapter == null) _msgAdapter = SyncProxyTester.getMessageAdapter();
-		if (_msgAdapter != null) _msgAdapter.logMessage(notification, true);
-		else Log.i(TAG, "" + notification);
-		
-		switch(notification.getCmdID())
-		{
-			case 100: //XML Test
-				_testerMain.restart();
-				break;
-			case 101: //Policies Test
-				PoliciesTest.runPoliciesTest();
-				break;
-			default:
-				break;
-		}
-	}
-
-	@Override
-	public void onProxyClosed(String info, Exception e) {
-		if (_msgAdapter == null) _msgAdapter = SyncProxyTester.getMessageAdapter();
-		if (_msgAdapter != null) _msgAdapter.logMessage("onProxyClosed: " + info, Log.ERROR, e);
-		else Log.e(TAG, "onProxyClosed: " + info, e);
-		
-		boolean wasConnected = !firstHMIStatusChange;
-		firstHMIStatusChange = true;
-		prevHMILevel = HMILevel.HMI_NONE;
-		
-		if (wasConnected) {
-			final SyncProxyTester mainActivity = SyncProxyTester.getInstance();
-			if (mainActivity != null) {
-				mainActivity.runOnUiThread(new Runnable() {
-					@Override
-					public void run() {
-						mainActivity.onProxyClosed();
-					}
-				});
-			} else {
-				Log.w(TAG, "mainActivity not found");
-			}
-		}
-		
-		if(((SyncException) e).getSyncExceptionCause() != SyncExceptionCause.SYNC_PROXY_CYCLED
-				&& ((SyncException) e).getSyncExceptionCause() != SyncExceptionCause.BLUETOOTH_DISABLED) {
-			reset();
-		}
-	}
-	
-	public void reset(){
-	   try {
-		   _syncProxy.resetProxy();
-		} catch (SyncException e1) {
-			e1.printStackTrace();
-			//something goes wrong, & the proxy returns as null, stop the service.
-			//do not want a running service with a null proxy
-			if (_syncProxy == null){
-				stopSelf();
-			}
-		}
-	}
-	
-	/**
-	 * Restarting SyncProxyALM. For example after changing transport type
-	 */
-	public void restart() {
-		Log.i(TAG, "ProxyService.Restart SyncProxyALM.");
-		disposeSyncProxy();
-		startProxyIfNetworkConnected();
-	}
-	
-	@Override
-	public void onError(String info, Exception e) {
-		if (_msgAdapter == null) _msgAdapter = SyncProxyTester.getMessageAdapter();
- 		if (_msgAdapter != null) {
- 			_msgAdapter.logMessage("******onProxyError******", Log.ERROR);
- 			_msgAdapter.logMessage("ERROR: " + info, Log.ERROR, e);
-		} else {
-			Log.e(TAG, "******onProxyError******");
-			Log.e(TAG, "ERROR: " + info, e);
- 		}
-	}
-	
-	/*********************************
-	** SYNC AppLink Base Callback's **
-	*********************************/
-	@Override
-	public void onAddSubMenuResponse(AddSubMenuResponse response) {
-		if (_msgAdapter == null) _msgAdapter = SyncProxyTester.getMessageAdapter();
-		if (_msgAdapter != null) _msgAdapter.logMessage(response, true);
-		else Log.i(TAG, "" + response);
-		
-		final SyncProxyTester mainActivity = SyncProxyTester.getInstance();
-		final boolean success = response.getSuccess();
-		mainActivity.runOnUiThread(new Runnable() {
-			@Override
-			public void run() {
-				mainActivity.onAddSubMenuResponse(success);
-			}
-		});
-		
-		if (waitingForResponse && _testerMain.getThreadContext() != null) {
-			ModuleTest.responses.add(new Pair<Integer, Result>(response.getCorrelationID(), response.getResultCode()));
-			synchronized (_testerMain.getThreadContext()) { _testerMain.getThreadContext().notify();};
-		}
-	}
-	@Override
-	public void onCreateInteractionChoiceSetResponse(CreateInteractionChoiceSetResponse response) {
-		if (_msgAdapter == null) _msgAdapter = SyncProxyTester.getMessageAdapter();
-		if (_msgAdapter != null) _msgAdapter.logMessage(response, true);
-		else Log.i(TAG, "" + response);
-		
-		final SyncProxyTester mainActivity = SyncProxyTester.getInstance();
-		final boolean success = response.getSuccess();
-		mainActivity.runOnUiThread(new Runnable() {
-			@Override
-			public void run() {
-				mainActivity.onCreateChoiceSetResponse(success);
-			}
-		});
-		
-		if (waitingForResponse && _testerMain.getThreadContext() != null) {
-			ModuleTest.responses.add(new Pair<Integer, Result>(response.getCorrelationID(), response.getResultCode()));
-			synchronized (_testerMain.getThreadContext()) { _testerMain.getThreadContext().notify();};
-		}
-	}
-	@Override
-	public void onDeleteCommandResponse(DeleteCommandResponse response) {
-		if (_msgAdapter == null) _msgAdapter = SyncProxyTester.getMessageAdapter();
-		if (_msgAdapter != null) _msgAdapter.logMessage(response, true);
-		else Log.i(TAG, "" + response);
-		
-		if (waitingForResponse && _testerMain.getThreadContext() != null) {
-			ModuleTest.responses.add(new Pair<Integer, Result>(response.getCorrelationID(), response.getResultCode()));
-			synchronized (_testerMain.getThreadContext()) { _testerMain.getThreadContext().notify();};
-		}
-	}
-	@Override
-	public void onDeleteInteractionChoiceSetResponse(DeleteInteractionChoiceSetResponse response) {
-		if (_msgAdapter == null) _msgAdapter = SyncProxyTester.getMessageAdapter();
-		if (_msgAdapter != null) _msgAdapter.logMessage(response, true);
-		else Log.i(TAG, "" + response);
-		
-		final SyncProxyTester mainActivity = SyncProxyTester.getInstance();
-		final boolean success = response.getSuccess();
-		mainActivity.runOnUiThread(new Runnable() {
-			@Override
-			public void run() {
-				mainActivity.onDeleteChoiceSetResponse(success);
-			}
-		});
-		
-		if (waitingForResponse && _testerMain.getThreadContext() != null) {
-			ModuleTest.responses.add(new Pair<Integer, Result>(response.getCorrelationID(), response.getResultCode()));
-			synchronized (_testerMain.getThreadContext()) { _testerMain.getThreadContext().notify();};
-		}
-	}
-	@Override
-	public void onDeleteSubMenuResponse(DeleteSubMenuResponse response) {
-		if (_msgAdapter == null) _msgAdapter = SyncProxyTester.getMessageAdapter();
-		if (_msgAdapter != null) _msgAdapter.logMessage(response, true);
-		else Log.i(TAG, "" + response);
-		
-		final SyncProxyTester mainActivity = SyncProxyTester.getInstance();
-		final boolean success = response.getSuccess();
-		mainActivity.runOnUiThread(new Runnable() {
-			@Override
-			public void run() {
-				mainActivity.onDeleteSubMenuResponse(success);
-			}
-		});
-		
-		if (waitingForResponse && _testerMain.getThreadContext() != null) {
-			ModuleTest.responses.add(new Pair<Integer, Result>(response.getCorrelationID(), response.getResultCode()));
-			synchronized (_testerMain.getThreadContext()) { _testerMain.getThreadContext().notify();};
-		}
-	}
-	@Override
-	public void onEncodedSyncPDataResponse(EncodedSyncPDataResponse response) {
-		Log.i("syncp", response.getInfo() + response.getResultCode() + response.getSuccess());
-		if (_msgAdapter == null) _msgAdapter = SyncProxyTester.getMessageAdapter();
-		if (_msgAdapter != null) _msgAdapter.logMessage(response, true);
-		else Log.i(TAG, "" + response);
-		
-		if (waitingForResponse && _testerMain.getThreadContext() != null) {
-			ModuleTest.responses.add(new Pair<Integer, Result>(response.getCorrelationID(), response.getResultCode()));
-			synchronized (_testerMain.getThreadContext()) { _testerMain.getThreadContext().notify();};
-		}
-	}
-	@Override
-	public void onResetGlobalPropertiesResponse(ResetGlobalPropertiesResponse response) {
-		if (_msgAdapter == null) _msgAdapter = SyncProxyTester.getMessageAdapter();
-		if (_msgAdapter != null) _msgAdapter.logMessage(response, true);
-		else Log.i(TAG, "" + response);
-		
-		if (waitingForResponse && _testerMain.getThreadContext() != null) {
-			ModuleTest.responses.add(new Pair<Integer, Result>(response.getCorrelationID(), response.getResultCode()));
-			synchronized (_testerMain.getThreadContext()) { _testerMain.getThreadContext().notify();};
-		}
-	}
-	@Override
-	public void onSetMediaClockTimerResponse(SetMediaClockTimerResponse response) {
-		if (_msgAdapter == null) _msgAdapter = SyncProxyTester.getMessageAdapter();
-		if (_msgAdapter != null) _msgAdapter.logMessage(response, true);
-		else Log.i(TAG, "" + response);
-		
-		if (waitingForResponse && _testerMain.getThreadContext() != null) {
-			ModuleTest.responses.add(new Pair<Integer, Result>(response.getCorrelationID(), response.getResultCode()));
-			synchronized (_testerMain.getThreadContext()) { _testerMain.getThreadContext().notify();};
-		}
-	}
-	@Override
-	public void onSpeakResponse(SpeakResponse response) {
-		if (_msgAdapter == null) _msgAdapter = SyncProxyTester.getMessageAdapter();
-		if (_msgAdapter != null) _msgAdapter.logMessage(response, true);
-		else Log.i(TAG, "" + response);
-		
-		if (waitingForResponse && _testerMain.getThreadContext() != null) {
-			ModuleTest.responses.add(new Pair<Integer, Result>(response.getCorrelationID(), response.getResultCode()));
-			synchronized (_testerMain.getThreadContext()) { _testerMain.getThreadContext().notify();};
-		}
-	}
-	@Override
-	public void onSubscribeButtonResponse(SubscribeButtonResponse response) {
-		if (_msgAdapter == null) _msgAdapter = SyncProxyTester.getMessageAdapter();
-		if (_msgAdapter != null) _msgAdapter.logMessage(response, true);
-		else Log.i(TAG, "" + response);
-		
-		if (waitingForResponse && _testerMain.getThreadContext() != null) {
-			ModuleTest.responses.add(new Pair<Integer, Result>(response.getCorrelationID(), response.getResultCode()));
-			synchronized (_testerMain.getThreadContext()) { _testerMain.getThreadContext().notify();};
-		}
-	}
-	@Override
-	public void onUnsubscribeButtonResponse(UnsubscribeButtonResponse response) {
-		if (_msgAdapter == null) _msgAdapter = SyncProxyTester.getMessageAdapter();
-		if (_msgAdapter != null) _msgAdapter.logMessage(response, true);
-		else Log.i(TAG, "" + response);
-		
-		if (waitingForResponse && _testerMain.getThreadContext() != null) {
-			ModuleTest.responses.add(new Pair<Integer, Result>(response.getCorrelationID(), response.getResultCode()));
-			synchronized (_testerMain.getThreadContext()) { _testerMain.getThreadContext().notify();};
-		}
-	}
-	@Override
-	public void onOnDriverDistraction(OnDriverDistraction notification) {
-		if (_msgAdapter == null) _msgAdapter = SyncProxyTester.getMessageAdapter();
-		if (_msgAdapter != null) _msgAdapter.logMessage(notification, true);
-		else Log.i(TAG, "" + notification);
-	}
-	@Override
-	public void onGenericResponse(GenericResponse response) {
-		if (_msgAdapter == null) _msgAdapter = SyncProxyTester.getMessageAdapter();
-		if (_msgAdapter != null) _msgAdapter.logMessage(response, true);
-		else Log.i(TAG, "" + response);
-		
-		if (waitingForResponse && _testerMain.getThreadContext() != null) {
-			ModuleTest.responses.add(new Pair<Integer, Result>(response.getCorrelationID(), response.getResultCode()));
-			synchronized (_testerMain.getThreadContext()) { _testerMain.getThreadContext().notify();};
-		}
-	}
-
-	/*********************************
-	** SYNC AppLink Soft Button Image Callback's **
-	*********************************/
-	@Override
-	public void onPutFileResponse(PutFileResponse response) {
-		if (_msgAdapter == null) _msgAdapter = SyncProxyTester.getMessageAdapter();
-		if (_msgAdapter != null) _msgAdapter.logMessage(response, true);
-		else Log.i(TAG, "" + response);
-		
-		if (waitingForResponse && _testerMain.getThreadContext() != null) {
-			ModuleTest.responses.add(new Pair<Integer, Result>(response.getCorrelationID(), response.getResultCode()));
-			synchronized (_testerMain.getThreadContext()) { _testerMain.getThreadContext().notify();};
-		}
-	}
-	@Override
-	public void onDeleteFileResponse(DeleteFileResponse response) {
-		if (_msgAdapter == null) _msgAdapter = SyncProxyTester.getMessageAdapter();
-		if (_msgAdapter != null) _msgAdapter.logMessage(response, true);
-		else Log.i(TAG, "" + response);
-		
-		if (waitingForResponse && _testerMain.getThreadContext() != null) {
-			ModuleTest.responses.add(new Pair<Integer, Result>(response.getCorrelationID(), response.getResultCode()));
-			synchronized (_testerMain.getThreadContext()) { _testerMain.getThreadContext().notify();};
-		}
-	}
-	@Override
-	public void onListFilesResponse(ListFilesResponse response) {
-		if (_msgAdapter == null) _msgAdapter = SyncProxyTester.getMessageAdapter();
-		if (_msgAdapter != null) _msgAdapter.logMessage(response, true);
-		else Log.i(TAG, "" + response);
-		
-		if (waitingForResponse && _testerMain.getThreadContext() != null) {
-			ModuleTest.responses.add(new Pair<Integer, Result>(response.getCorrelationID(), response.getResultCode()));
-			synchronized (_testerMain.getThreadContext()) { _testerMain.getThreadContext().notify();};
-		}
-	}
-	@Override
-	public void onSetAppIconResponse(SetAppIconResponse response) {
-		if (_msgAdapter == null) _msgAdapter = SyncProxyTester.getMessageAdapter();
-		if (_msgAdapter != null) _msgAdapter.logMessage(response, true);
-		else Log.i(TAG, "" + response);
-		
-		if (waitingForResponse && _testerMain.getThreadContext() != null) {
-			ModuleTest.responses.add(new Pair<Integer, Result>(response.getCorrelationID(), response.getResultCode()));
-			synchronized (_testerMain.getThreadContext()) { _testerMain.getThreadContext().notify();};
-		}
-	}
-	@Override
-	public void onOnButtonEvent(OnButtonEvent notification) {
-		if (_msgAdapter == null) _msgAdapter = SyncProxyTester.getMessageAdapter();
-		if (_msgAdapter != null) _msgAdapter.logMessage(notification, true);
-		else Log.i(TAG, "" + notification);
-	}
-	@Override
-	public void onOnButtonPress(OnButtonPress notification) {
-		if (_msgAdapter == null) _msgAdapter = SyncProxyTester.getMessageAdapter();
-		if (_msgAdapter != null) _msgAdapter.logMessage(notification, true);
-		else Log.i(TAG, "" + notification);
-		
-		switch(notification.getButtonName())
-		{
-			case OK:
-				playPauseAnnoyingRepetitiveAudio();
-				break;
-			case SEEKLEFT:
-				break;
-			case SEEKRIGHT:
-				break;
-			case TUNEUP:
-				break;
-			case TUNEDOWN:
-				break;
-			default:
-				break;
-		}
-	}
-	
-	/*********************************
-	** SYNC AppLink Updated Callback's **
-	*********************************/
-	@Override
-	public void onAddCommandResponse(AddCommandResponse response) {
-		if (_msgAdapter == null) _msgAdapter = SyncProxyTester.getMessageAdapter();
-		if (_msgAdapter != null) _msgAdapter.logMessage(response, true);
-		else Log.i(TAG, "" + response);
-		
-		if (waitingForResponse && _testerMain.getThreadContext() != null) {
-			ModuleTest.responses.add(new Pair<Integer, Result>(response.getCorrelationID(), response.getResultCode()));
-			synchronized (_testerMain.getThreadContext()) { _testerMain.getThreadContext().notify();};
-		}
-	}
-	@Override
-	public void onAlertResponse(AlertResponse response) {
-		if (_msgAdapter == null) _msgAdapter = SyncProxyTester.getMessageAdapter();
-		if (_msgAdapter != null) _msgAdapter.logMessage(response, true);
-		else Log.i(TAG, "" + response);
-		
-		if (waitingForResponse && _testerMain.getThreadContext() != null) {
-			ModuleTest.responses.add(new Pair<Integer, Result>(response.getCorrelationID(), response.getResultCode()));
-			synchronized (_testerMain.getThreadContext()) { _testerMain.getThreadContext().notify();};
-		}
-	}	
-	@Override
-	public void onPerformInteractionResponse(PerformInteractionResponse response) {
-		if (_msgAdapter == null) _msgAdapter = SyncProxyTester.getMessageAdapter();
-		if (_msgAdapter != null) _msgAdapter.logMessage(response, true);
-		else Log.i(TAG, "" + response);
-		
-		if (waitingForResponse && _testerMain.getThreadContext() != null) {
-			ModuleTest.responses.add(new Pair<Integer, Result>(response.getCorrelationID(), response.getResultCode()));
-			synchronized (_testerMain.getThreadContext()) { _testerMain.getThreadContext().notify();};
-		}
-	}
-	@Override
-	public void onSetGlobalPropertiesResponse(SetGlobalPropertiesResponse response) {
-		if (_msgAdapter == null) _msgAdapter = SyncProxyTester.getMessageAdapter();
-		if (_msgAdapter != null) _msgAdapter.logMessage(response, true);
-		else Log.i(TAG, "" + response);
-		
-		if (waitingForResponse && _testerMain.getThreadContext() != null) {
-			ModuleTest.responses.add(new Pair<Integer, Result>(response.getCorrelationID(), response.getResultCode()));
-			synchronized (_testerMain.getThreadContext()) { _testerMain.getThreadContext().notify();};
-		}
-	}
-	@Override
-	public void onShowResponse(ShowResponse response) {
-		if (_msgAdapter == null) _msgAdapter = SyncProxyTester.getMessageAdapter();
-		if (_msgAdapter != null) _msgAdapter.logMessage(response, true);
-		else Log.i(TAG, "" + response);
-		
-		if (waitingForResponse && _testerMain.getThreadContext() != null) {
-			ModuleTest.responses.add(new Pair<Integer, Result>(response.getCorrelationID(), response.getResultCode()));
-			synchronized (_testerMain.getThreadContext()) { _testerMain.getThreadContext().notify();};
-		}
-	}
-
-	/*********************************
-	** SYNC AppLink New Callback's **
-	*********************************/
-	@Override
-	public void onSliderResponse(SliderResponse response) {
-		if (_msgAdapter == null) _msgAdapter = SyncProxyTester.getMessageAdapter();
-		if (_msgAdapter != null) _msgAdapter.logMessage(response, true);
-		else Log.i(TAG, "" + response);
-		
-		if (waitingForResponse && _testerMain.getThreadContext() != null) {
-			ModuleTest.responses.add(new Pair<Integer, Result>(response.getCorrelationID(), response.getResultCode()));
-			synchronized (_testerMain.getThreadContext()) { _testerMain.getThreadContext().notify();};
-		}
-	}
-	@Override
-	public void onScrollableMessageResponse(ScrollableMessageResponse response) {
-		if (_msgAdapter == null) _msgAdapter = SyncProxyTester.getMessageAdapter();
-		if (_msgAdapter != null) _msgAdapter.logMessage(response, true);
-		else Log.i(TAG, "" + response);
-		
-		if (waitingForResponse && _testerMain.getThreadContext() != null) {
-			ModuleTest.responses.add(new Pair<Integer, Result>(response.getCorrelationID(), response.getResultCode()));
-			synchronized (_testerMain.getThreadContext()) { _testerMain.getThreadContext().notify();};
-		}
-	}
-	@Override
-	public void onChangeRegistrationResponse(ChangeRegistrationResponse response) {
-		if (_msgAdapter == null) _msgAdapter = SyncProxyTester.getMessageAdapter();
-		if (_msgAdapter != null) _msgAdapter.logMessage(response, true);
-		else Log.i(TAG, "" + response);
-		
-		if (waitingForResponse && _testerMain.getThreadContext() != null) {
-			ModuleTest.responses.add(new Pair<Integer, Result>(response.getCorrelationID(), response.getResultCode()));
-			synchronized (_testerMain.getThreadContext()) { _testerMain.getThreadContext().notify();};
-		}
-	}
-	@Override
-	public void onSetDisplayLayoutResponse(SetDisplayLayoutResponse response) {
-		if (_msgAdapter == null) _msgAdapter = SyncProxyTester.getMessageAdapter();
-		if (_msgAdapter != null) _msgAdapter.logMessage(response, true);
-		else Log.i(TAG, "" + response);
-		
-		if (waitingForResponse && _testerMain.getThreadContext() != null) {
-			ModuleTest.responses.add(new Pair<Integer, Result>(response.getCorrelationID(), response.getResultCode()));
-			synchronized (_testerMain.getThreadContext()) { _testerMain.getThreadContext().notify();};
-		}
-	}
-	@Override
-	public void onOnLanguageChange(OnLanguageChange notification) {
-		if (_msgAdapter == null) _msgAdapter = SyncProxyTester.getMessageAdapter();
-		if (_msgAdapter != null) _msgAdapter.logMessage(notification, true);
-		else Log.i(TAG, "" + notification);
-	}
-
-	/*********************************
-	** SYNC AppLink Audio Pass Thru Callback's **
-	*********************************/
-	@Override
-	public void onPerformAudioPassThruResponse(PerformAudioPassThruResponse response) {
-		if (_msgAdapter == null) _msgAdapter = SyncProxyTester.getMessageAdapter();
-		if (_msgAdapter != null) _msgAdapter.logMessage(response, true);
-		else Log.i(TAG, "" + response);
-		
-		if (waitingForResponse && _testerMain.getThreadContext() != null) {
-			ModuleTest.responses.add(new Pair<Integer, Result>(response.getCorrelationID(), response.getResultCode()));
-			synchronized (_testerMain.getThreadContext()) { _testerMain.getThreadContext().notify();};
-		}
-		
-		final SyncProxyTester mainActivity = SyncProxyTester.getInstance();
-		final Result result = response.getResultCode();
-		mainActivity.runOnUiThread(new Runnable() {
-			@Override
-			public void run() {
-				mainActivity.onPerformAudioPassThruResponse(result);
-			}
-		});
-	}
-	@Override
-	public void onEndAudioPassThruResponse(EndAudioPassThruResponse response) {
-		if (_msgAdapter == null) _msgAdapter = SyncProxyTester.getMessageAdapter();
-		if (_msgAdapter != null) _msgAdapter.logMessage(response, true);
-		else Log.i(TAG, "" + response);
-		
-		if (waitingForResponse && _testerMain.getThreadContext() != null) {
-			ModuleTest.responses.add(new Pair<Integer, Result>(response.getCorrelationID(), response.getResultCode()));
-			synchronized (_testerMain.getThreadContext()) { _testerMain.getThreadContext().notify();};
-		}
-		
-		final SyncProxyTester mainActivity = SyncProxyTester.getInstance();
-		final Result result = response.getResultCode();
-		mainActivity.runOnUiThread(new Runnable() {
-			@Override
-			public void run() {
-				mainActivity.onEndAudioPassThruResponse(result);
-			}
-		});
-	}
-	@Override
-	public void onOnAudioPassThru(OnAudioPassThru notification) {
-		if (_msgAdapter == null) _msgAdapter = SyncProxyTester.getMessageAdapter();
-		if (_msgAdapter != null) _msgAdapter.logMessage(notification, true);
-		else Log.i(TAG, "" + notification);
-		
-		final SyncProxyTester mainActivity = SyncProxyTester.getInstance();
-		final byte[] aptData = notification.getAPTData();
-		mainActivity.runOnUiThread(new Runnable() {
-			@Override
-			public void run() {
-				mainActivity.onAudioPassThru(aptData);
-			}
-		});
-	}
-
-	/*********************************
-	** SYNC AppLink Vehicle Data Callback's **
-	*********************************/
-	@Override
-	public void onSubscribeVehicleDataResponse(SubscribeVehicleDataResponse response) {
-		if (_msgAdapter == null) _msgAdapter = SyncProxyTester.getMessageAdapter();
-		if (_msgAdapter != null) _msgAdapter.logMessage(response, true);
-		else Log.i(TAG, "" + response);
-		
-		if (waitingForResponse && _testerMain.getThreadContext() != null) {
-			ModuleTest.responses.add(new Pair<Integer, Result>(response.getCorrelationID(), response.getResultCode()));
-			synchronized (_testerMain.getThreadContext()) { _testerMain.getThreadContext().notify();};
-		}
-	}
-	@Override
-	public void onUnsubscribeVehicleDataResponse(UnsubscribeVehicleDataResponse response) {
-		if (_msgAdapter == null) _msgAdapter = SyncProxyTester.getMessageAdapter();
-		if (_msgAdapter != null) _msgAdapter.logMessage(response, true);
-		else Log.i(TAG, "" + response);
-		
-		if (waitingForResponse && _testerMain.getThreadContext() != null) {
-			ModuleTest.responses.add(new Pair<Integer, Result>(response.getCorrelationID(), response.getResultCode()));
-			synchronized (_testerMain.getThreadContext()) { _testerMain.getThreadContext().notify();};
-		}
-	}
-	@Override
-	public void onGetVehicleDataResponse(GetVehicleDataResponse response) {
-		if (_msgAdapter == null) _msgAdapter = SyncProxyTester.getMessageAdapter();
-		if (_msgAdapter != null) _msgAdapter.logMessage(response, true);
-		else Log.i(TAG, "" + response);
-		
-		if (waitingForResponse && _testerMain.getThreadContext() != null) {
-			ModuleTest.responses.add(new Pair<Integer, Result>(response.getCorrelationID(), response.getResultCode()));
-			synchronized (_testerMain.getThreadContext()) { _testerMain.getThreadContext().notify();};
-		}
-	}
-	@Override
-	public void onReadDIDResponse(ReadDIDResponse response) {
-		if (_msgAdapter == null) _msgAdapter = SyncProxyTester.getMessageAdapter();
-		if (_msgAdapter != null) _msgAdapter.logMessage(response, true);
-		else Log.i(TAG, "" + response);
-		
-		if (waitingForResponse && _testerMain.getThreadContext() != null) {
-			ModuleTest.responses.add(new Pair<Integer, Result>(response.getCorrelationID(), response.getResultCode()));
-			synchronized (_testerMain.getThreadContext()) { _testerMain.getThreadContext().notify();};
-		}
-	}
-	@Override
-	public void onGetDTCsResponse(GetDTCsResponse response) {
-		if (_msgAdapter == null) _msgAdapter = SyncProxyTester.getMessageAdapter();
-		if (_msgAdapter != null) _msgAdapter.logMessage(response, true);
-		else Log.i(TAG, "" + response);
-		
-		if (waitingForResponse && _testerMain.getThreadContext() != null) {
-			ModuleTest.responses.add(new Pair<Integer, Result>(response.getCorrelationID(), response.getResultCode()));
-			synchronized (_testerMain.getThreadContext()) { _testerMain.getThreadContext().notify();};
-		}
-	}
-	@Override
-	public void onOnVehicleData(OnVehicleData notification) {
-		if (_msgAdapter == null) _msgAdapter = SyncProxyTester.getMessageAdapter();
-		if (_msgAdapter != null) _msgAdapter.logMessage(notification, true);
-		else Log.i(TAG, "" + notification);
-	}
-	
-	/*********************************
-	** SYNC AppLink TBT Callback's **
-	*********************************/
-	@Override
-	public void onShowConstantTBTResponse(ShowConstantTBTResponse response) {
-		if (_msgAdapter == null) _msgAdapter = SyncProxyTester.getMessageAdapter();
-		if (_msgAdapter != null) _msgAdapter.logMessage(response, true);
-		else Log.i(TAG, "" + response);
-		
-		if (waitingForResponse && _testerMain.getThreadContext() != null) {
-			ModuleTest.responses.add(new Pair<Integer, Result>(response.getCorrelationID(), response.getResultCode()));
-			synchronized (_testerMain.getThreadContext()) { _testerMain.getThreadContext().notify();};
-		}
-	}
-	@Override
-	public void onAlertManeuverResponse(AlertManeuverResponse response) {
-		if (_msgAdapter == null) _msgAdapter = SyncProxyTester.getMessageAdapter();
-		if (_msgAdapter != null) _msgAdapter.logMessage(response, true);
-		else Log.i(TAG, "" + response);
-		
-		if (waitingForResponse && _testerMain.getThreadContext() != null) {
-			ModuleTest.responses.add(new Pair<Integer, Result>(response.getCorrelationID(), response.getResultCode()));
-			synchronized (_testerMain.getThreadContext()) { _testerMain.getThreadContext().notify();};
-		}
-	}
-	@Override
-	public void onUpdateTurnListResponse(UpdateTurnListResponse response) {
-		if (_msgAdapter == null) _msgAdapter = SyncProxyTester.getMessageAdapter();
-		if (_msgAdapter != null) _msgAdapter.logMessage(response, true);
-		else Log.i(TAG, "" + response);
-		
-		if (waitingForResponse && _testerMain.getThreadContext() != null) {
-			ModuleTest.responses.add(new Pair<Integer, Result>(response.getCorrelationID(), response.getResultCode()));
-			synchronized (_testerMain.getThreadContext()) { _testerMain.getThreadContext().notify();};
-		}
-	}
-	@Override
-	public void onOnTBTClientState(OnTBTClientState notification) {
-		if (_msgAdapter == null) _msgAdapter = SyncProxyTester.getMessageAdapter();
-		if (_msgAdapter != null) _msgAdapter.logMessage(notification, true);
-		else Log.i(TAG, "" + notification);
-	}
-
-	/*********************************
-	** SYNC AppLink Policies Callback's **
-	*********************************/
-	@Override
-	public void onOnPermissionsChange(OnPermissionsChange notification) {
-		if (_msgAdapter == null) _msgAdapter = SyncProxyTester.getMessageAdapter();
-		if (_msgAdapter != null) _msgAdapter.logMessage(notification, true);
-		else Log.i(TAG, "" + notification);
-	}
-	
-	EncodedSyncPDataHeader encodedSyncPDataHeaderfromGPS;
-	@Override
-	public void onOnEncodedSyncPData(OnEncodedSyncPData notification) {
-		Log.i("syncp", "MessageType: "+ notification.getMessageType());
-		
-		if (_msgAdapter == null) _msgAdapter = SyncProxyTester.getMessageAdapter();
-		if (_msgAdapter != null) _msgAdapter.logMessage(notification, true);
-		else Log.i(TAG, "" + notification);
-		
-		EncodedSyncPDataHeader encodedSyncPDataHeader;
-		encodedSyncPDataHeader = EncodedSyncPDataHeader.parseEncodedSyncPDataHeader(
-				Base64.decode(notification.getData().get(0)));
-
-		if (encodedSyncPDataHeader.getServiceType() == 3 && encodedSyncPDataHeader.getCommandType() == 1) {
-			writeToFile(encodedSyncPDataHeader.getPayload());
-			
-			Log.i("EncodedSyncPDataHeader", "Protocol Version: " + encodedSyncPDataHeader.getProtocolVersion());
-			Log.i("EncodedSyncPDataHeader", "Response Required: " + encodedSyncPDataHeader.getResponseRequired());
-			Log.i("EncodedSyncPDataHeader", "High Bandwidth: " + encodedSyncPDataHeader.getHighBandwidth());
-			Log.i("EncodedSyncPDataHeader", "Signed: " + encodedSyncPDataHeader.getSigned());
-			Log.i("EncodedSyncPDataHeader", "Encrypted: " + encodedSyncPDataHeader.getEncrypted());
-			Log.i("EncodedSyncPDataHeader", "Payload Size: " + encodedSyncPDataHeader.getPayloadSize());
-			Log.i("EncodedSyncPDataHeader", "Has ESN: " + encodedSyncPDataHeader.getHasESN());
-			Log.i("EncodedSyncPDataHeader", "Service Type: " + encodedSyncPDataHeader.getServiceType());
-			Log.i("EncodedSyncPDataHeader", "Command Type: " + encodedSyncPDataHeader.getCommandType());
-			Log.i("EncodedSyncPDataHeader", "CPU Destination: " + encodedSyncPDataHeader.getCPUDestination());
-			Log.i("EncodedSyncPDataHeader", "Encryption Key Index: " + encodedSyncPDataHeader.getEncryptionKeyIndex());
-			
-			byte[] tempESN = encodedSyncPDataHeader.getESN();
-			String stringESN = "";
-			for (int i = 0; i < 8; i++) stringESN += tempESN[i];
-			Log.i("EncodedSyncPDataHeader", "ESN: " + stringESN);
-			
-			try {Log.i("EncodedSyncPDataHeader", "Module Message ID: " + encodedSyncPDataHeader.getModuleMessageID());}
-			catch (Exception e) {}
-			try {Log.i("EncodedSyncPDataHeader", "Server Message ID: " + encodedSyncPDataHeader.getServerMessageID());}
-			catch (Exception e) {}
-			try {Log.i("EncodedSyncPDataHeader", "Message Status: " + encodedSyncPDataHeader.getMessageStatus());}
-			catch (Exception e) {}
-			
-			//create header for syncp packet
-			if (encodedSyncPDataHeader.getHighBandwidth()) {
-				byte[] tempIV = encodedSyncPDataHeader.getIV();
-				String stringIV = "";
-				for (int i = 0; i < 16; i++) stringIV += tempIV[i];
-				Log.i("EncodedSyncPDataHeader", "IV: " + stringIV);
-	
-				byte[] tempPayload = encodedSyncPDataHeader.getPayload();
-				String stringPayload = "";
-				for (int i = 0; i < encodedSyncPDataHeader.getPayloadSize(); i++) stringPayload += tempPayload[i];
-				Log.i("EncodedSyncPDataHeader", "Payload: " + stringPayload);
-	
-				byte[] tempSignatureTag = encodedSyncPDataHeader.getSignatureTag();
-				String stringSignatureTag = "";
-				for (int i = 0; i < 16; i++) stringSignatureTag += tempSignatureTag[i];
-				Log.i("EncodedSyncPDataHeader", "Signature Tag: " + stringSignatureTag);
-			} else {
-				byte[] tempIV = encodedSyncPDataHeader.getIV();
-				String stringIV = "";
-				for (int i = 0; i < 8; i++) stringIV += tempIV[i];
-				Log.i("EncodedSyncPDataHeader", "IV: " + stringIV);
-	
-				byte[] tempPayload = encodedSyncPDataHeader.getPayload();
-				String stringPayload = "";
-				for (int i = 0; i < encodedSyncPDataHeader.getPayloadSize(); i++) stringPayload += tempPayload[i];
-				Log.i("EncodedSyncPDataHeader", "Payload: " + stringPayload);
-	
-				byte[] tempSignatureTag = encodedSyncPDataHeader.getSignatureTag();
-				String stringSignatureTag = "";
-				for (int i = 0; i < 8; i++) stringSignatureTag += tempSignatureTag[i];
-				Log.i("EncodedSyncPDataHeader", "Signature Tag: " + stringSignatureTag);
-			}
-			
-			encodedSyncPDataHeaderfromGPS = encodedSyncPDataHeader;
-			if (_msgAdapter != null) SyncProxyTester.setESN(tempESN);
-			if(PoliciesTesterActivity.getInstance() != null) {
-				PoliciesTesterActivity.setESN(tempESN);
-				PoliciesTesterActivity.setHeader(encodedSyncPDataHeader);
-			}
-		}
-	
-		if (encodedSyncPDataHeader.getServiceType() == 7) {
-			writeToFile(encodedSyncPDataHeader.getPayload());
-		}
-	}
-	
-	public void writeToFile(Object writeME) {
-		//FileInputStream fin;
-		try {
-			//fin = new FileInputStream("/sdcard/" + "policiesResults.txt");
-			//InputStreamReader isr = new InputStreamReader(fin);
-			//String outFile = "/sdcard/" + mChosenFile.substring(0, mChosenFile.length() - 4) + ".csv";
-			//String outFile = "/sdcard/" + "policiesResults.txt";
-			String outFile = Environment.getExternalStorageDirectory().getPath() + "/policiesResults.txt";
-			File out = new File(outFile);
-			FileWriter writer = new FileWriter(out);
-			writer.flush();
-			
-			//writer.write("yay" + "\n");
-			writer.write(writeME.toString());
-			//writer.write("double yay" + "\n");
-			
-	
-			writer.close();
-		} catch (FileNotFoundException e) {
-			Log.i("syncp", "FileNotFoundException: " + e);
-			e.printStackTrace();
-		} catch (IOException e) {
-			Log.i("syncp", "IOException: " + e);
-			e.printStackTrace();
-		}
-	}
-
-	@Override
-	public void onDialNumberResponse(DialNumberResponse response) {
-		if (_msgAdapter == null) _msgAdapter = SyncProxyTester.getMessageAdapter();
-		if (_msgAdapter != null) _msgAdapter.logMessage(response, true);
-		else Log.i(TAG, "" + response);
-		
-		if (waitingForResponse && _testerMain.getThreadContext() != null) {
-			ModuleTest.responses.add(new Pair<Integer, Result>(response.getCorrelationID(), response.getResultCode()));
-			synchronized (_testerMain.getThreadContext()) { _testerMain.getThreadContext().notify();};
-		}
-	}
-	
-	@Override
-	public IBinder onBind(Intent intent) {
-		if (_msgAdapter == null) _msgAdapter = SyncProxyTester.getMessageAdapter();
-		if (_msgAdapter != null) _msgAdapter.logMessage("Service on Bind");
-		else Log.i(TAG, "Service on Bind");
-		return new Binder();
-	}
-}
+package com.ford.syncV4.android.service;
+
+import java.io.ByteArrayOutputStream;
+import java.io.File;
+import java.io.FileNotFoundException;
+import java.io.FileWriter;
+import java.io.IOException;
+import java.io.InputStream;
+import java.io.InputStreamReader;
+import java.util.Arrays;
+import java.util.Vector;
+
+import android.app.Service;
+import android.bluetooth.BluetoothAdapter;
+import android.content.Context;
+import android.content.Intent;
+import android.content.IntentFilter;
+import android.content.SharedPreferences;
+import android.media.MediaPlayer;
+import android.net.ConnectivityManager;
+import android.net.NetworkInfo;
+import android.os.Binder;
+import android.os.Environment;
+import android.os.IBinder;
+import android.util.Log;
+import android.util.Pair;
+
+import com.ford.syncV4.android.R;
+import com.ford.syncV4.android.activity.SyncProxyTester;
+import com.ford.syncV4.android.adapters.logAdapter;
+import com.ford.syncV4.android.constants.Const;
+import com.ford.syncV4.android.module.ModuleTest;
+import com.ford.syncV4.android.policies.PoliciesTest;
+import com.ford.syncV4.android.policies.PoliciesTesterActivity;
+import com.ford.syncV4.android.receivers.SyncReceiver;
+import com.ford.syncV4.exception.SyncException;
+import com.ford.syncV4.exception.SyncExceptionCause;
+import com.ford.syncV4.proxy.SyncProxyALM;
+import com.ford.syncV4.proxy.interfaces.IProxyListenerALM;
+import com.ford.syncV4.proxy.rpc.AddCommandResponse;
+import com.ford.syncV4.proxy.rpc.AddSubMenuResponse;
+import com.ford.syncV4.proxy.rpc.AlertManeuverResponse;
+import com.ford.syncV4.proxy.rpc.AlertResponse;
+import com.ford.syncV4.proxy.rpc.ChangeRegistrationResponse;
+import com.ford.syncV4.proxy.rpc.CreateInteractionChoiceSetResponse;
+import com.ford.syncV4.proxy.rpc.DeleteCommandResponse;
+import com.ford.syncV4.proxy.rpc.DeleteFileResponse;
+import com.ford.syncV4.proxy.rpc.DeleteInteractionChoiceSetResponse;
+import com.ford.syncV4.proxy.rpc.DeleteSubMenuResponse;
+import com.ford.syncV4.proxy.rpc.DialNumberResponse;
+import com.ford.syncV4.proxy.rpc.EncodedSyncPDataResponse;
+import com.ford.syncV4.proxy.rpc.EndAudioPassThruResponse;
+import com.ford.syncV4.proxy.rpc.GenericResponse;
+import com.ford.syncV4.proxy.rpc.GetDTCsResponse;
+import com.ford.syncV4.proxy.rpc.GetVehicleDataResponse;
+import com.ford.syncV4.proxy.rpc.ListFilesResponse;
+import com.ford.syncV4.proxy.rpc.OnAudioPassThru;
+import com.ford.syncV4.proxy.rpc.OnButtonEvent;
+import com.ford.syncV4.proxy.rpc.OnButtonPress;
+import com.ford.syncV4.proxy.rpc.OnCommand;
+import com.ford.syncV4.proxy.rpc.OnDriverDistraction;
+import com.ford.syncV4.proxy.rpc.OnEncodedSyncPData;
+import com.ford.syncV4.proxy.rpc.OnHMIStatus;
+import com.ford.syncV4.proxy.rpc.OnLanguageChange;
+import com.ford.syncV4.proxy.rpc.OnPermissionsChange;
+import com.ford.syncV4.proxy.rpc.OnTBTClientState;
+import com.ford.syncV4.proxy.rpc.OnVehicleData;
+import com.ford.syncV4.proxy.rpc.PerformAudioPassThruResponse;
+import com.ford.syncV4.proxy.rpc.PerformInteractionResponse;
+import com.ford.syncV4.proxy.rpc.PutFile;
+import com.ford.syncV4.proxy.rpc.PutFileResponse;
+import com.ford.syncV4.proxy.rpc.ReadDIDResponse;
+import com.ford.syncV4.proxy.rpc.ResetGlobalPropertiesResponse;
+import com.ford.syncV4.proxy.rpc.ScrollableMessageResponse;
+import com.ford.syncV4.proxy.rpc.SetAppIcon;
+import com.ford.syncV4.proxy.rpc.SetAppIconResponse;
+import com.ford.syncV4.proxy.rpc.SetDisplayLayoutResponse;
+import com.ford.syncV4.proxy.rpc.SetGlobalPropertiesResponse;
+import com.ford.syncV4.proxy.rpc.SetMediaClockTimerResponse;
+import com.ford.syncV4.proxy.rpc.ShowConstantTBTResponse;
+import com.ford.syncV4.proxy.rpc.ShowResponse;
+import com.ford.syncV4.proxy.rpc.SliderResponse;
+import com.ford.syncV4.proxy.rpc.SpeakResponse;
+import com.ford.syncV4.proxy.rpc.SubscribeButtonResponse;
+import com.ford.syncV4.proxy.rpc.SubscribeVehicleDataResponse;
+import com.ford.syncV4.proxy.rpc.UnsubscribeButtonResponse;
+import com.ford.syncV4.proxy.rpc.UnsubscribeVehicleDataResponse;
+import com.ford.syncV4.proxy.rpc.UpdateTurnListResponse;
+import com.ford.syncV4.proxy.rpc.enums.ButtonName;
+import com.ford.syncV4.proxy.rpc.enums.FileType;
+import com.ford.syncV4.proxy.rpc.enums.HMILevel;
+import com.ford.syncV4.proxy.rpc.enums.Language;
+import com.ford.syncV4.proxy.rpc.enums.Result;
+import com.ford.syncV4.transport.TCPTransportConfig;
+import com.ford.syncV4.util.Base64;
+
+public class ProxyService extends Service implements IProxyListenerALM {	
+	static final String TAG = "SyncProxyTester";
+	private Integer autoIncCorrId = 1;
+	
+	private static final String ICON_SYNC_FILENAME = "icon.png";
+	private static final String ICON_FILENAME_SUFFIX = ".png";
+
+	private static SyncProxyTester _mainInstance;	
+	private static ProxyService _instance;
+	private static SyncProxyALM _syncProxy;
+	private static logAdapter _msgAdapter;
+	private ModuleTest _testerMain;
+	private BluetoothAdapter mBtAdapter;
+	private MediaPlayer embeddedAudioPlayer;
+	private Boolean playingAudio = false;
+	protected SyncReceiver mediaButtonReceiver;
+	
+	private boolean firstHMIStatusChange = true;
+	private HMILevel prevHMILevel = HMILevel.HMI_NONE;
+	
+	private static boolean waitingForResponse = false;
+	
+	public void onCreate() {
+		super.onCreate();
+		
+		IntentFilter mediaIntentFilter = new IntentFilter();
+		mediaIntentFilter.addAction(Intent.ACTION_MEDIA_BUTTON);
+		
+		mediaButtonReceiver = new SyncReceiver();
+		registerReceiver(mediaButtonReceiver, mediaIntentFilter);
+		
+		if (_msgAdapter == null) _msgAdapter = SyncProxyTester.getMessageAdapter();
+		if (_msgAdapter != null) _msgAdapter.logMessage("ProxyService.onCreate()", Log.INFO);
+		else Log.i(TAG, "ProxyService.onCreate()");
+		
+		_instance = this;
+	}
+	
+	public void showLockMain() {
+		if(SyncProxyTester.getInstance() == null) {
+			Intent i = new Intent(this, SyncProxyTester.class);
+			i.addFlags(Intent.FLAG_ACTIVITY_NEW_TASK);
+			startActivity(i);
+		}		
+	}
+	
+	public int onStartCommand(Intent intent, int flags, int startId) {
+		if (_msgAdapter == null) _msgAdapter = SyncProxyTester.getMessageAdapter();
+		if (_msgAdapter != null) _msgAdapter.logMessage("ProxyService.onStartCommand()", Log.INFO);
+		else Log.i(TAG, "ProxyService.onStartCommand()");
+		
+		startProxyIfNetworkConnected();
+		
+        setCurrentActivity(SyncProxyTester.getInstance());
+			
+        return START_STICKY;
+	}
+
+	/**
+	 * Function checks if WiFi enabled.
+	 * Manifest permission is required:
+	 * <uses-permission android:name="android.permission.ACCESS_NETWORK_STATE"/>
+	 * 
+	 * @return true if enabled
+	 */
+	private boolean hasWiFiConnection() {
+		boolean result = false;
+
+		ConnectivityManager cm = (ConnectivityManager) getSystemService(Context.CONNECTIVITY_SERVICE);
+		if (cm != null) {
+			NetworkInfo[] netInfo = cm.getAllNetworkInfo();
+			if (netInfo != null) {
+				for (NetworkInfo ni : netInfo) {
+					if (ni.getTypeName().equalsIgnoreCase("WIFI")) {
+						Log.d(TAG, ni.getTypeName());
+						if (ni.isConnected()) {
+							Log.d(TAG,
+									"ProxyService().hasWiFiConnection(): wifi conncetion found");
+							result = true;
+						}
+					}
+				}
+			}
+		}
+		return result;
+	}
+
+	private void startProxyIfNetworkConnected() {
+		final SharedPreferences prefs = getSharedPreferences(Const.PREFS_NAME,
+				MODE_PRIVATE);
+		final int transportType = prefs.getInt(
+				Const.Transport.PREFS_KEY_TRANSPORT_TYPE,
+				Const.Transport.PREFS_DEFAULT_TRANSPORT_TYPE);
+
+		if (transportType == Const.Transport.KEY_BLUETOOTH) {
+			Log.d(TAG, "ProxyService. onStartCommand(). Transport = Bluetooth.");
+			mBtAdapter = BluetoothAdapter.getDefaultAdapter();
+			if (mBtAdapter != null) {
+				if (mBtAdapter.isEnabled()) {
+					startProxy();
+				}
+			}
+		} else {
+			//TODO: This code is commented out for simulator purposes
+			/*
+			Log.d(TAG, "ProxyService. onStartCommand(). Transport = WiFi.");
+			if (hasWiFiConnection() == true) {
+				Log.d(TAG, "ProxyService. onStartCommand(). WiFi enabled.");
+				startProxy();
+			} else {
+				Log.w(TAG,
+						"ProxyService. onStartCommand(). WiFi is not enabled.");
+			}
+			*/
+			startProxy();
+		}
+	}
+
+	public void startProxy() {
+		if (_msgAdapter == null) _msgAdapter = SyncProxyTester.getMessageAdapter();
+		if (_msgAdapter != null) _msgAdapter.logMessage("ProxyService.startProxy()", true);
+		else Log.i(TAG, "ProxyService.startProxy()");
+		
+		if (_syncProxy == null) {
+			try {
+				SharedPreferences settings = getSharedPreferences(
+						Const.PREFS_NAME, 0);
+				boolean isMediaApp = settings.getBoolean(
+						Const.PREFS_KEY_ISMEDIAAPP,
+						Const.PREFS_DEFAULT_ISMEDIAAPP);
+				int versionNumber = settings.getInt(
+						Const.PREFS_KEY_PROTOCOLVERSION,
+						Const.PREFS_DEFAULT_PROTOCOLVERSION);
+				String appName = settings.getString(Const.PREFS_KEY_APPNAME,
+						Const.PREFS_DEFAULT_APPNAME);
+				Language lang = Language.valueOf(settings.getString(
+						Const.PREFS_KEY_LANG, Const.PREFS_DEFAULT_LANG));
+				Language hmiLang = Language.valueOf(settings.getString(
+						Const.PREFS_KEY_HMILANG, Const.PREFS_DEFAULT_HMILANG));
+				Log.i(TAG, "Using protocol version " + versionNumber);
+				int transportType = settings.getInt(
+						Const.Transport.PREFS_KEY_TRANSPORT_TYPE,
+						Const.Transport.PREFS_DEFAULT_TRANSPORT_TYPE);
+				String ipAddress = settings.getString(
+						Const.Transport.PREFS_KEY_TRANSPORT_IP,
+						Const.Transport.PREFS_DEFAULT_TRANSPORT_IP);
+				int tcpPort = settings.getInt(
+						Const.Transport.PREFS_KEY_TRANSPORT_PORT,
+						Const.Transport.PREFS_DEFAULT_TRANSPORT_PORT);
+				boolean autoReconnect = settings
+						.getBoolean(
+								Const.Transport.PREFS_KEY_TRANSPORT_RECONNECT,
+								Const.Transport.PREFS_DEFAULT_TRANSPORT_RECONNECT_DEFAULT);
+
+				if (transportType == Const.Transport.KEY_BLUETOOTH) {
+					_syncProxy = new SyncProxyALM(this,
+							/*sync proxy configuration resources*/null,
+							/*enable advanced lifecycle management true,*/
+							appName,
+							/*ngn media app*/null,
+							/*vr synonyms*/null,
+							/*is media app*/isMediaApp,
+							/*syncMsgVersion*/null,
+							/*language desired*/lang,
+							/*HMI Display Language Desired*/hmiLang,
+							/*App ID*/"8675309",
+							/*autoActivateID*/null,
+							/*callbackToUIThread*/ false,
+							/*preRegister*/ false,
+							versionNumber);
+				} else {
+					_syncProxy = new SyncProxyALM(this,
+							/*sync proxy configuration resources*/null,
+							/*enable advanced lifecycle management true,*/
+							appName,
+							/*ngn media app*/null,
+							/*vr synonyms*/null,
+							/*is media app*/isMediaApp,
+							/*syncMsgVersion*/null,
+							/*language desired*/lang,
+							/*HMI Display Language Desired*/hmiLang,
+							/*App ID*/"8675308",
+							/*autoActivateID*/null,
+							/*callbackToUIThre1ad*/ false,
+							/*preRegister*/ false,
+							versionNumber,
+							new TCPTransportConfig(tcpPort, ipAddress, autoReconnect));
+				}
+			} catch (SyncException e) {
+				e.printStackTrace();
+				//error creating proxy, returned proxy = null
+				if (_syncProxy == null){
+					stopSelf();
+				}
+			}
+		}
+		if (_msgAdapter == null) _msgAdapter = SyncProxyTester.getMessageAdapter();
+		if (_msgAdapter != null) _msgAdapter.logMessage("ProxyService.startProxy() returning", Log.INFO);
+		else Log.i(TAG, "ProxyService.startProxy() returning");
+	}
+
+	private int getCurrentProtocolVersion() {
+		return getSharedPreferences(Const.PREFS_NAME, 0).getInt(
+				Const.PREFS_KEY_PROTOCOLVERSION,
+				Const.PREFS_DEFAULT_PROTOCOLVERSION);
+	}
+	
+	public void onDestroy() {
+		if (_msgAdapter == null) _msgAdapter = SyncProxyTester.getMessageAdapter();
+		if (_msgAdapter != null) _msgAdapter.logMessage("ProxyService.onDestroy()", Log.INFO);
+		else Log.i(TAG, "ProxyService.onDestroy()");
+		
+		disposeSyncProxy();
+		_instance = null;
+		if (embeddedAudioPlayer != null) embeddedAudioPlayer.release();		
+		unregisterReceiver(mediaButtonReceiver);	
+		super.onDestroy();
+	}
+	
+	public void disposeSyncProxy() {
+		if (_msgAdapter == null) _msgAdapter = SyncProxyTester.getMessageAdapter();
+		if (_msgAdapter != null) _msgAdapter.logMessage("ProxyService.disposeSyncProxy()", Log.INFO);
+		else Log.i(TAG, "ProxyService.disposeSyncProxy()");
+		
+		if (_syncProxy != null) {
+			try {
+				_syncProxy.dispose();
+			} catch (SyncException e) {
+				e.printStackTrace();
+			}
+			_syncProxy = null;
+		}
+	}
+	
+	private void initialize() {
+		playingAudio = true;
+		playAnnoyingRepetitiveAudio();
+		
+		try {
+			_syncProxy.show("Sync Proxy", "Tester", null, null, null, null, nextCorrID());
+		} catch (SyncException e) {
+			if (_msgAdapter == null) _msgAdapter = SyncProxyTester.getMessageAdapter();
+			if (_msgAdapter != null) _msgAdapter.logMessage("Error sending show", Log.ERROR, e, true);
+			else Log.e(TAG, "Error sending show", e);
+		}
+
+		try { 
+			_syncProxy.subscribeButton(ButtonName.OK, nextCorrID());
+			_syncProxy.subscribeButton(ButtonName.SEEKLEFT, nextCorrID());
+			_syncProxy.subscribeButton(ButtonName.SEEKRIGHT, nextCorrID());
+			_syncProxy.subscribeButton(ButtonName.TUNEUP, nextCorrID());
+			_syncProxy.subscribeButton(ButtonName.TUNEDOWN, nextCorrID());
+			Vector<ButtonName> buttons = new Vector<ButtonName>(Arrays.asList(new ButtonName[] {
+					ButtonName.OK, ButtonName.SEEKLEFT, ButtonName.SEEKRIGHT, ButtonName.TUNEUP,
+					ButtonName.TUNEDOWN }));
+			SyncProxyTester.getInstance().buttonsSubscribed(buttons);
+		} catch (SyncException e) {
+			if (_msgAdapter == null) _msgAdapter = SyncProxyTester.getMessageAdapter();
+			if (_msgAdapter != null) _msgAdapter.logMessage("Error subscribing to buttons", Log.ERROR, e, true);
+			else Log.e(TAG, "Error subscribing to buttons", e);
+		}
+
+		
+		try {
+			_syncProxy.addCommand(100, "XML Test", new Vector<String>(Arrays.asList(new String[] {"XML Test", "XML"})), nextCorrID());
+			_syncProxy.addCommand(101, "Policies Test", new Vector<String>(Arrays.asList(new String[] {"Policies Test", "Policies"})), nextCorrID());
+		} catch (SyncException e) {
+			if (_msgAdapter == null) _msgAdapter = SyncProxyTester.getMessageAdapter();
+			if (_msgAdapter != null) _msgAdapter.logMessage("Error adding AddCommands", Log.ERROR, e, true);
+			else Log.e(TAG, "Error adding AddCommands", e);
+		}
+	}
+	
+	public void playPauseAnnoyingRepetitiveAudio() {
+		if (embeddedAudioPlayer != null && embeddedAudioPlayer.isPlaying()) {
+			playingAudio = false;
+			pauseAnnoyingRepetitiveAudio();
+		} else {
+			playingAudio = true;
+			playAnnoyingRepetitiveAudio();
+		}
+	}
+
+	private void playAnnoyingRepetitiveAudio() {
+		if (embeddedAudioPlayer == null) {
+			embeddedAudioPlayer = MediaPlayer.create(this, R.raw.arco);
+			embeddedAudioPlayer.setLooping(true);
+		}
+		embeddedAudioPlayer.start();
+		
+		if (_msgAdapter == null) _msgAdapter = SyncProxyTester.getMessageAdapter();
+		if (_msgAdapter != null) _msgAdapter.logMessage("Playing audio", true);
+		else Log.i(TAG, "Playing audio");
+	}
+	
+	public void pauseAnnoyingRepetitiveAudio() {
+		if (embeddedAudioPlayer != null && embeddedAudioPlayer.isPlaying()) {
+			embeddedAudioPlayer.pause();
+			
+			if (_msgAdapter == null) _msgAdapter = SyncProxyTester.getMessageAdapter();
+			if (_msgAdapter != null) _msgAdapter.logMessage("Paused audio", true);
+			else Log.i(TAG, "Paused audio");
+		}
+	}
+	
+	public static SyncProxyALM getProxyInstance() {
+		return _syncProxy;
+	}
+
+	public static ProxyService getInstance() {
+		return _instance;
+	}
+	
+	public SyncProxyTester getCurrentActivity() {
+		return _mainInstance;
+	}
+
+	public void startModuleTest() {
+		_testerMain = new ModuleTest();
+	}
+	
+	public static void waiting(boolean waiting) {
+		waitingForResponse = waiting;
+	}
+	
+	public void setCurrentActivity(SyncProxyTester currentActivity) {
+		if (this._mainInstance != null) {
+			this._mainInstance.finish();
+			this._mainInstance = null;
+		}
+		
+		this._mainInstance = currentActivity;
+		// update the _msgAdapter
+		_msgAdapter = SyncProxyTester.getMessageAdapter();
+	}
+	
+	protected int nextCorrID() {
+		autoIncCorrId++;
+		return autoIncCorrId;
+	}
+
+	@Override
+	public void onOnHMIStatus(OnHMIStatus notification) {
+		if (_msgAdapter == null) _msgAdapter = SyncProxyTester.getMessageAdapter();
+		if (_msgAdapter != null) _msgAdapter.logMessage(notification, true);
+		else Log.i(TAG, "" + notification);
+		
+		switch(notification.getSystemContext()) {
+			case SYSCTXT_MAIN:
+				break;
+			case SYSCTXT_VRSESSION:
+				break;
+			case SYSCTXT_MENU:
+				break;
+			default:
+				return;
+		}
+		
+		switch(notification.getAudioStreamingState()) {
+			case AUDIBLE:
+				if (playingAudio) playAnnoyingRepetitiveAudio();
+				break;
+			case NOT_AUDIBLE:
+				pauseAnnoyingRepetitiveAudio();
+				break;
+			default:
+				return;
+		}
+		
+		HMILevel curHMILevel = notification.getHmiLevel();
+		if (prevHMILevel != curHMILevel) {
+			boolean hmiChange = false;
+			switch(curHMILevel) {
+				case HMI_FULL:
+					if (notification.getFirstRun()) {
+						showLockMain();
+						_testerMain = new ModuleTest();
+						_testerMain = ModuleTest.getModuleTestInstance();
+						initialize();
+					}
+					else {
+						try {
+							if (!waitingForResponse && _testerMain.getThreadContext() != null) {
+								_syncProxy.show("Sync Proxy", "Tester Ready", null, null, null, null, nextCorrID());
+							}
+						} catch (SyncException e) {
+							if (_msgAdapter == null) _msgAdapter = SyncProxyTester.getMessageAdapter();
+							if (_msgAdapter != null) _msgAdapter.logMessage("Error sending show", Log.ERROR, e, true);
+							else Log.e(TAG, "Error sending show", e);
+						}
+					}
+					hmiChange = true;
+					break;
+				case HMI_LIMITED:
+					hmiChange = true;
+					break;
+				case HMI_BACKGROUND:
+					hmiChange = true;
+					break;
+				case HMI_NONE:
+					break;
+				default:
+					return;
+			}
+			prevHMILevel = curHMILevel;
+			
+			boolean setAppIconSupported = getCurrentProtocolVersion() >= 2;
+			if (setAppIconSupported && hmiChange && firstHMIStatusChange) {
+				firstHMIStatusChange = false;
+				
+				InputStream is = null;
+				try {
+					PutFile putFile = new PutFile();
+					putFile.setFileType(FileType.GRAPHIC_PNG);
+					putFile.setSyncFileName(ICON_SYNC_FILENAME);
+					putFile.setCorrelationID(nextCorrID());
+					putFile.setBulkData(contentsOfResource(R.raw.fiesta));
+					getProxyInstance().sendRPCRequest(putFile);
+					
+					SetAppIcon setAppIcon = new SetAppIcon();
+					setAppIcon.setSyncFileName(ICON_SYNC_FILENAME);
+					setAppIcon.setCorrelationID(nextCorrID());
+					getProxyInstance().sendRPCRequest(setAppIcon);
+					
+					// upload turn icons
+					sendIconFromResource(R.drawable.turn_left);
+					sendIconFromResource(R.drawable.turn_right);
+					sendIconFromResource(R.drawable.turn_forward);
+					sendIconFromResource(R.drawable.action);
+				} catch (SyncException e) {
+					Log.w(TAG, "Failed to set app icon", e);
+				}
+			}
+		}
+	}
+	
+	/**
+	 * Returns the file contents from the specified resource.
+	 * 
+	 * @param resource Resource id (in res/ directory)
+	 * @return The resource file's contents
+	 */
+	private byte[] contentsOfResource(int resource) {
+		InputStream is = null;
+		try {
+			is = getResources().openRawResource(resource);
+			ByteArrayOutputStream os = new ByteArrayOutputStream(is.available());
+			final int buffersize = 4096;
+			final byte[] buffer = new byte[buffersize];
+			int available = 0;
+			while ((available = is.read(buffer)) >= 0) {
+				os.write(buffer, 0, available);
+			}
+			return os.toByteArray();
+		} catch (IOException e) {
+			Log.w(TAG, "Can't read icon file", e);
+			return null;
+		} finally {
+			if (is != null) {
+				try {
+					is.close();
+				} catch (IOException e) {
+					e.printStackTrace();
+				}
+			}
+		}
+	}
+	
+	private void sendIconFromResource(int resource) throws SyncException {
+		PutFile putFile = new PutFile();
+		putFile.setFileType(FileType.GRAPHIC_PNG);
+		putFile.setSyncFileName(getResources().getResourceEntryName(resource)
+				+ ICON_FILENAME_SUFFIX);
+		putFile.setCorrelationID(nextCorrID());
+		putFile.setBulkData(contentsOfResource(resource));
+		getProxyInstance().sendRPCRequest(putFile);
+	}
+	
+	@Override
+	public void onOnCommand(OnCommand notification) {
+		if (_msgAdapter == null) _msgAdapter = SyncProxyTester.getMessageAdapter();
+		if (_msgAdapter != null) _msgAdapter.logMessage(notification, true);
+		else Log.i(TAG, "" + notification);
+		
+		switch(notification.getCmdID())
+		{
+			case 100: //XML Test
+				_testerMain.restart();
+				break;
+			case 101: //Policies Test
+				PoliciesTest.runPoliciesTest();
+				break;
+			default:
+				break;
+		}
+	}
+
+	@Override
+	public void onProxyClosed(String info, Exception e) {
+		if (_msgAdapter == null) _msgAdapter = SyncProxyTester.getMessageAdapter();
+		if (_msgAdapter != null) _msgAdapter.logMessage("onProxyClosed: " + info, Log.ERROR, e);
+		else Log.e(TAG, "onProxyClosed: " + info, e);
+		
+		boolean wasConnected = !firstHMIStatusChange;
+		firstHMIStatusChange = true;
+		prevHMILevel = HMILevel.HMI_NONE;
+		
+		if (wasConnected) {
+			final SyncProxyTester mainActivity = SyncProxyTester.getInstance();
+			if (mainActivity != null) {
+				mainActivity.runOnUiThread(new Runnable() {
+					@Override
+					public void run() {
+						mainActivity.onProxyClosed();
+					}
+				});
+			} else {
+				Log.w(TAG, "mainActivity not found");
+			}
+		}
+		
+		if(((SyncException) e).getSyncExceptionCause() != SyncExceptionCause.SYNC_PROXY_CYCLED
+				&& ((SyncException) e).getSyncExceptionCause() != SyncExceptionCause.BLUETOOTH_DISABLED) {
+			reset();
+		}
+	}
+	
+	public void reset(){
+	   try {
+		   _syncProxy.resetProxy();
+		} catch (SyncException e1) {
+			e1.printStackTrace();
+			//something goes wrong, & the proxy returns as null, stop the service.
+			//do not want a running service with a null proxy
+			if (_syncProxy == null){
+				stopSelf();
+			}
+		}
+	}
+	
+	/**
+	 * Restarting SyncProxyALM. For example after changing transport type
+	 */
+	public void restart() {
+		Log.i(TAG, "ProxyService.Restart SyncProxyALM.");
+		disposeSyncProxy();
+		startProxyIfNetworkConnected();
+	}
+	
+	@Override
+	public void onError(String info, Exception e) {
+		if (_msgAdapter == null) _msgAdapter = SyncProxyTester.getMessageAdapter();
+ 		if (_msgAdapter != null) {
+ 			_msgAdapter.logMessage("******onProxyError******", Log.ERROR);
+ 			_msgAdapter.logMessage("ERROR: " + info, Log.ERROR, e);
+		} else {
+			Log.e(TAG, "******onProxyError******");
+			Log.e(TAG, "ERROR: " + info, e);
+ 		}
+	}
+	
+	/*********************************
+	** SYNC AppLink Base Callback's **
+	*********************************/
+	@Override
+	public void onAddSubMenuResponse(AddSubMenuResponse response) {
+		if (_msgAdapter == null) _msgAdapter = SyncProxyTester.getMessageAdapter();
+		if (_msgAdapter != null) _msgAdapter.logMessage(response, true);
+		else Log.i(TAG, "" + response);
+		
+		final SyncProxyTester mainActivity = SyncProxyTester.getInstance();
+		final boolean success = response.getSuccess();
+		mainActivity.runOnUiThread(new Runnable() {
+			@Override
+			public void run() {
+				mainActivity.onAddSubMenuResponse(success);
+			}
+		});
+		
+		if (waitingForResponse && _testerMain.getThreadContext() != null) {
+			ModuleTest.responses.add(new Pair<Integer, Result>(response.getCorrelationID(), response.getResultCode()));
+			synchronized (_testerMain.getThreadContext()) { _testerMain.getThreadContext().notify();};
+		}
+	}
+	@Override
+	public void onCreateInteractionChoiceSetResponse(CreateInteractionChoiceSetResponse response) {
+		if (_msgAdapter == null) _msgAdapter = SyncProxyTester.getMessageAdapter();
+		if (_msgAdapter != null) _msgAdapter.logMessage(response, true);
+		else Log.i(TAG, "" + response);
+		
+		final SyncProxyTester mainActivity = SyncProxyTester.getInstance();
+		final boolean success = response.getSuccess();
+		mainActivity.runOnUiThread(new Runnable() {
+			@Override
+			public void run() {
+				mainActivity.onCreateChoiceSetResponse(success);
+			}
+		});
+		
+		if (waitingForResponse && _testerMain.getThreadContext() != null) {
+			ModuleTest.responses.add(new Pair<Integer, Result>(response.getCorrelationID(), response.getResultCode()));
+			synchronized (_testerMain.getThreadContext()) { _testerMain.getThreadContext().notify();};
+		}
+	}
+	@Override
+	public void onDeleteCommandResponse(DeleteCommandResponse response) {
+		if (_msgAdapter == null) _msgAdapter = SyncProxyTester.getMessageAdapter();
+		if (_msgAdapter != null) _msgAdapter.logMessage(response, true);
+		else Log.i(TAG, "" + response);
+		
+		if (waitingForResponse && _testerMain.getThreadContext() != null) {
+			ModuleTest.responses.add(new Pair<Integer, Result>(response.getCorrelationID(), response.getResultCode()));
+			synchronized (_testerMain.getThreadContext()) { _testerMain.getThreadContext().notify();};
+		}
+	}
+	@Override
+	public void onDeleteInteractionChoiceSetResponse(DeleteInteractionChoiceSetResponse response) {
+		if (_msgAdapter == null) _msgAdapter = SyncProxyTester.getMessageAdapter();
+		if (_msgAdapter != null) _msgAdapter.logMessage(response, true);
+		else Log.i(TAG, "" + response);
+		
+		final SyncProxyTester mainActivity = SyncProxyTester.getInstance();
+		final boolean success = response.getSuccess();
+		mainActivity.runOnUiThread(new Runnable() {
+			@Override
+			public void run() {
+				mainActivity.onDeleteChoiceSetResponse(success);
+			}
+		});
+		
+		if (waitingForResponse && _testerMain.getThreadContext() != null) {
+			ModuleTest.responses.add(new Pair<Integer, Result>(response.getCorrelationID(), response.getResultCode()));
+			synchronized (_testerMain.getThreadContext()) { _testerMain.getThreadContext().notify();};
+		}
+	}
+	@Override
+	public void onDeleteSubMenuResponse(DeleteSubMenuResponse response) {
+		if (_msgAdapter == null) _msgAdapter = SyncProxyTester.getMessageAdapter();
+		if (_msgAdapter != null) _msgAdapter.logMessage(response, true);
+		else Log.i(TAG, "" + response);
+		
+		final SyncProxyTester mainActivity = SyncProxyTester.getInstance();
+		final boolean success = response.getSuccess();
+		mainActivity.runOnUiThread(new Runnable() {
+			@Override
+			public void run() {
+				mainActivity.onDeleteSubMenuResponse(success);
+			}
+		});
+		
+		if (waitingForResponse && _testerMain.getThreadContext() != null) {
+			ModuleTest.responses.add(new Pair<Integer, Result>(response.getCorrelationID(), response.getResultCode()));
+			synchronized (_testerMain.getThreadContext()) { _testerMain.getThreadContext().notify();};
+		}
+	}
+	@Override
+	public void onEncodedSyncPDataResponse(EncodedSyncPDataResponse response) {
+		Log.i("syncp", response.getInfo() + response.getResultCode() + response.getSuccess());
+		if (_msgAdapter == null) _msgAdapter = SyncProxyTester.getMessageAdapter();
+		if (_msgAdapter != null) _msgAdapter.logMessage(response, true);
+		else Log.i(TAG, "" + response);
+		
+		if (waitingForResponse && _testerMain.getThreadContext() != null) {
+			ModuleTest.responses.add(new Pair<Integer, Result>(response.getCorrelationID(), response.getResultCode()));
+			synchronized (_testerMain.getThreadContext()) { _testerMain.getThreadContext().notify();};
+		}
+	}
+	@Override
+	public void onResetGlobalPropertiesResponse(ResetGlobalPropertiesResponse response) {
+		if (_msgAdapter == null) _msgAdapter = SyncProxyTester.getMessageAdapter();
+		if (_msgAdapter != null) _msgAdapter.logMessage(response, true);
+		else Log.i(TAG, "" + response);
+		
+		if (waitingForResponse && _testerMain.getThreadContext() != null) {
+			ModuleTest.responses.add(new Pair<Integer, Result>(response.getCorrelationID(), response.getResultCode()));
+			synchronized (_testerMain.getThreadContext()) { _testerMain.getThreadContext().notify();};
+		}
+	}
+	@Override
+	public void onSetMediaClockTimerResponse(SetMediaClockTimerResponse response) {
+		if (_msgAdapter == null) _msgAdapter = SyncProxyTester.getMessageAdapter();
+		if (_msgAdapter != null) _msgAdapter.logMessage(response, true);
+		else Log.i(TAG, "" + response);
+		
+		if (waitingForResponse && _testerMain.getThreadContext() != null) {
+			ModuleTest.responses.add(new Pair<Integer, Result>(response.getCorrelationID(), response.getResultCode()));
+			synchronized (_testerMain.getThreadContext()) { _testerMain.getThreadContext().notify();};
+		}
+	}
+	@Override
+	public void onSpeakResponse(SpeakResponse response) {
+		if (_msgAdapter == null) _msgAdapter = SyncProxyTester.getMessageAdapter();
+		if (_msgAdapter != null) _msgAdapter.logMessage(response, true);
+		else Log.i(TAG, "" + response);
+		
+		if (waitingForResponse && _testerMain.getThreadContext() != null) {
+			ModuleTest.responses.add(new Pair<Integer, Result>(response.getCorrelationID(), response.getResultCode()));
+			synchronized (_testerMain.getThreadContext()) { _testerMain.getThreadContext().notify();};
+		}
+	}
+	@Override
+	public void onSubscribeButtonResponse(SubscribeButtonResponse response) {
+		if (_msgAdapter == null) _msgAdapter = SyncProxyTester.getMessageAdapter();
+		if (_msgAdapter != null) _msgAdapter.logMessage(response, true);
+		else Log.i(TAG, "" + response);
+		
+		if (waitingForResponse && _testerMain.getThreadContext() != null) {
+			ModuleTest.responses.add(new Pair<Integer, Result>(response.getCorrelationID(), response.getResultCode()));
+			synchronized (_testerMain.getThreadContext()) { _testerMain.getThreadContext().notify();};
+		}
+	}
+	@Override
+	public void onUnsubscribeButtonResponse(UnsubscribeButtonResponse response) {
+		if (_msgAdapter == null) _msgAdapter = SyncProxyTester.getMessageAdapter();
+		if (_msgAdapter != null) _msgAdapter.logMessage(response, true);
+		else Log.i(TAG, "" + response);
+		
+		if (waitingForResponse && _testerMain.getThreadContext() != null) {
+			ModuleTest.responses.add(new Pair<Integer, Result>(response.getCorrelationID(), response.getResultCode()));
+			synchronized (_testerMain.getThreadContext()) { _testerMain.getThreadContext().notify();};
+		}
+	}
+	@Override
+	public void onOnDriverDistraction(OnDriverDistraction notification) {
+		if (_msgAdapter == null) _msgAdapter = SyncProxyTester.getMessageAdapter();
+		if (_msgAdapter != null) _msgAdapter.logMessage(notification, true);
+		else Log.i(TAG, "" + notification);
+	}
+	@Override
+	public void onGenericResponse(GenericResponse response) {
+		if (_msgAdapter == null) _msgAdapter = SyncProxyTester.getMessageAdapter();
+		if (_msgAdapter != null) _msgAdapter.logMessage(response, true);
+		else Log.i(TAG, "" + response);
+		
+		if (waitingForResponse && _testerMain.getThreadContext() != null) {
+			ModuleTest.responses.add(new Pair<Integer, Result>(response.getCorrelationID(), response.getResultCode()));
+			synchronized (_testerMain.getThreadContext()) { _testerMain.getThreadContext().notify();};
+		}
+	}
+
+	/*********************************
+	** SYNC AppLink Soft Button Image Callback's **
+	*********************************/
+	@Override
+	public void onPutFileResponse(PutFileResponse response) {
+		if (_msgAdapter == null) _msgAdapter = SyncProxyTester.getMessageAdapter();
+		if (_msgAdapter != null) _msgAdapter.logMessage(response, true);
+		else Log.i(TAG, "" + response);
+		
+		if (waitingForResponse && _testerMain.getThreadContext() != null) {
+			ModuleTest.responses.add(new Pair<Integer, Result>(response.getCorrelationID(), response.getResultCode()));
+			synchronized (_testerMain.getThreadContext()) { _testerMain.getThreadContext().notify();};
+		}
+	}
+	@Override
+	public void onDeleteFileResponse(DeleteFileResponse response) {
+		if (_msgAdapter == null) _msgAdapter = SyncProxyTester.getMessageAdapter();
+		if (_msgAdapter != null) _msgAdapter.logMessage(response, true);
+		else Log.i(TAG, "" + response);
+		
+		if (waitingForResponse && _testerMain.getThreadContext() != null) {
+			ModuleTest.responses.add(new Pair<Integer, Result>(response.getCorrelationID(), response.getResultCode()));
+			synchronized (_testerMain.getThreadContext()) { _testerMain.getThreadContext().notify();};
+		}
+	}
+	@Override
+	public void onListFilesResponse(ListFilesResponse response) {
+		if (_msgAdapter == null) _msgAdapter = SyncProxyTester.getMessageAdapter();
+		if (_msgAdapter != null) _msgAdapter.logMessage(response, true);
+		else Log.i(TAG, "" + response);
+		
+		if (waitingForResponse && _testerMain.getThreadContext() != null) {
+			ModuleTest.responses.add(new Pair<Integer, Result>(response.getCorrelationID(), response.getResultCode()));
+			synchronized (_testerMain.getThreadContext()) { _testerMain.getThreadContext().notify();};
+		}
+	}
+	@Override
+	public void onSetAppIconResponse(SetAppIconResponse response) {
+		if (_msgAdapter == null) _msgAdapter = SyncProxyTester.getMessageAdapter();
+		if (_msgAdapter != null) _msgAdapter.logMessage(response, true);
+		else Log.i(TAG, "" + response);
+		
+		if (waitingForResponse && _testerMain.getThreadContext() != null) {
+			ModuleTest.responses.add(new Pair<Integer, Result>(response.getCorrelationID(), response.getResultCode()));
+			synchronized (_testerMain.getThreadContext()) { _testerMain.getThreadContext().notify();};
+		}
+	}
+	@Override
+	public void onOnButtonEvent(OnButtonEvent notification) {
+		if (_msgAdapter == null) _msgAdapter = SyncProxyTester.getMessageAdapter();
+		if (_msgAdapter != null) _msgAdapter.logMessage(notification, true);
+		else Log.i(TAG, "" + notification);
+	}
+	@Override
+	public void onOnButtonPress(OnButtonPress notification) {
+		if (_msgAdapter == null) _msgAdapter = SyncProxyTester.getMessageAdapter();
+		if (_msgAdapter != null) _msgAdapter.logMessage(notification, true);
+		else Log.i(TAG, "" + notification);
+		
+		switch(notification.getButtonName())
+		{
+			case OK:
+				playPauseAnnoyingRepetitiveAudio();
+				break;
+			case SEEKLEFT:
+				break;
+			case SEEKRIGHT:
+				break;
+			case TUNEUP:
+				break;
+			case TUNEDOWN:
+				break;
+			default:
+				break;
+		}
+	}
+	
+	/*********************************
+	** SYNC AppLink Updated Callback's **
+	*********************************/
+	@Override
+	public void onAddCommandResponse(AddCommandResponse response) {
+		if (_msgAdapter == null) _msgAdapter = SyncProxyTester.getMessageAdapter();
+		if (_msgAdapter != null) _msgAdapter.logMessage(response, true);
+		else Log.i(TAG, "" + response);
+		
+		if (waitingForResponse && _testerMain.getThreadContext() != null) {
+			ModuleTest.responses.add(new Pair<Integer, Result>(response.getCorrelationID(), response.getResultCode()));
+			synchronized (_testerMain.getThreadContext()) { _testerMain.getThreadContext().notify();};
+		}
+	}
+	@Override
+	public void onAlertResponse(AlertResponse response) {
+		if (_msgAdapter == null) _msgAdapter = SyncProxyTester.getMessageAdapter();
+		if (_msgAdapter != null) _msgAdapter.logMessage(response, true);
+		else Log.i(TAG, "" + response);
+		
+		if (waitingForResponse && _testerMain.getThreadContext() != null) {
+			ModuleTest.responses.add(new Pair<Integer, Result>(response.getCorrelationID(), response.getResultCode()));
+			synchronized (_testerMain.getThreadContext()) { _testerMain.getThreadContext().notify();};
+		}
+	}	
+	@Override
+	public void onPerformInteractionResponse(PerformInteractionResponse response) {
+		if (_msgAdapter == null) _msgAdapter = SyncProxyTester.getMessageAdapter();
+		if (_msgAdapter != null) _msgAdapter.logMessage(response, true);
+		else Log.i(TAG, "" + response);
+		
+		if (waitingForResponse && _testerMain.getThreadContext() != null) {
+			ModuleTest.responses.add(new Pair<Integer, Result>(response.getCorrelationID(), response.getResultCode()));
+			synchronized (_testerMain.getThreadContext()) { _testerMain.getThreadContext().notify();};
+		}
+	}
+	@Override
+	public void onSetGlobalPropertiesResponse(SetGlobalPropertiesResponse response) {
+		if (_msgAdapter == null) _msgAdapter = SyncProxyTester.getMessageAdapter();
+		if (_msgAdapter != null) _msgAdapter.logMessage(response, true);
+		else Log.i(TAG, "" + response);
+		
+		if (waitingForResponse && _testerMain.getThreadContext() != null) {
+			ModuleTest.responses.add(new Pair<Integer, Result>(response.getCorrelationID(), response.getResultCode()));
+			synchronized (_testerMain.getThreadContext()) { _testerMain.getThreadContext().notify();};
+		}
+	}
+	@Override
+	public void onShowResponse(ShowResponse response) {
+		if (_msgAdapter == null) _msgAdapter = SyncProxyTester.getMessageAdapter();
+		if (_msgAdapter != null) _msgAdapter.logMessage(response, true);
+		else Log.i(TAG, "" + response);
+		
+		if (waitingForResponse && _testerMain.getThreadContext() != null) {
+			ModuleTest.responses.add(new Pair<Integer, Result>(response.getCorrelationID(), response.getResultCode()));
+			synchronized (_testerMain.getThreadContext()) { _testerMain.getThreadContext().notify();};
+		}
+	}
+
+	/*********************************
+	** SYNC AppLink New Callback's **
+	*********************************/
+	@Override
+	public void onSliderResponse(SliderResponse response) {
+		if (_msgAdapter == null) _msgAdapter = SyncProxyTester.getMessageAdapter();
+		if (_msgAdapter != null) _msgAdapter.logMessage(response, true);
+		else Log.i(TAG, "" + response);
+		
+		if (waitingForResponse && _testerMain.getThreadContext() != null) {
+			ModuleTest.responses.add(new Pair<Integer, Result>(response.getCorrelationID(), response.getResultCode()));
+			synchronized (_testerMain.getThreadContext()) { _testerMain.getThreadContext().notify();};
+		}
+	}
+	@Override
+	public void onScrollableMessageResponse(ScrollableMessageResponse response) {
+		if (_msgAdapter == null) _msgAdapter = SyncProxyTester.getMessageAdapter();
+		if (_msgAdapter != null) _msgAdapter.logMessage(response, true);
+		else Log.i(TAG, "" + response);
+		
+		if (waitingForResponse && _testerMain.getThreadContext() != null) {
+			ModuleTest.responses.add(new Pair<Integer, Result>(response.getCorrelationID(), response.getResultCode()));
+			synchronized (_testerMain.getThreadContext()) { _testerMain.getThreadContext().notify();};
+		}
+	}
+	@Override
+	public void onChangeRegistrationResponse(ChangeRegistrationResponse response) {
+		if (_msgAdapter == null) _msgAdapter = SyncProxyTester.getMessageAdapter();
+		if (_msgAdapter != null) _msgAdapter.logMessage(response, true);
+		else Log.i(TAG, "" + response);
+		
+		if (waitingForResponse && _testerMain.getThreadContext() != null) {
+			ModuleTest.responses.add(new Pair<Integer, Result>(response.getCorrelationID(), response.getResultCode()));
+			synchronized (_testerMain.getThreadContext()) { _testerMain.getThreadContext().notify();};
+		}
+	}
+	@Override
+	public void onSetDisplayLayoutResponse(SetDisplayLayoutResponse response) {
+		if (_msgAdapter == null) _msgAdapter = SyncProxyTester.getMessageAdapter();
+		if (_msgAdapter != null) _msgAdapter.logMessage(response, true);
+		else Log.i(TAG, "" + response);
+		
+		if (waitingForResponse && _testerMain.getThreadContext() != null) {
+			ModuleTest.responses.add(new Pair<Integer, Result>(response.getCorrelationID(), response.getResultCode()));
+			synchronized (_testerMain.getThreadContext()) { _testerMain.getThreadContext().notify();};
+		}
+	}
+	@Override
+	public void onOnLanguageChange(OnLanguageChange notification) {
+		if (_msgAdapter == null) _msgAdapter = SyncProxyTester.getMessageAdapter();
+		if (_msgAdapter != null) _msgAdapter.logMessage(notification, true);
+		else Log.i(TAG, "" + notification);
+	}
+
+	/*********************************
+	** SYNC AppLink Audio Pass Thru Callback's **
+	*********************************/
+	@Override
+	public void onPerformAudioPassThruResponse(PerformAudioPassThruResponse response) {
+		if (_msgAdapter == null) _msgAdapter = SyncProxyTester.getMessageAdapter();
+		if (_msgAdapter != null) _msgAdapter.logMessage(response, true);
+		else Log.i(TAG, "" + response);
+		
+		if (waitingForResponse && _testerMain.getThreadContext() != null) {
+			ModuleTest.responses.add(new Pair<Integer, Result>(response.getCorrelationID(), response.getResultCode()));
+			synchronized (_testerMain.getThreadContext()) { _testerMain.getThreadContext().notify();};
+		}
+		
+		final SyncProxyTester mainActivity = SyncProxyTester.getInstance();
+		final Result result = response.getResultCode();
+		mainActivity.runOnUiThread(new Runnable() {
+			@Override
+			public void run() {
+				mainActivity.onPerformAudioPassThruResponse(result);
+			}
+		});
+	}
+	@Override
+	public void onEndAudioPassThruResponse(EndAudioPassThruResponse response) {
+		if (_msgAdapter == null) _msgAdapter = SyncProxyTester.getMessageAdapter();
+		if (_msgAdapter != null) _msgAdapter.logMessage(response, true);
+		else Log.i(TAG, "" + response);
+		
+		if (waitingForResponse && _testerMain.getThreadContext() != null) {
+			ModuleTest.responses.add(new Pair<Integer, Result>(response.getCorrelationID(), response.getResultCode()));
+			synchronized (_testerMain.getThreadContext()) { _testerMain.getThreadContext().notify();};
+		}
+		
+		final SyncProxyTester mainActivity = SyncProxyTester.getInstance();
+		final Result result = response.getResultCode();
+		mainActivity.runOnUiThread(new Runnable() {
+			@Override
+			public void run() {
+				mainActivity.onEndAudioPassThruResponse(result);
+			}
+		});
+	}
+	@Override
+	public void onOnAudioPassThru(OnAudioPassThru notification) {
+		if (_msgAdapter == null) _msgAdapter = SyncProxyTester.getMessageAdapter();
+		if (_msgAdapter != null) _msgAdapter.logMessage(notification, true);
+		else Log.i(TAG, "" + notification);
+		
+		final SyncProxyTester mainActivity = SyncProxyTester.getInstance();
+		final byte[] aptData = notification.getAPTData();
+		mainActivity.runOnUiThread(new Runnable() {
+			@Override
+			public void run() {
+				mainActivity.onAudioPassThru(aptData);
+			}
+		});
+	}
+
+	/*********************************
+	** SYNC AppLink Vehicle Data Callback's **
+	*********************************/
+	@Override
+	public void onSubscribeVehicleDataResponse(SubscribeVehicleDataResponse response) {
+		if (_msgAdapter == null) _msgAdapter = SyncProxyTester.getMessageAdapter();
+		if (_msgAdapter != null) _msgAdapter.logMessage(response, true);
+		else Log.i(TAG, "" + response);
+		
+		if (waitingForResponse && _testerMain.getThreadContext() != null) {
+			ModuleTest.responses.add(new Pair<Integer, Result>(response.getCorrelationID(), response.getResultCode()));
+			synchronized (_testerMain.getThreadContext()) { _testerMain.getThreadContext().notify();};
+		}
+	}
+	@Override
+	public void onUnsubscribeVehicleDataResponse(UnsubscribeVehicleDataResponse response) {
+		if (_msgAdapter == null) _msgAdapter = SyncProxyTester.getMessageAdapter();
+		if (_msgAdapter != null) _msgAdapter.logMessage(response, true);
+		else Log.i(TAG, "" + response);
+		
+		if (waitingForResponse && _testerMain.getThreadContext() != null) {
+			ModuleTest.responses.add(new Pair<Integer, Result>(response.getCorrelationID(), response.getResultCode()));
+			synchronized (_testerMain.getThreadContext()) { _testerMain.getThreadContext().notify();};
+		}
+	}
+	@Override
+	public void onGetVehicleDataResponse(GetVehicleDataResponse response) {
+		if (_msgAdapter == null) _msgAdapter = SyncProxyTester.getMessageAdapter();
+		if (_msgAdapter != null) _msgAdapter.logMessage(response, true);
+		else Log.i(TAG, "" + response);
+		
+		if (waitingForResponse && _testerMain.getThreadContext() != null) {
+			ModuleTest.responses.add(new Pair<Integer, Result>(response.getCorrelationID(), response.getResultCode()));
+			synchronized (_testerMain.getThreadContext()) { _testerMain.getThreadContext().notify();};
+		}
+	}
+	@Override
+	public void onReadDIDResponse(ReadDIDResponse response) {
+		if (_msgAdapter == null) _msgAdapter = SyncProxyTester.getMessageAdapter();
+		if (_msgAdapter != null) _msgAdapter.logMessage(response, true);
+		else Log.i(TAG, "" + response);
+		
+		if (waitingForResponse && _testerMain.getThreadContext() != null) {
+			ModuleTest.responses.add(new Pair<Integer, Result>(response.getCorrelationID(), response.getResultCode()));
+			synchronized (_testerMain.getThreadContext()) { _testerMain.getThreadContext().notify();};
+		}
+	}
+	@Override
+	public void onGetDTCsResponse(GetDTCsResponse response) {
+		if (_msgAdapter == null) _msgAdapter = SyncProxyTester.getMessageAdapter();
+		if (_msgAdapter != null) _msgAdapter.logMessage(response, true);
+		else Log.i(TAG, "" + response);
+		
+		if (waitingForResponse && _testerMain.getThreadContext() != null) {
+			ModuleTest.responses.add(new Pair<Integer, Result>(response.getCorrelationID(), response.getResultCode()));
+			synchronized (_testerMain.getThreadContext()) { _testerMain.getThreadContext().notify();};
+		}
+	}
+	@Override
+	public void onOnVehicleData(OnVehicleData notification) {
+		if (_msgAdapter == null) _msgAdapter = SyncProxyTester.getMessageAdapter();
+		if (_msgAdapter != null) _msgAdapter.logMessage(notification, true);
+		else Log.i(TAG, "" + notification);
+	}
+	
+	/*********************************
+	** SYNC AppLink TBT Callback's **
+	*********************************/
+	@Override
+	public void onShowConstantTBTResponse(ShowConstantTBTResponse response) {
+		if (_msgAdapter == null) _msgAdapter = SyncProxyTester.getMessageAdapter();
+		if (_msgAdapter != null) _msgAdapter.logMessage(response, true);
+		else Log.i(TAG, "" + response);
+		
+		if (waitingForResponse && _testerMain.getThreadContext() != null) {
+			ModuleTest.responses.add(new Pair<Integer, Result>(response.getCorrelationID(), response.getResultCode()));
+			synchronized (_testerMain.getThreadContext()) { _testerMain.getThreadContext().notify();};
+		}
+	}
+	@Override
+	public void onAlertManeuverResponse(AlertManeuverResponse response) {
+		if (_msgAdapter == null) _msgAdapter = SyncProxyTester.getMessageAdapter();
+		if (_msgAdapter != null) _msgAdapter.logMessage(response, true);
+		else Log.i(TAG, "" + response);
+		
+		if (waitingForResponse && _testerMain.getThreadContext() != null) {
+			ModuleTest.responses.add(new Pair<Integer, Result>(response.getCorrelationID(), response.getResultCode()));
+			synchronized (_testerMain.getThreadContext()) { _testerMain.getThreadContext().notify();};
+		}
+	}
+	@Override
+	public void onUpdateTurnListResponse(UpdateTurnListResponse response) {
+		if (_msgAdapter == null) _msgAdapter = SyncProxyTester.getMessageAdapter();
+		if (_msgAdapter != null) _msgAdapter.logMessage(response, true);
+		else Log.i(TAG, "" + response);
+		
+		if (waitingForResponse && _testerMain.getThreadContext() != null) {
+			ModuleTest.responses.add(new Pair<Integer, Result>(response.getCorrelationID(), response.getResultCode()));
+			synchronized (_testerMain.getThreadContext()) { _testerMain.getThreadContext().notify();};
+		}
+	}
+	@Override
+	public void onOnTBTClientState(OnTBTClientState notification) {
+		if (_msgAdapter == null) _msgAdapter = SyncProxyTester.getMessageAdapter();
+		if (_msgAdapter != null) _msgAdapter.logMessage(notification, true);
+		else Log.i(TAG, "" + notification);
+	}
+
+	/*********************************
+	** SYNC AppLink Policies Callback's **
+	*********************************/
+	@Override
+	public void onOnPermissionsChange(OnPermissionsChange notification) {
+		if (_msgAdapter == null) _msgAdapter = SyncProxyTester.getMessageAdapter();
+		if (_msgAdapter != null) _msgAdapter.logMessage(notification, true);
+		else Log.i(TAG, "" + notification);
+	}
+	
+	EncodedSyncPDataHeader encodedSyncPDataHeaderfromGPS;
+	@Override
+	public void onOnEncodedSyncPData(OnEncodedSyncPData notification) {
+		Log.i("syncp", "MessageType: "+ notification.getMessageType());
+		
+		if (_msgAdapter == null) _msgAdapter = SyncProxyTester.getMessageAdapter();
+		if (_msgAdapter != null) _msgAdapter.logMessage(notification, true);
+		else Log.i(TAG, "" + notification);
+		
+		EncodedSyncPDataHeader encodedSyncPDataHeader;
+		encodedSyncPDataHeader = EncodedSyncPDataHeader.parseEncodedSyncPDataHeader(
+				Base64.decode(notification.getData().get(0)));
+
+		if (encodedSyncPDataHeader.getServiceType() == 3 && encodedSyncPDataHeader.getCommandType() == 1) {
+			writeToFile(encodedSyncPDataHeader.getPayload());
+			
+			Log.i("EncodedSyncPDataHeader", "Protocol Version: " + encodedSyncPDataHeader.getProtocolVersion());
+			Log.i("EncodedSyncPDataHeader", "Response Required: " + encodedSyncPDataHeader.getResponseRequired());
+			Log.i("EncodedSyncPDataHeader", "High Bandwidth: " + encodedSyncPDataHeader.getHighBandwidth());
+			Log.i("EncodedSyncPDataHeader", "Signed: " + encodedSyncPDataHeader.getSigned());
+			Log.i("EncodedSyncPDataHeader", "Encrypted: " + encodedSyncPDataHeader.getEncrypted());
+			Log.i("EncodedSyncPDataHeader", "Payload Size: " + encodedSyncPDataHeader.getPayloadSize());
+			Log.i("EncodedSyncPDataHeader", "Has ESN: " + encodedSyncPDataHeader.getHasESN());
+			Log.i("EncodedSyncPDataHeader", "Service Type: " + encodedSyncPDataHeader.getServiceType());
+			Log.i("EncodedSyncPDataHeader", "Command Type: " + encodedSyncPDataHeader.getCommandType());
+			Log.i("EncodedSyncPDataHeader", "CPU Destination: " + encodedSyncPDataHeader.getCPUDestination());
+			Log.i("EncodedSyncPDataHeader", "Encryption Key Index: " + encodedSyncPDataHeader.getEncryptionKeyIndex());
+			
+			byte[] tempESN = encodedSyncPDataHeader.getESN();
+			String stringESN = "";
+			for (int i = 0; i < 8; i++) stringESN += tempESN[i];
+			Log.i("EncodedSyncPDataHeader", "ESN: " + stringESN);
+			
+			try {Log.i("EncodedSyncPDataHeader", "Module Message ID: " + encodedSyncPDataHeader.getModuleMessageID());}
+			catch (Exception e) {}
+			try {Log.i("EncodedSyncPDataHeader", "Server Message ID: " + encodedSyncPDataHeader.getServerMessageID());}
+			catch (Exception e) {}
+			try {Log.i("EncodedSyncPDataHeader", "Message Status: " + encodedSyncPDataHeader.getMessageStatus());}
+			catch (Exception e) {}
+			
+			//create header for syncp packet
+			if (encodedSyncPDataHeader.getHighBandwidth()) {
+				byte[] tempIV = encodedSyncPDataHeader.getIV();
+				String stringIV = "";
+				for (int i = 0; i < 16; i++) stringIV += tempIV[i];
+				Log.i("EncodedSyncPDataHeader", "IV: " + stringIV);
+	
+				byte[] tempPayload = encodedSyncPDataHeader.getPayload();
+				String stringPayload = "";
+				for (int i = 0; i < encodedSyncPDataHeader.getPayloadSize(); i++) stringPayload += tempPayload[i];
+				Log.i("EncodedSyncPDataHeader", "Payload: " + stringPayload);
+	
+				byte[] tempSignatureTag = encodedSyncPDataHeader.getSignatureTag();
+				String stringSignatureTag = "";
+				for (int i = 0; i < 16; i++) stringSignatureTag += tempSignatureTag[i];
+				Log.i("EncodedSyncPDataHeader", "Signature Tag: " + stringSignatureTag);
+			} else {
+				byte[] tempIV = encodedSyncPDataHeader.getIV();
+				String stringIV = "";
+				for (int i = 0; i < 8; i++) stringIV += tempIV[i];
+				Log.i("EncodedSyncPDataHeader", "IV: " + stringIV);
+	
+				byte[] tempPayload = encodedSyncPDataHeader.getPayload();
+				String stringPayload = "";
+				for (int i = 0; i < encodedSyncPDataHeader.getPayloadSize(); i++) stringPayload += tempPayload[i];
+				Log.i("EncodedSyncPDataHeader", "Payload: " + stringPayload);
+	
+				byte[] tempSignatureTag = encodedSyncPDataHeader.getSignatureTag();
+				String stringSignatureTag = "";
+				for (int i = 0; i < 8; i++) stringSignatureTag += tempSignatureTag[i];
+				Log.i("EncodedSyncPDataHeader", "Signature Tag: " + stringSignatureTag);
+			}
+			
+			encodedSyncPDataHeaderfromGPS = encodedSyncPDataHeader;
+			if (_msgAdapter != null) SyncProxyTester.setESN(tempESN);
+			if(PoliciesTesterActivity.getInstance() != null) {
+				PoliciesTesterActivity.setESN(tempESN);
+				PoliciesTesterActivity.setHeader(encodedSyncPDataHeader);
+			}
+		}
+	
+		if (encodedSyncPDataHeader.getServiceType() == 7) {
+			writeToFile(encodedSyncPDataHeader.getPayload());
+		}
+	}
+	
+	public void writeToFile(Object writeME) {
+		//FileInputStream fin;
+		try {
+			//fin = new FileInputStream("/sdcard/" + "policiesResults.txt");
+			//InputStreamReader isr = new InputStreamReader(fin);
+			//String outFile = "/sdcard/" + mChosenFile.substring(0, mChosenFile.length() - 4) + ".csv";
+			//String outFile = "/sdcard/" + "policiesResults.txt";
+			String outFile = Environment.getExternalStorageDirectory().getPath() + "/policiesResults.txt";
+			File out = new File(outFile);
+			FileWriter writer = new FileWriter(out);
+			writer.flush();
+			
+			//writer.write("yay" + "\n");
+			writer.write(writeME.toString());
+			//writer.write("double yay" + "\n");
+			
+	
+			writer.close();
+		} catch (FileNotFoundException e) {
+			Log.i("syncp", "FileNotFoundException: " + e);
+			e.printStackTrace();
+		} catch (IOException e) {
+			Log.i("syncp", "IOException: " + e);
+			e.printStackTrace();
+		}
+	}
+
+	@Override
+	public void onDialNumberResponse(DialNumberResponse response) {
+		if (_msgAdapter == null) _msgAdapter = SyncProxyTester.getMessageAdapter();
+		if (_msgAdapter != null) _msgAdapter.logMessage(response, true);
+		else Log.i(TAG, "" + response);
+		
+		if (waitingForResponse && _testerMain.getThreadContext() != null) {
+			ModuleTest.responses.add(new Pair<Integer, Result>(response.getCorrelationID(), response.getResultCode()));
+			synchronized (_testerMain.getThreadContext()) { _testerMain.getThreadContext().notify();};
+		}
+	}
+	
+	@Override
+	public IBinder onBind(Intent intent) {
+		if (_msgAdapter == null) _msgAdapter = SyncProxyTester.getMessageAdapter();
+		if (_msgAdapter != null) _msgAdapter.logMessage("Service on Bind");
+		else Log.i(TAG, "Service on Bind");
+		return new Binder();
+	}
+}