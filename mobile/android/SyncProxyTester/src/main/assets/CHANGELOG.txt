--- conflicted
+++ resolved
@@ -1,9 +1,6 @@
 [CW4]
-<<<<<<< HEAD
 * SyncProxyAndroid SDK: Modify how PutFile request is sent. If it's a big request, it's split into multiple small protocol messages and each one is sent after a previous confirmation.
-=======
 + SyncProxyAndroid SDK: added audio streaming service support
->>>>>>> a643d43c
 + SyncProxyAndroid SDK: added getter and setter for heartbeat.
 
 [CW3]
