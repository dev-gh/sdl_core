--- conflicted
+++ resolved
@@ -1,9 +1,6 @@
-<<<<<<< HEAD
-=======
 [CW18]
 + SyncProxyAndroid SDK: added heartbeat handling from SDL side
 
->>>>>>> 3966d472
 [CW16]
 * SyncProxyTester: Crashes when executing RegisterAppInterface auto-tests with wrong type of parameters
 + SyncProxyTester: Use 'test_data' folder of mobile device to storing and reading PTU / PTS
