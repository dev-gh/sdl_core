package com.ford.syncV4.android.activity;

import android.app.AlertDialog;
import android.app.Dialog;
import android.app.DialogFragment;
import android.app.ProgressDialog;
import android.bluetooth.BluetoothAdapter;
import android.content.Context;
import android.content.DialogInterface;
import android.content.DialogInterface.OnMultiChoiceClickListener;
import android.content.Intent;
import android.content.IntentFilter;
import android.content.SharedPreferences;
import android.media.AudioManager;
import android.media.MediaPlayer;
import android.media.MediaPlayer.OnCompletionListener;
import android.os.Bundle;
import android.os.Environment;
import android.os.Handler;
import android.os.Looper;
import android.support.v4.app.FragmentActivity;
import android.util.Log;
import android.util.Pair;
import android.view.LayoutInflater;
import android.view.Menu;
import android.view.MenuItem;
import android.view.View;
import android.view.View.OnClickListener;
import android.view.ViewGroup;
import android.widget.AdapterView;
import android.widget.AdapterView.OnItemClickListener;
import android.widget.ArrayAdapter;
import android.widget.Button;
import android.widget.CheckBox;
import android.widget.CheckedTextView;
import android.widget.CompoundButton;
import android.widget.EditText;
import android.widget.ListView;
import android.widget.ScrollView;
import android.widget.Spinner;
import android.widget.TextView;
import android.widget.Toast;

import com.ford.syncV4.android.MainApp;
import com.ford.syncV4.android.R;
import com.ford.syncV4.android.activity.mobilenav.AudioServicePreviewFragment;
import com.ford.syncV4.android.activity.mobilenav.MobileNavPreviewFragment;
import com.ford.syncV4.android.adapters.LogAdapter;
import com.ford.syncV4.android.constants.Const;
import com.ford.syncV4.android.constants.SyncSubMenu;
import com.ford.syncV4.android.listener.ConnectionListener;
import com.ford.syncV4.android.listener.ConnectionListenersManager;
import com.ford.syncV4.android.manager.AppPreferencesManager;
import com.ford.syncV4.android.manager.BluetoothDeviceManager;
import com.ford.syncV4.android.manager.IBluetoothDeviceManager;
import com.ford.syncV4.android.module.GenericRequest;
import com.ford.syncV4.android.module.ModuleTest;
import com.ford.syncV4.android.policies.PoliciesTesterActivity;
import com.ford.syncV4.android.receivers.ISyncReceiver;
import com.ford.syncV4.android.receivers.SyncReceiver;
import com.ford.syncV4.android.service.ICloseSession;
import com.ford.syncV4.android.service.IProxyServiceBinder;
import com.ford.syncV4.android.service.IProxyServiceEvent;
import com.ford.syncV4.android.service.ProxyService;
import com.ford.syncV4.android.utils.AppUtils;
import com.ford.syncV4.exception.SyncException;
import com.ford.syncV4.protocol.enums.ServiceType;
import com.ford.syncV4.proxy.RPCMessage;
import com.ford.syncV4.proxy.RPCRequest;
import com.ford.syncV4.proxy.RPCResponse;
import com.ford.syncV4.proxy.TTSChunkFactory;
import com.ford.syncV4.proxy.constants.Names;
import com.ford.syncV4.proxy.constants.ProtocolConstants;
import com.ford.syncV4.proxy.rpc.AddCommand;
import com.ford.syncV4.proxy.rpc.AddSubMenu;
import com.ford.syncV4.proxy.rpc.Alert;
import com.ford.syncV4.proxy.rpc.AlertManeuver;
import com.ford.syncV4.proxy.rpc.ChangeRegistration;
import com.ford.syncV4.proxy.rpc.Choice;
import com.ford.syncV4.proxy.rpc.DeleteCommand;
import com.ford.syncV4.proxy.rpc.DeleteFile;
import com.ford.syncV4.proxy.rpc.DeleteInteractionChoiceSet;
import com.ford.syncV4.proxy.rpc.DeleteSubMenu;
import com.ford.syncV4.proxy.rpc.DiagnosticMessage;
import com.ford.syncV4.proxy.rpc.EncodedSyncPData;
import com.ford.syncV4.proxy.rpc.EndAudioPassThru;
import com.ford.syncV4.proxy.rpc.GetDTCs;
import com.ford.syncV4.proxy.rpc.GetVehicleData;
import com.ford.syncV4.proxy.rpc.Image;
import com.ford.syncV4.proxy.rpc.OnAudioPassThru;
import com.ford.syncV4.proxy.rpc.OnKeyboardInput;
import com.ford.syncV4.proxy.rpc.OnTouchEvent;
import com.ford.syncV4.proxy.rpc.PerformAudioPassThru;
import com.ford.syncV4.proxy.rpc.PerformInteraction;
import com.ford.syncV4.proxy.rpc.ReadDID;
import com.ford.syncV4.proxy.rpc.RegisterAppInterface;
import com.ford.syncV4.proxy.rpc.ResetGlobalProperties;
import com.ford.syncV4.proxy.rpc.ScrollableMessage;
import com.ford.syncV4.proxy.rpc.SetAppIcon;
import com.ford.syncV4.proxy.rpc.SetDisplayLayout;
import com.ford.syncV4.proxy.rpc.SetGlobalProperties;
import com.ford.syncV4.proxy.rpc.SetMediaClockTimer;
import com.ford.syncV4.proxy.rpc.Show;
import com.ford.syncV4.proxy.rpc.ShowConstantTBT;
import com.ford.syncV4.proxy.rpc.Slider;
import com.ford.syncV4.proxy.rpc.SoftButton;
import com.ford.syncV4.proxy.rpc.Speak;
import com.ford.syncV4.proxy.rpc.StartTime;
import com.ford.syncV4.proxy.rpc.SubscribeVehicleData;
import com.ford.syncV4.proxy.rpc.SyncPData;
import com.ford.syncV4.proxy.rpc.SystemRequest;
import com.ford.syncV4.proxy.rpc.TTSChunk;
import com.ford.syncV4.proxy.rpc.Turn;
import com.ford.syncV4.proxy.rpc.UnregisterAppInterface;
import com.ford.syncV4.proxy.rpc.UnsubscribeButton;
import com.ford.syncV4.proxy.rpc.UnsubscribeVehicleData;
import com.ford.syncV4.proxy.rpc.UpdateTurnList;
import com.ford.syncV4.proxy.rpc.VrHelpItem;
import com.ford.syncV4.proxy.rpc.enums.ButtonName;
import com.ford.syncV4.proxy.rpc.enums.GlobalProperty;
import com.ford.syncV4.proxy.rpc.enums.ImageType;
import com.ford.syncV4.proxy.rpc.enums.InteractionMode;
import com.ford.syncV4.proxy.rpc.enums.Language;
import com.ford.syncV4.proxy.rpc.enums.LayoutMode;
import com.ford.syncV4.proxy.rpc.enums.Result;
import com.ford.syncV4.proxy.rpc.enums.SoftButtonType;
import com.ford.syncV4.proxy.rpc.enums.SpeechCapabilities;
import com.ford.syncV4.proxy.rpc.enums.SystemAction;
import com.ford.syncV4.proxy.rpc.enums.TextAlignment;
import com.ford.syncV4.proxy.rpc.enums.UpdateMode;
import com.ford.syncV4.proxy.rpc.enums.VehicleDataType;
import com.ford.syncV4.session.Session;
import com.ford.syncV4.transport.TransportType;
import com.ford.syncV4.util.Base64;
import com.ford.syncV4.util.logger.Logger;
import com.lamerman.FileDialog;
import com.lamerman.SelectionMode;

import java.io.BufferedOutputStream;
import java.io.File;
import java.io.FileNotFoundException;
import java.io.FileOutputStream;
import java.io.IOException;
import java.io.OutputStream;
import java.lang.reflect.InvocationTargetException;
import java.lang.reflect.Method;
import java.util.ArrayList;
import java.util.Arrays;
import java.util.Comparator;
import java.util.Hashtable;
import java.util.Iterator;
import java.util.List;
import java.util.Map;
import java.util.Map.Entry;
import java.util.Vector;
import java.util.concurrent.ExecutorService;
import java.util.concurrent.Executors;
import java.util.concurrent.atomic.AtomicInteger;

public class SyncProxyTester extends FragmentActivity implements OnClickListener,
        IBluetoothDeviceManager, ConnectionListener, PutFileDialog.PutFileDialogListener,
        IProxyServiceEvent {

    private static final String ButtonSubscriptions = "ButtonSubscriptions";
    private static final String VehicleDataSubscriptions = "VehicleDataSubscriptions";
    /**
     * The name of the file where all the data coming with
     * {@link OnAudioPassThru} notifications is saved. The root directory is the
     * external storage.
     */
    private static final String AUDIOPASSTHRU_OUTPUT_FILE = "audiopassthru.wav";
    /**
     * String to join/split help, timeout, VR prompts, etc.
     */
    public static final String JOIN_STRING = ",";
    private static final int ALERT_MAXSOFTBUTTONS = 4;
    private static final int SCROLLABLEMESSAGE_MAXSOFTBUTTONS = 8;
    private static final int SHOW_MAXSOFTBUTTONS = 8;
    private static final int ALERTMANEUVER_MAXSOFTBUTTONS = 3;
    private static final int SHOWCONSTANTTBT_MAXSOFTBUTTONS = 3;
    private static final int UPDATETURNLIST_MAXSOFTBUTTONS = 1;
    private static final int CREATECHOICESET_MAXCHOICES = 100;
    private final static int REQUEST_CHOOSE_XML_TEST = 51;
    private static final int CHOICESETID_UNSET = -1;
    private static final String MSC_PREFIX = "msc_";
    private static SyncProxyTester _activity;
    private static ArrayList<Object> _logMessages = new ArrayList<Object>();
    private LogAdapter mLogAdapter;
    private static byte[] _ESN;
    /**
     * Autoincrementing id for new softbuttons.
     */
    private static int autoIncSoftButtonId = 5500;
    /**
     * Autoincrementing id for new choices.
     */
    private static int autoIncChoiceId = 9000;
    /**
     * In onCreate() specifies if it is the first time the activity is created
     * during this app launch.
     */
    private static boolean isFirstActivityRun = true;
    private final int PROXY_START = 5;
    private final int XML_TEST = 7;
    private final int POLICIES_TEST = 8;
    private final int MNU_TOGGLE_CONSOLE = 9;
    private final int MNU_CLEAR = 10;
    private final int MNU_EXIT = 11;
    private final int MNU_TOGGLE_MEDIA = 12;
    private final int MNU_CLOSESESSION = 14;
    private final int MNU_APP_VERSION = 15;
    private final int MNU_CLEAR_FUNCTIONS_USAGE = 16;
    private final int MNU_WAKELOCK = 17;
    private final int MNU_SET_UP_POLICY_FILES = 18;
    private final int MNU_HASH_ID_SETUP = 19;
    private final int MNU_FEEDBACK = 20;
    private ModuleTest mTesterMain;
    private ListView mListView = null;
    private ArrayAdapter<SyncSubMenu> mSubmenuAdapter = null;
    private ArrayAdapter<Integer> mCommandAdapter = null;
    private Map<Integer, Integer> mCommandIdToParentSubmenuMap = null;
    private ArrayAdapter<Integer> mChoiceSetAdapter = null;
    private ArrayAdapter<String> mPutFileAdapter = null;
    /**
     * Latest choiceSetId, required to add it to the adapter when a successful
     * CreateInteractionChoiceSetResponse comes.
     */
    private int mLatestCreateChoiceSetId = CHOICESETID_UNSET;
    /**
     * Latest choiceSetId, required to delete it from the adapter when a
     * successful DeleteInteractionChoiceSetResponse comes.
     */
    private int _latestDeleteChoiceSetId = CHOICESETID_UNSET;
    /**
     * Latest SyncSubMenu, required to delete the submenu from the adapter
     * when a successful DeleteSubMenuResponse comes.
     */
    private SyncSubMenu _latestDeleteSubmenu = null;
    /**
     * Latest SyncSubMenu, required to add the submenu from the adapter when a
     * successful AddSubMenuResponse comes.
     */
    private SyncSubMenu mLatestAddSubmenu = null;
    private Pair<Integer, Integer> mLatestAddCommand = null;
    private Integer _latestDeleteCommandCmdID = null;
    private int mAutoIncCorrId = 101;
    private int autoIncChoiceSetId = 1;
    private int autoIncChoiceSetIdCmdId = 1;
    private ArrayAdapter<ButtonName> mButtonAdapter = null;
    private boolean[] isButtonSubscribed = null;
    private ArrayAdapter<VehicleDataType> _vehicleDataType = null;
    private boolean[] isVehicleDataSubscribed = null;
    /**
     * List of soft buttons for current function. Passed between
     * {@link SoftButtonsListActivity} and this activity.
     */
    private Vector<SoftButton> currentSoftButtons;
    /**
     * The Include Soft Buttons checkbox in the current dialog. Kept here to
     * check it when the user has explicitly set the soft buttons.
     */
    private CheckBox chkIncludeSoftButtons;
    /**
     * Reference to PutFile dialog's local filename text field, so that the
     * filename is set after choosing.
     */
    private EditText txtLocalFileName;
    /**
     * Stores the number of selections of each message to sort them by
     * most-popular usage.
     */
    private Map<String, Integer> messageSelectCount;
    /**
     * The output stream to write audioPassThru data.
     */
    private OutputStream audioPassThruOutStream = null;
    /**
     * Media player for the stream of audio pass thru.
     */
    private MediaPlayer audioPassThruMediaPlayer = null;
    /**
     * The most recent sent PerformAudioPassThru message, saved in case we need
     * to retry the request.
     */
    private PerformAudioPassThru latestPerformAudioPassThruMsg = null;
    /**
     * Shared ArrayAdapter containing ImageType values.
     */
    private ArrayAdapter<ImageType> imageTypeAdapter;
    // Request id for SoftButtonsListActivity
    static final int REQUEST_LIST_SOFTBUTTONS = 43;
    // Request id for ChoiceListActivity
    static final int REQUEST_LIST_CHOICES = 45;
    /**
     * Time out in milliseconds for exit from application. If application is not correctly
     * destroyed within specified timeout - then we force destroy procedure
     */
    private static final int EXIT_TIMEOUT = 3000;
    /**
     * Handler object to monitor exit procedure. If exit procedure fails, then this object will
     * manage application to destroy
     */
    private Handler mStopProxyServiceTimeOutHandler;
    /**
     * Handler object to monitor stop non RPC services. If stop procedure will fail, then this object
     * will start destroy service functionality
     */
    private Handler mStopServicesTimeOutHandler;
    /**
     * Counter of the Services
     */
    private AtomicInteger mServicesCounter = new AtomicInteger();
    /**
     * Handler object to monitor stop proxy procedure for the Bluetooth connection.
     */
    private Handler mBluetoothStopProxyServiceTimeOutHandler;
    /**
     * progress dialog of the Application
     */
    private ProgressDialog mProgressDialog;
    /**
     * UI Handler to perform actions in UI Thread
     */
    private final Handler mUIHandler = new Handler(Looper.getMainLooper());
    private final static String APP_SETUP_DIALOG_TAG = "AppSetupDialogTag";
    private final static String ROOTED_DEVICE_ALERT_DIALOG_TAG = "RootedDeviceDialogTag";
    private final static String POLICY_FILES_SETUP_DIALOG_TAG = "PolicyFilesSetupDialogTag";
    private final static String PUT_FILE_DIALOG_TAG = "PutFileDialogTag";
    private final static String ADD_COMMAND_DIALOG_TAG = "AddCommandDialogTag";
    private final static String SEND_SINGLE_RPC_COMMAND_DIALOG_TAG = "SendSingleRPCCommandDialogTag";
    private final static String PERFORM_AUDIO_PASS_THRU_DIALOG_TAG = "PerformAudioPassThruDialogTag";
    private final static String SYSTEM_REQST_DIALOG_TAG = "SystemRequestDialogTag";
    private final static String ADD_SUB_MENU_DIALOG_TAG = "AddSubMenuDialogTag";
    private final static String SET_GLOBAL_PROPERTIES_DIALOG_TAG = "SetGlobalPropertiesDialogTag";
    private final static String SUBSCRIPTION_VEHICLE_DATA_DIALOG_TAG = "SubscriptionVehicleDataDialogTag";
    private final static String REGISTER_APP_INTERFACE_DIALOG_TAG = "RegisterAppInterfaceDialogTag";
    private final static String HASH_ID_SET_UP_DIALOG_TAG = "HashIdSetUpDialogTag";
    private final static String FEEDBACK_DIALOG_TAG = "FeedbackDialogTag";

    private SyncReceiver mSyncReceiver;
    private BluetoothDeviceManager mBluetoothDeviceManager;
    private Session rpcSession = new Session();

    // Get Bound Proxy Service from MainApp
    private ProxyService mBoundProxyService;
    private ExecutorService mStreamCommandsExecutorService;


    public static SyncProxyTester getInstance() {
        return _activity;
    }

    public static void setESN(byte[] ESN) {
        _ESN = ESN;
    }

    public static int getNewSoftButtonId() {
        return autoIncSoftButtonId++;
    }

    public static int getNewChoiceId() {
        return autoIncChoiceId++;
    }

    public void runInUIThread(Runnable runnable) {
        mUIHandler.post(runnable);
    }

    private ArrayAdapter<String> adapter;

    @Override
    public void onCreate(Bundle savedInstanceState) {
        super.onCreate(savedInstanceState);
        Logger.d(SyncProxyTester.class.getSimpleName() + " On Create");

        _activity = this;

        setContentView(R.layout.main);

        getProxyService();

        addListeners();

        mStreamCommandsExecutorService = Executors.newFixedThreadPool(3);

        findViewById(R.id.btnSendMessage).setOnClickListener(this);
        findViewById(R.id.btnPlayPause).setOnClickListener(this);

        // RPC Service Secure check box processing
        Button rpcSecureCheckBoxView = (Button) findViewById(R.id.rpc_service_secure_button_view);
        rpcSecureCheckBoxView.setOnClickListener(new OnClickListener() {
            @Override
            public void onClick(View v) {
                processRPCSecureCheckBox();
            }
        });

        // RPC Service Secure check box processing
        Button rpcNotSecureCheckBoxView = (Button) findViewById(R.id.rpc_non_secure_button_view);
        rpcNotSecureCheckBoxView.setOnClickListener(new OnClickListener() {
            @Override
            public void onClick(View v) {
                processRPCNotSecureCheckBox();
            }
        });

        // Process Services
        Button buttonServicesView = (Button) findViewById(R.id.btnServices);
        buttonServicesView.setOnClickListener(new OnClickListener() {
            @Override
            public void onClick(View v) {
                View servicesLayout = findViewById(R.id.services_layout_view);
                servicesLayout.setVisibility((servicesLayout.getVisibility() == View.GONE) ?
                        View.VISIBLE : View.GONE);
            }
        });

        resetAdapters();

        _vehicleDataType = new ArrayAdapter<VehicleDataType>(this,
                android.R.layout.simple_spinner_item, VehicleDataType.values());
        _vehicleDataType.setDropDownViewResource(android.R.layout.simple_spinner_dropdown_item);

        imageTypeAdapter = new ArrayAdapter<ImageType>(this, android.R.layout.simple_spinner_item, ImageType.values());
        imageTypeAdapter.setDropDownViewResource(android.R.layout.simple_spinner_dropdown_item);

        mLogAdapter = new LogAdapter("SyncProxyTester", false, this, R.layout.row, _logMessages);

        mListView = (ListView) findViewById(R.id.messageList);
        mListView.setClickable(true);
        mListView.setAdapter(mLogAdapter);
        mListView.setTranscriptMode(ListView.TRANSCRIPT_MODE_ALWAYS_SCROLL);
        mListView.setOnItemClickListener(new OnItemClickListener() {
            public void onItemClick(AdapterView<?> parent, View view, int position, long id) {
                Object listObj = parent.getItemAtPosition(position);
                if (listObj instanceof RPCMessage) {
                    AlertDialog.Builder builder = new AlertDialog.Builder(SyncProxyTester.this);
                    String rawJSON = "";

                    Integer corrId = -1;
                    if (listObj instanceof RPCRequest) {
                        corrId = ((RPCRequest) listObj).getCorrelationID();
                    } else if (listObj instanceof RPCResponse) {
                        corrId = ((RPCResponse) listObj).getCorrelationID();
                    }

                    try {
                        rawJSON = ((RPCMessage) listObj).serializeJSON(
                                mBoundProxyService.syncProxyGetWiProVersion()).toString(2);
                        builder.setTitle("Raw JSON" + (corrId != -1 ? " (Corr ID " + corrId + ")" : ""));
                    } catch (Exception e) {
                        try {
                            rawJSON = ((RPCMessage) listObj).getFunctionName() +
                                    " (" + ((RPCMessage) listObj).getMessageType() + ")";
                        } catch (Exception e1) {
                            rawJSON = "Undefined";
                        }
                    }
                    builder.setMessage(rawJSON);
                    builder.setPositiveButton("OK", new DialogInterface.OnClickListener() {
                        public void onClick(DialogInterface dialog, int id) {
                            dialog.cancel();
                        }
                    });
                    AlertDialog ad = builder.create();
                    ad.show();
                } else if (listObj instanceof String) {
                    AlertDialog.Builder builder = new AlertDialog.Builder(SyncProxyTester.this);
                    builder.setMessage(listObj.toString());
                    builder.setPositiveButton("OK", new DialogInterface.OnClickListener() {
                        public void onClick(DialogInterface dialog, int id) {
                            dialog.cancel();
                        }
                    });
                    AlertDialog ad = builder.create();
                    ad.show();
                }
            }
        });

        if (isFirstActivityRun) {
            DialogFragment appSetupDialogFragment = AppSetUpDialog.newInstance();
            appSetupDialogFragment.show(getFragmentManager(), APP_SETUP_DIALOG_TAG);
            appSetupDialogFragment.setCancelable(false);
        } else {
            onSetUpDialogResult();
        }

        isFirstActivityRun = false;
    }

    public void onSetUpDialogResult() {


        getProgressDialog(getString(R.string.init_dialog_title)).show();

        ExecutorService executorService = Executors.newSingleThreadExecutor();
        executorService.submit(new Runnable() {
            @Override
            public void run() {

                if (mBoundProxyService != null) {
                    initProxyService();
                    try {
                        mBoundProxyService.syncProxyOpenSession();
                    } catch (SyncException e) {
                        Logger.e(SyncProxyTester.class.getSimpleName() + " syncProxyOpenSession", e);
                    }
                } else {
                    MainApp.getInstance().bindProxyToMainApp(new IProxyServiceBinder() {
                        @Override
                        public void onServiceBindComplete() {
                            Logger.d("Service Bind Complete");
                            getProxyService();
                            initProxyService();

                            mBoundProxyService.startProxyIfNetworkConnected();
                        }
                    });
                }

                MainApp.getInstance().runInUIThread(new Runnable() {
                    @Override
                    public void run() {
                        setUpReceiver();
                        showProtocolPropertiesInTitle();

                        getProgressDialog(getString(R.string.init_dialog_title)).dismiss();
                    }
                });
            }
        });
    }

    private void setUpReceiver() {
        IntentFilter intentFilter = new IntentFilter();

        // provide access to the connection states with a remote device.
        //intentFilter.addAction(BluetoothDevice.ACTION_ACL_CONNECTED);
        //intentFilter.addAction(BluetoothDevice.ACTION_ACL_DISCONNECTED);

        intentFilter.addAction(Intent.ACTION_MEDIA_BUTTON);
        intentFilter.addAction(AudioManager.ACTION_AUDIO_BECOMING_NOISY);
        intentFilter.addAction(ProxyService.ROOTED_DEVICE_INTENT);

        if (mSyncReceiver == null) {
            mSyncReceiver = new SyncReceiver();

            mSyncReceiver.setSyncReceiver(new ISyncReceiver() {

                @Override
                public void onReceive() {
                    if (mBoundProxyService != null) {
                        mBoundProxyService.pauseAnnoyingRepetitiveAudio();
                    }
                }

                @Override
                public void onRootedDevice() {
                    DialogFragment rootedDeviceAlertView = RootedDeviceAlertView.newInstance();
                    rootedDeviceAlertView.setCancelable(false);
                    rootedDeviceAlertView.show(getFragmentManager(), ROOTED_DEVICE_ALERT_DIALOG_TAG);
                }
            });

            if (AppPreferencesManager.getTransportType() == TransportType.BLUETOOTH) {
                intentFilter.addAction(BluetoothAdapter.ACTION_STATE_CHANGED);
                if (mBluetoothDeviceManager == null) {
                    mBluetoothDeviceManager = new BluetoothDeviceManager();
                }
                mBluetoothDeviceManager.setBluetoothDeviceManagerCallback(this);
                mBluetoothDeviceManager.initState();
                mSyncReceiver.setBluetoothReceiverCallback(mBluetoothDeviceManager);
            }

        }
        registerReceiver(mSyncReceiver, intentFilter);
    }

    @Override
    public void onBluetoothDeviceRestoreConnection() {
        Logger.i("Bluetooth connection restored");
        if (AppPreferencesManager.getTransportType() != TransportType.BLUETOOTH) {
            return;
        }
        // TODO : Consider this case.
        /*if (mBoundProxyService == null) {
            bindProxyService(this, mProxyServiceConnectionProxy);
        }*/
    }

    @Override
    public void onBluetoothDeviceTurningOff() {
        Logger.i("Bluetooth turning off");
        if (AppPreferencesManager.getTransportType() != TransportType.BLUETOOTH) {
            return;
        }

        if (mBluetoothStopProxyServiceTimeOutHandler == null) {
            mBluetoothStopProxyServiceTimeOutHandler = new Handler();
        } else {
            mBluetoothStopProxyServiceTimeOutHandler.removeCallbacks(
                    mBluetoothStopServicePostDelayedCallback);
        }
        mBluetoothStopProxyServiceTimeOutHandler.postDelayed(
                mBluetoothStopServicePostDelayedCallback, EXIT_TIMEOUT);

        if (mBoundProxyService.hasServiceInServicesPool(ServiceType.Audio_Service)) {
            stopAudioService();
        }
        if (mBoundProxyService.hasServiceInServicesPool(ServiceType.Mobile_Nav)) {
            stopMobileNavService();
        }

        if (mBoundProxyService != null) {
            mBoundProxyService.destroyService();
        }
    }

    @Override
    public void onProxyClosed() {
        resetAdapters();
    }

    @Override
    public void onPutFileSelected(String fileName) {
        if (mPutFileAdapter != null) {
            mPutFileAdapter.add(fileName);
        }
    }

    /**
     * Proxy Service Events section
     */

    @Override
    public void onDisposeComplete() {
        Logger.d("Dispose Service complete");

        if (mBluetoothStopProxyServiceTimeOutHandler != null) {
            mBluetoothStopProxyServiceTimeOutHandler.removeCallbacks(
                    mBluetoothStopServicePostDelayedCallback);
        } else {
            if (mStopServicesTimeOutHandler != null) {
                mStopServicesTimeOutHandler.removeCallbacks(mEndServicesPostDelayedCallback);
            }
            if (mStopProxyServiceTimeOutHandler != null) {
                mStopProxyServiceTimeOutHandler.removeCallbacks(mExitPostDelayedCallback);
            }

            if (mStopServicesTimeOutHandler == null && mStopProxyServiceTimeOutHandler == null) {
                dismissExitDialog();
                return;
            }

            closeApplication();
        }
    }

    private void dismissExitDialog() {
        MainApp.getInstance().runInUIThread(new Runnable() {
            public void run() {
                getProgressDialog(getString(R.string.exit_dialog_title)).dismiss();
            }
        });
    }

    private void closeApplication() {
        MainApp.getInstance().unbindProxyFromMainApp();
        MainApp.getInstance().runInUIThread(new Runnable() {
            @Override
            public void run() {
                getProgressDialog(getString(R.string.exit_dialog_title)).dismiss();
                exitApp();
            }
        });
    }

    @Override
    public void onDisposeError() {
        if (mBluetoothStopProxyServiceTimeOutHandler != null) {
            mBluetoothStopProxyServiceTimeOutHandler.removeCallbacks(
                    mBluetoothStopServicePostDelayedCallback);
        }
    }

    @Override
    public void onServiceEnd(ServiceType serviceType) {
        mLogAdapter.logMessage("Service '" + serviceType + "' ended");

        if (mServicesCounter == null) {
            Logger.w("Service End -> Services counter is NULL");
            executeDestroyService();
            return;
        }
        int remainServicesNumber = mServicesCounter.decrementAndGet();
        mLogAdapter.logMessage("Services number remained:" + remainServicesNumber);
        if (remainServicesNumber == 1) {
            executeDestroyService();
        }
    }

    @Override

    public void onServiceStart(ServiceType serviceType, byte sessionId, final boolean encrypted) {
        mLogAdapter.logMessage("Service '" + serviceType + "' started" +
                "protocol version: " + mBoundProxyService.syncProxyGetWiProVersion(), true);

        if (mBoundProxyService == null) {
            mLogAdapter.logMessage(SyncProxyTester.class.getSimpleName() + " '" + serviceType +
                    "' service can not " + "start with NULL Proxy Service", Log.WARN);
            return;
        }

        if (serviceType == ServiceType.Audio_Service) {
            MainApp.getInstance().runInUIThread(new Runnable() {
                @Override
                public void run() {
                    OutputStream outputStream = mBoundProxyService.syncProxyStartAudioDataTransfer();
                    if (outputStream != null) {
                        AudioServicePreviewFragment fragment = (AudioServicePreviewFragment)
                                getSupportFragmentManager().findFragmentById(R.id.audioFragment);
                        fragment.setAudioServiceStateOn(outputStream, encrypted);
                    }
                }
            });
        } else if (serviceType == ServiceType.Mobile_Nav) {
            MainApp.getInstance().runInUIThread(new Runnable() {
                @Override
                public void run() {
                    OutputStream outputStream = mBoundProxyService.syncProxyStartH264();
                    if (outputStream != null) {
                        MobileNavPreviewFragment fragment = (MobileNavPreviewFragment)
                                getSupportFragmentManager().findFragmentById(R.id.videoFragment);
                        fragment.setMobileNaviStateOn(outputStream, encrypted);
                    }
                }
            });
        } else if (serviceType == ServiceType.RPC) {
            notifyRPCServiceStarted(encrypted);
            mServicesCounter.set(0);
            rpcSession.setSessionId(sessionId);
        }
        mServicesCounter.incrementAndGet();
    }

    private void notifyRPCServiceStarted(final boolean encrypted) {
        MainApp.getInstance().runInUIThread(new Runnable() {
            @Override
            public void run() {
                TextView rpcState = (TextView) findViewById(R.id.rpc_service_state);
                if (encrypted) {
                    rpcState.setText("Service is cyphered");
                } else {
                    rpcState.setText("Service is Not cyphered");
                }
            }
        });
    }

    @Override
    public void onAckReceived(int frameReceived, ServiceType serviceType) {
        mLogAdapter.logMessage("Service '" + serviceType + "' Ack received, n:" + frameReceived);
    }

    @Override
    public void onStartServiceNackReceived(final ServiceType serviceType) {
        mLogAdapter.logMessage("Start Service '" + serviceType + "' Nack received", true);

        MainApp.getInstance().runInUIThread(new Runnable() {
            @Override
            public void run() {
                if (serviceType == ServiceType.Mobile_Nav) {
                    MobileNavPreviewFragment fragment = (MobileNavPreviewFragment)
                            getSupportFragmentManager().findFragmentById(R.id.videoFragment);
                    fragment.setStateOff();
                } else if (serviceType == ServiceType.Audio_Service) {
                    AudioServicePreviewFragment fragment = (AudioServicePreviewFragment)
                            getSupportFragmentManager().findFragmentById(R.id.audioFragment);
                    fragment.setStateOff();
                }
            }
        });
    }

    /**
     * Return the next correlation id
     *
     * @return int
     */
    public int getCorrelationid() {
        return mAutoIncCorrId++;
    }

    private void loadMessageSelectCount() {
        SharedPreferences prefs = getSharedPreferences(Const.PREFS_NAME, 0);
        messageSelectCount = new Hashtable<String, Integer>();
        for (Entry<String, ?> entry : prefs.getAll().entrySet()) {
            if (entry.getKey().startsWith(MSC_PREFIX)) {
                messageSelectCount.put(entry.getKey().substring(MSC_PREFIX.length()),
                        (Integer) entry.getValue());
            }
        }
    }

    private void saveMessageSelectCount() {
        if (messageSelectCount == null) {
            return;
        }
        SharedPreferences.Editor editor = getSharedPreferences(Const.PREFS_NAME, 0).edit();
        for (Entry<String, Integer> entry : messageSelectCount.entrySet()) {
            editor.putInt(MSC_PREFIX + entry.getKey(), entry.getValue());
        }
        editor.commit();
    }

    private void clearMessageSelectCount() {
        messageSelectCount = new Hashtable<String, Integer>();
        SharedPreferences prefs = getSharedPreferences(Const.PREFS_NAME, 0);
        SharedPreferences.Editor editor = prefs.edit();
        for (Entry<String, ?> entry : prefs.getAll().entrySet()) {
            if (entry.getKey().startsWith(MSC_PREFIX)) {
                editor.remove(entry.getKey());
            }
        }
        editor.commit();
    }

    /**
     * Initializes/resets the adapters keeping created submenus, interaction
     * choice set ids, etc.
     */
    private void resetAdapters() {
        // set up storage for subscription records
        isButtonSubscribed = new boolean[ButtonName.values().length];
        mButtonAdapter = new ArrayAdapter<ButtonName>(this,
                android.R.layout.select_dialog_multichoice, ButtonName.values()) {
            public View getView(int position, View convertView, ViewGroup parent) {
                CheckedTextView ret = (CheckedTextView) super.getView(position, convertView, parent);
                ret.setChecked(isButtonSubscribed[position]);
                return ret;
            }
        };

        isVehicleDataSubscribed = new boolean[VehicleDataType.values().length];

        mSubmenuAdapter = new ArrayAdapter<SyncSubMenu>(this, android.R.layout.select_dialog_item);
        mSubmenuAdapter.setDropDownViewResource(android.R.layout.simple_spinner_dropdown_item);

        mCommandAdapter = new ArrayAdapter<Integer>(this, android.R.layout.select_dialog_item);
        mCommandAdapter.setDropDownViewResource(android.R.layout.simple_spinner_dropdown_item);

        mCommandIdToParentSubmenuMap = new Hashtable<Integer, Integer>();

        mChoiceSetAdapter = new ArrayAdapter<Integer>(this, android.R.layout.simple_spinner_item);
        mChoiceSetAdapter.setDropDownViewResource(android.R.layout.simple_spinner_dropdown_item);

        mPutFileAdapter = new ArrayAdapter<String>(this, android.R.layout.select_dialog_item);
        mPutFileAdapter.setDropDownViewResource(android.R.layout.simple_spinner_dropdown_item);
    }

    /**
     * Displays the current protocol properties in the activity's title.
     */
    private void showProtocolPropertiesInTitle() {
        final SharedPreferences prefs = getSharedPreferences(Const.PREFS_NAME, 0);
        int protocolVersion = ProtocolConstants.PROTOCOL_VERSION_MIN;
        boolean isMedia = prefs.getBoolean(Const.PREFS_KEY_ISMEDIAAPP, Const.PREFS_DEFAULT_ISMEDIAAPP);
        String transportType = null;
        switch (prefs.getInt(Const.Transport.PREFS_KEY_TRANSPORT_TYPE,
                Const.Transport.PREFS_DEFAULT_TRANSPORT_TYPE)) {
            case Const.Transport.KEY_TCP:
                transportType = "WiFi";
                break;
            case Const.Transport.KEY_BLUETOOTH:
                transportType = "BT";
                break;
            case Const.Transport.KEY_USB:
                transportType = "USB";
                break;
        }
        setTitle(getResources().getString(R.string.tester_app_name) + " (Start protocol v:"
                + protocolVersion + ", " + (isMedia ? "" : "non-") + "media, "
                + transportType + ")");
    }

    @Override
    public void onDestroy() {
        super.onDestroy();
        Logger.d(SyncProxyTester.class.getSimpleName() + " On Destroy");

        if (mSyncReceiver != null) {
            unregisterReceiver(mSyncReceiver);
        }

        removeListeners();

        _activity = null;
        if (mBoundProxyService != null) {
            mBoundProxyService.setLogAdapter(null);
        }
        closeAudioPassThruStream();
        closeAudioPassThruMediaPlayer();
    }

    public Dialog onCreateDialog(int id) {
        Dialog dialog = null;
        AlertDialog.Builder builder = new AlertDialog.Builder(this);
        switch (id) {
            case 1:
                builder.setTitle("Raw JSON");
                builder.setMessage("This is the raw JSON message here");
                builder.setPositiveButton("OK", new DialogInterface.OnClickListener() {
                    public void onClick(DialogInterface dialog, int id) {
                        dialog.cancel();
                    }
                });
                dialog = builder.create();
                break;
            case 2:
                break;
            default:
                dialog = null;
        }
        return dialog;
    }

    /* Creates the menu items */
    public boolean onCreateOptionsMenu(Menu menu) {
        boolean result = super.onCreateOptionsMenu(menu);
        if (result) {
            menu.add(0, PROXY_START, 0, "Proxy Start");
            menu.add(0, MNU_TOGGLE_CONSOLE, 0, "Toggle Console");
            menu.add(0, MNU_CLEAR, 0, "Clear Messages");
            menu.add(0, MNU_EXIT, 0, "Exit");
/*			menu.add(0, MNU_TOGGLE_MEDIA, 0, "Toggle Media");*/
            menu.add(0, MNU_APP_VERSION, 0, "App version");
            menu.add(0, MNU_CLOSESESSION, 0, "Close Session");
            menu.add(0, MNU_HASH_ID_SETUP, 0, "HashId setup");
            menu.add(0, MNU_CLEAR_FUNCTIONS_USAGE, 0, "Reset functions usage");
            menu.add(0, XML_TEST, 0, "XML Test");
            menu.add(0, POLICIES_TEST, 0, "Policies Test");
            menu.add(0, MNU_SET_UP_POLICY_FILES, 0, "Set Up Policy files");
            MenuItem menuitem = menu.add(0, MNU_WAKELOCK, 0, "Lock screen while testing");
            menuitem.setCheckable(true);
            menuitem.setChecked(!AppPreferencesManager.getDisableLockFlag());
            menu.add(0, MNU_FEEDBACK, 0, "Feedback");
            return true;
        } else {
            return false;
        }
    }

    @Override
    public boolean onPrepareOptionsMenu(Menu menu) {
        MenuItem menuItem = menu.findItem(MNU_WAKELOCK);
        if (menuItem != null) {
            menuItem.setChecked(!AppPreferencesManager.getDisableLockFlag());
        }
        return super.onPrepareOptionsMenu(menu);
    }

    private boolean getIsMedia() {
        return getSharedPreferences(Const.PREFS_NAME, 0).getBoolean(
                Const.PREFS_KEY_ISMEDIAAPP, Const.PREFS_DEFAULT_ISMEDIAAPP);
    }

    /* Handles item selections */
    public boolean onOptionsItemSelected(MenuItem item) {

        switch (item.getItemId()) {
            case PROXY_START:
<<<<<<< HEAD
                BluetoothAdapter mBtAdapter = BluetoothAdapter.getDefaultAdapter();
                if (mBtAdapter != null && !mBtAdapter.isEnabled()) {
                    mBtAdapter.enable();
=======
                if (AppPreferencesManager.getTransportType() == TransportType.BLUETOOTH) {
                    BluetoothAdapter mBtAdapter = BluetoothAdapter.getDefaultAdapter();
                    if (!mBtAdapter.isEnabled()) {
                        mBtAdapter.enable();
                    }

                    if (!mBtAdapter.isDiscovering()) {
                        Intent discoverableIntent = new Intent(
                                BluetoothAdapter.ACTION_REQUEST_DISCOVERABLE);
                        discoverableIntent.putExtra(BluetoothAdapter.EXTRA_DISCOVERABLE_DURATION,
                                300);
                        startActivity(discoverableIntent);
                    }
>>>>>>> c1e78024
                }

                /*// TODO : To be reconsider
                if (mBoundProxyService == null) {
                    bindProxyService(this, mProxyServiceConnectionProxy);
                } else {
                    mBoundProxyService.setLogAdapter(mLogAdapter);
                }*/

                ExecutorService executorService = Executors.newSingleThreadExecutor();
                executorService.submit(new Runnable() {
                    @Override
                    public void run() {
                        if (mBoundProxyService != null) {

<<<<<<< HEAD
                if (mBtAdapter != null && !mBtAdapter.isDiscovering()) {
                    Intent discoverableIntent = new Intent(BluetoothAdapter.ACTION_REQUEST_DISCOVERABLE);
                    discoverableIntent.putExtra(BluetoothAdapter.EXTRA_DISCOVERABLE_DURATION, 300);
                    startActivity(discoverableIntent);
                }
=======
                            // We need to set listener to null and then re-init it, unless there will
                            // be another way to check it at 'reset()' method

                            if (!mBoundProxyService.isSyncProxyConnected()) {
                                mBoundProxyService.getTestConfig().setDoCallRegisterAppInterface(false);
                            }
                            mBoundProxyService.setProxyServiceEvent(null);

                            mBoundProxyService.reset();

                            // Re-init listener

                            mBoundProxyService.setProxyServiceEvent(SyncProxyTester.this);
                        }
                    }
                });
>>>>>>> c1e78024
                return true;

            case XML_TEST:
                xmlTest();
                break;
            case POLICIES_TEST:
                if (PoliciesTesterActivity.getInstance() == null) {
                    Intent i = new Intent(this, PoliciesTesterActivity.class);
                    i.addFlags(Intent.FLAG_ACTIVITY_NEW_TASK);
                    i.addFlags(Intent.FLAG_ACTIVITY_NO_USER_ACTION);
                    startActivity(i);
                    if (_ESN != null) PoliciesTesterActivity.setESN(_ESN);
                }
                //PoliciesTest.runPoliciesTest();
                break;
            case MNU_SET_UP_POLICY_FILES:
                DialogFragment mPolicyFilesSetUpDialog = PolicyFilesSetUpDialog.newInstance();
                mPolicyFilesSetUpDialog.show(getFragmentManager(), POLICY_FILES_SETUP_DIALOG_TAG);
                break;
            case MNU_EXIT:
                stopProxyServiceOnExit();
                break;
            case MNU_TOGGLE_CONSOLE:
                if (mListView.getVisibility() == ScrollView.VISIBLE) {
                    mListView.setVisibility(ListView.GONE);
                } else {
                    mListView.setVisibility(ListView.VISIBLE);
                }
                return true;
            case MNU_CLEAR:
                mLogAdapter.clear();
                return true;
            case MNU_TOGGLE_MEDIA:
                SharedPreferences settings = getSharedPreferences(Const.PREFS_NAME, 0);
                boolean isMediaApp = settings.getBoolean(Const.PREFS_KEY_ISMEDIAAPP, Const.PREFS_DEFAULT_ISMEDIAAPP);
                SharedPreferences.Editor editor = settings.edit();
                editor.putBoolean(Const.PREFS_KEY_ISMEDIAAPP, !isMediaApp);

                // Don't forget to commit your edits!!!
                editor.commit();
                //super.finish();
                return true;
            case MNU_CLOSESESSION:
                closeSession();
                return true;
            case MNU_APP_VERSION: {
                new AlertDialog.Builder(this)
                        .setTitle("App version")
                        .setMessage("Ver:" + AppUtils.getApplicationVersion() +
                                ", Code:" + String.valueOf(AppUtils.getCodeVersionNumber()) +
                                "\n" + AppUtils.getBuildInfo() + "\n\nCHANGELOG:\n" + AppUtils.getChangeLog())
                        .setNeutralButton(android.R.string.ok, null).create().show();
                break;
            }
            case MNU_CLEAR_FUNCTIONS_USAGE:
                clearMessageSelectCount();
                break;
            case MNU_WAKELOCK:
                AppPreferencesManager.toggleDisableLock();
                break;
            case MNU_HASH_ID_SETUP:
                DialogFragment hashIdSetUpDialog = HashIdSetUpDialog.newInstance();
                hashIdSetUpDialog.show(getFragmentManager(), HASH_ID_SET_UP_DIALOG_TAG);
                break;
            case MNU_FEEDBACK:
                DialogFragment feedbackDialog = FeedbackDialog.newInstance();
                feedbackDialog.show(getFragmentManager(), FEEDBACK_DIALOG_TAG);
                break;
        }

        return false;
    }

    private void closeSession() {
        if (mBoundProxyService != null) {
            mBoundProxyService.setCloseSessionCallback(new ICloseSession() {
                @Override
                public void onCloseSessionComplete() {
                    finishActivity();
                }
            });
            mBoundProxyService.syncProxyCloseSession(true);
        }
    }

    private void finishActivity() {
        super.finish();
    }

    private void xmlTest() {
        openXmlFilePathDialog();
    }

    private void xmlTestContinue(String filePath) {
        if (mTesterMain != null) {
            SafeToast.showToastAnyThread("start your engines");
        } else {
            mBoundProxyService.startModuleTest();
            SafeToast.showToastAnyThread("Start the app on SYNC first");
        }
        mTesterMain.restart(filePath);
    }

/*	public void startSyncProxyService() {
        // Get the local Bluetooth adapter
        BluetoothAdapter mBtAdapter = BluetoothAdapter.getDefaultAdapter();

        //BT Adapter exists, is enabled, and there are paired devices with the name SYNC
		//Ideally start service and start proxy if already connected to sync
		//but, there is no way to tell if a device is currently connected (pre OS 4.0)
        
        if (mBtAdapter != null)
		{
			if ((mBtAdapter.isEnabled() && mBtAdapter.getBondedDevices().isEmpty() != true)) 
			{
				// Get a set of currently paired devices
				Set<BluetoothDevice> pairedDevices = mBtAdapter.getBondedDevices();
		
				boolean isSYNCpaired = false;
				// Check if there is a paired device with the name "SYNC"
		        if (pairedDevices.size() > 0) {
		            for (BluetoothDevice device : pairedDevices) {
		               if (device.getName().toString().equals("SYNC")) {
		            	   isSYNCpaired  = true;
		            	   break;
		               }
		            }
		        } else {
		        	Logger.i("CLASS_NAME", "A No Paired devices with the name sync");
		        }
		        
		        if (isSYNCpaired == true) { 		        	
		        	_applinkService = new ProxyService();
		    		if (ProxyService.getInstance() == null) {
		    			Intent startIntent = new Intent(this, ProxyService.class);
		    			startService(startIntent);
		    			//bindService(startIntent, this, Context.BIND_AUTO_CREATE);
		    		} else {
		    			// need to get the instance and add myself as a listener
		    			ProxyService.getInstance().setLogAdapter(this);
		    		}
		        }
			}
		}
	}*/

    /**
     * Adds the function name to the adapter.
     */
    private void fillFunctionsAdapter() {
        adapter = new ArrayAdapter<String>(this, android.R.layout.select_dialog_item);

        adapter.add(Names.Alert);
        adapter.add(Names.Speak);
        adapter.add(Names.Show);
        adapter.add(ButtonSubscriptions);
        adapter.add(Names.AddCommand);
        adapter.add(Names.DeleteCommand);
        adapter.add(Names.AddSubMenu);
        adapter.add(Names.DeleteSubMenu);
        adapter.add(Names.SetGlobalProperties);
        adapter.add(Names.ResetGlobalProperties);
        adapter.add(Names.SetMediaClockTimer);
        adapter.add(Names.CreateInteractionChoiceSet);
        adapter.add(Names.DeleteInteractionChoiceSet);
        adapter.add(Names.PerformInteraction);
        adapter.add(Names.EncodedSyncPData);
        adapter.add(Names.SyncPData);
        adapter.add(Names.Slider);
        adapter.add(Names.ScrollableMessage);
        adapter.add(Names.ChangeRegistration);
        adapter.add(Names.PutFile);
        adapter.add(Names.DeleteFile);
        adapter.add(Names.ListFiles);
        adapter.add(Names.SetAppIcon);
        adapter.add(Names.PerformAudioPassThru);
        adapter.add(Names.EndAudioPassThru);
        adapter.add(VehicleDataSubscriptions);
        adapter.add(Names.GetVehicleData);
        adapter.add(Names.ReadDID);
        adapter.add(Names.GetDTCs);
        adapter.add(Names.ShowConstantTBT);
        adapter.add(Names.AlertManeuver);
        adapter.add(Names.UpdateTurnList);
        adapter.add(Names.SetDisplayLayout);
        adapter.add(Names.DiagnosticMessage);
        adapter.add(Names.RegisterAppInterface);
        adapter.add(Names.UnregisterAppInterface);
        adapter.add(Names.SystemRequest);
        adapter.add(GenericRequest.NAME);

        loadMessageSelectCount();
    }

    /**
     * @return array adapter with a function names to perform message sending operations
     */
    public ArrayAdapter<String> getFunctionsAdapter() {
        return adapter;
    }

    public void onClick(View v) {
        if (v == findViewById(R.id.btnSendMessage)) {
            if (adapter == null) {
                fillFunctionsAdapter();
            }
            adapter.sort(new Comparator<String>() {
                @Override
                public int compare(String lhs, String rhs) {
                    // compare based on the number of selections so far
                    Integer lCount = messageSelectCount.get(lhs);
                    if (lCount == null) {
                        lCount = 0;
                    }
                    Integer rCount = messageSelectCount.get(rhs);
                    if (rCount == null) {
                        rCount = 0;
                    }
                    return rCount - lCount;
                }
            });

            new AlertDialog.Builder(this)
                    .setTitle("Pick a Function")
                    .setAdapter(adapter, new DialogInterface.OnClickListener() {
                        public void onClick(DialogInterface dialog, int which) {
                            if (adapter.getItem(which).equals(Names.Alert)) {
                                sendAlert();
                            } else if (adapter.getItem(which).equals(Names.Speak)) {
                                //something
                                AlertDialog.Builder builder;
                                AlertDialog dlg;

                                Context mContext = adapter.getContext();
                                LayoutInflater inflater = (LayoutInflater) mContext
                                        .getSystemService(LAYOUT_INFLATER_SERVICE);
                                View layout = inflater.inflate(R.layout.speak, null);
                                final EditText txtSpeakText1 = (EditText) layout.findViewById(R.id.txtSpeakText1);
                                final EditText txtSpeakText2 = (EditText) layout.findViewById(R.id.txtSpeakText2);
                                final EditText txtSpeakText3 = (EditText) layout.findViewById(R.id.txtSpeakText3);
                                final EditText txtSpeakText4 = (EditText) layout.findViewById(R.id.txtSpeakText4);

                                final Spinner spnSpeakType1 = (Spinner) layout.findViewById(R.id.spnSpeakType1);
                                final Spinner spnSpeakType2 = (Spinner) layout.findViewById(R.id.spnSpeakType2);
                                final Spinner spnSpeakType3 = (Spinner) layout.findViewById(R.id.spnSpeakType3);
                                final Spinner spnSpeakType4 = (Spinner) layout.findViewById(R.id.spnSpeakType4);

                                final CheckBox doEncryptView = (CheckBox) layout.findViewById(R.id.speak_do_encrypt_view);

                                ArrayAdapter<SpeechCapabilities> speechSpinnerAdapter = new ArrayAdapter<SpeechCapabilities>(
                                        adapter.getContext(), android.R.layout.simple_spinner_item, SpeechCapabilities.values());
                                int textCapabilityPos = speechSpinnerAdapter.getPosition(SpeechCapabilities.TEXT);
                                spnSpeakType1.setAdapter(speechSpinnerAdapter);
                                spnSpeakType1.setSelection(textCapabilityPos);
                                spnSpeakType2.setAdapter(speechSpinnerAdapter);
                                spnSpeakType2.setSelection(textCapabilityPos);
                                spnSpeakType3.setAdapter(speechSpinnerAdapter);
                                spnSpeakType3.setSelection(textCapabilityPos);
                                spnSpeakType4.setAdapter(speechSpinnerAdapter);
                                spnSpeakType4.setSelection(textCapabilityPos);

                                builder = new AlertDialog.Builder(mContext);
                                builder.setPositiveButton("OK", new DialogInterface.OnClickListener() {
                                    public void onClick(DialogInterface dialog, int id) {
                                        Speak speak = new Speak();
                                        speak.setCorrelationID(getCorrelationid());
                                        String speak1 = txtSpeakText1.getText().toString();
                                        String speak2 = txtSpeakText2.getText().toString();
                                        String speak3 = txtSpeakText3.getText().toString();
                                        String speak4 = txtSpeakText4.getText().toString();
                                        Vector<TTSChunk> chunks = new Vector<TTSChunk>();

                                        if (speak1.length() > 0) {
                                            chunks.add(TTSChunkFactory.createChunk((SpeechCapabilities) spnSpeakType1.getSelectedItem(), speak1));
                                        }
                                        if (speak2.length() > 0) {
                                            chunks.add(TTSChunkFactory.createChunk((SpeechCapabilities) spnSpeakType2.getSelectedItem(), speak2));
                                        }
                                        if (speak3.length() > 0) {
                                            chunks.add(TTSChunkFactory.createChunk((SpeechCapabilities) spnSpeakType3.getSelectedItem(), speak3));
                                        }
                                        if (speak4.length() > 0) {
                                            chunks.add(TTSChunkFactory.createChunk(SpeechCapabilities.SAPI_PHONEMES, speak4));
                                        }
                                        speak.setTtsChunks(chunks);
                                        speak.setDoEncryption(doEncryptView.isChecked());
                                        if (mBoundProxyService != null) {
                                            mBoundProxyService.syncProxySendRPCRequest(speak);
                                        }
                                    }
                                });
                                builder.setNegativeButton("Cancel", new DialogInterface.OnClickListener() {
                                    public void onClick(DialogInterface dialog, int id) {
                                        dialog.cancel();
                                    }
                                });
                                builder.setView(layout);
                                dlg = builder.create();
                                dlg.show();
                            } else if (adapter.getItem(which).equals(Names.Show)) {
                                sendShow();
                            } else if (adapter.getItem(which).equals(ButtonSubscriptions)) {
                                //something
                                AlertDialog.Builder builder = new AlertDialog.Builder(adapter.getContext());
                                builder.setAdapter(mButtonAdapter, new DialogInterface.OnClickListener() {

                                    public void onClick(DialogInterface dialog, int which) {
                                        boolean needToSubscribe = !isButtonSubscribed[which];
                                        ButtonName buttonName = ButtonName.values()[which];
                                        int corrId = getCorrelationid();
                                        if (needToSubscribe) {
                                            if (mBoundProxyService != null) {
                                                mBoundProxyService.commandSubscribeButtonResumable(
                                                        buttonName, corrId);
                                            }
                                        } else {
                                            UnsubscribeButton msg = new UnsubscribeButton();
                                            msg.setCorrelationID(corrId);
                                            msg.setButtonName(buttonName);
                                            mLogAdapter.logMessage(msg, true);
                                            if (mBoundProxyService != null) {
                                                mBoundProxyService.syncProxySendRPCRequest(msg);
                                            }
                                        }
                                        isButtonSubscribed[which] = !isButtonSubscribed[which];
                                    }
                                });
                                AlertDialog dlg = builder.create();
                                dlg.show();
                            } else if (adapter.getItem(which).equals(Names.AddCommand)) {
                                sendAddCommand();
                            } else if (adapter.getItem(which).equals(Names.SystemRequest)) {
                                sendSystemRequest();
                            } else if (adapter.getItem(which).equals(Names.DeleteCommand)) {
                                sendDeleteCommand();
                            } else if (adapter.getItem(which).equals(Names.AddSubMenu)) {
                                sendAddSubmenu();
                            } else if (adapter.getItem(which).equals(Names.DeleteSubMenu)) {
                                sendDeleteSubMenu();
                            } else if (adapter.getItem(which).equals(Names.SetGlobalProperties)) {
                                sendSetGlobalProperties();
                            } else if (adapter.getItem(which).equals(Names.ResetGlobalProperties)) {
                                sendResetGlobalProperties();
                            } else if (adapter.getItem(which).equals(Names.SetMediaClockTimer)) {
                                sendSetMediaClockTimer();
                            } else if (adapter.getItem(which).equals(Names.CreateInteractionChoiceSet)) {
                                sendCreateInteractionChoiceSet();
                            } else if (adapter.getItem(which).equals(Names.DeleteInteractionChoiceSet)) {
                                //something
                                AlertDialog.Builder builder = new AlertDialog.Builder(adapter.getContext());
                                builder.setAdapter(mChoiceSetAdapter, new DialogInterface.OnClickListener() {

                                    public void onClick(DialogInterface dialog, int which) {
                                        DeleteInteractionChoiceSet msg = new DeleteInteractionChoiceSet();
                                        msg.setCorrelationID(getCorrelationid());
                                        int commandSetID = mChoiceSetAdapter.getItem(which);
                                        msg.setInteractionChoiceSetID(commandSetID);
                                        if (mBoundProxyService != null) {
                                            mBoundProxyService.syncProxySendRPCRequest(msg);
                                        }
                                        if (_latestDeleteChoiceSetId != CHOICESETID_UNSET) {
                                            Logger.w("Latest deleteChoiceSetId should be unset, but equals to " + _latestDeleteChoiceSetId);
                                        }
                                        _latestDeleteChoiceSetId = commandSetID;
                                    }
                                });
                                AlertDialog dlg = builder.create();
                                dlg.show();
                            } else if (adapter.getItem(which).equals(Names.PerformInteraction)) {
                                sendPerformInteraction();
                            } else if (adapter.getItem(which).equals(Names.EncodedSyncPData)) {
                                sendSyncPData(true);
                            } else if (adapter.getItem(which).equals(Names.SyncPData)) {
                                sendSyncPData(false);
                            } else if (adapter.getItem(which).equals(Names.Slider)) {
                                sendSlider();
                            } else if (adapter.getItem(which).equals(Names.ScrollableMessage)) {
                                //something
                                AlertDialog.Builder builder;
                                AlertDialog dlg;

                                final Context mContext = adapter.getContext();
                                LayoutInflater inflater = (LayoutInflater) mContext
                                        .getSystemService(LAYOUT_INFLATER_SERVICE);
                                View layout = inflater.inflate(R.layout.scrollablemessage, null);
                                final EditText txtScrollableMessageBody = (EditText) layout.findViewById(R.id.txtScrollableMessageBody);
                                chkIncludeSoftButtons = (CheckBox) layout.findViewById(R.id.chkIncludeSBs);
                                final EditText txtTimeout = (EditText) layout.findViewById(R.id.scrollablemessage_editTimeout);

                                SoftButton sb1 = new SoftButton();
                                sb1.setSoftButtonID(SyncProxyTester.getNewSoftButtonId());
                                sb1.setText("Reply");
                                sb1.setType(SoftButtonType.SBT_TEXT);
                                sb1.setIsHighlighted(false);
                                sb1.setSystemAction(SystemAction.STEAL_FOCUS);
                                SoftButton sb2 = new SoftButton();
                                sb2.setSoftButtonID(SyncProxyTester.getNewSoftButtonId());
                                sb2.setText("Close");
                                sb2.setType(SoftButtonType.SBT_TEXT);
                                sb2.setIsHighlighted(false);
                                sb2.setSystemAction(SystemAction.DEFAULT_ACTION);
                                currentSoftButtons = new Vector<SoftButton>();
                                currentSoftButtons.add(sb1);
                                currentSoftButtons.add(sb2);

                                Button btnSoftButtons = (Button) layout.findViewById(R.id.scrollablemessage_btnSoftButtons);
                                btnSoftButtons.setOnClickListener(new OnClickListener() {
                                    @Override
                                    public void onClick(View v) {
                                        IntentHelper.addObjectForKey(currentSoftButtons,
                                                Const.INTENTHELPER_KEY_OBJECTSLIST);
                                        Intent intent = new Intent(mContext, SoftButtonsListActivity.class);
                                        intent.putExtra(Const.INTENT_KEY_OBJECTS_MAXNUMBER,
                                                SCROLLABLEMESSAGE_MAXSOFTBUTTONS);
                                        startActivityForResult(intent, REQUEST_LIST_SOFTBUTTONS);
                                    }
                                });

                                builder = new AlertDialog.Builder(mContext);
                                builder.setPositiveButton("OK", new DialogInterface.OnClickListener() {
                                    public void onClick(DialogInterface dialog, int id) {
                                        ScrollableMessage msg = new ScrollableMessage();
                                        msg.setCorrelationID(getCorrelationid());
                                        try {
                                            msg.setTimeout(Integer.parseInt(txtTimeout.getText().toString()));
                                        } catch (NumberFormatException e) {
                                            // do nothing, leave the default timeout
                                        }
                                        msg.setScrollableMessageBody(txtScrollableMessageBody.getEditableText().toString());
                                        if (chkIncludeSoftButtons.isChecked() &&
                                                (currentSoftButtons != null) &&
                                                (currentSoftButtons.size() > 0)) {
                                            msg.setSoftButtons(currentSoftButtons);
                                        }
                                        currentSoftButtons = null;
                                        chkIncludeSoftButtons = null;
                                        if (mBoundProxyService != null) {
                                            mBoundProxyService.syncProxySendRPCRequest(msg);
                                        }
                                    }
                                });
                                builder.setNegativeButton("Cancel", new DialogInterface.OnClickListener() {
                                    public void onClick(DialogInterface dialog, int id) {
                                        currentSoftButtons = null;
                                        chkIncludeSoftButtons = null;
                                        dialog.cancel();
                                    }
                                });
                                builder.setView(layout);
                                dlg = builder.create();
                                dlg.show();
                            } else if (adapter.getItem(which).equals(Names.ChangeRegistration)) {
                                //ChangeRegistration
                                AlertDialog.Builder builder;
                                AlertDialog dlg;

                                Context mContext = adapter.getContext();
                                LayoutInflater inflater = (LayoutInflater) mContext
                                        .getSystemService(LAYOUT_INFLATER_SERVICE);
                                View layout = inflater.inflate(R.layout.changeregistration, null);

                                final Spinner spnLanguage = (Spinner) layout.findViewById(R.id.spnLanguage);
                                ArrayAdapter<Language> spinnerAdapterLanguage = new ArrayAdapter<Language>(adapter.getContext(),
                                        android.R.layout.simple_spinner_item, Language.values());
                                spinnerAdapterLanguage.setDropDownViewResource(
                                        android.R.layout.simple_spinner_dropdown_item);
                                spnLanguage.setAdapter(spinnerAdapterLanguage);

                                final Spinner spnHmiDisplayLanguage = (Spinner) layout.findViewById(R.id.spnHmiDisplayLanguage);
                                ArrayAdapter<Language> spinnerAdapterHmiDisplayLanguage = new ArrayAdapter<Language>(adapter.getContext(),
                                        android.R.layout.simple_spinner_item, Language.values());
                                spinnerAdapterHmiDisplayLanguage.setDropDownViewResource(android.R.layout.simple_spinner_dropdown_item);
                                spnHmiDisplayLanguage.setAdapter(spinnerAdapterHmiDisplayLanguage);

                                builder = new AlertDialog.Builder(mContext);
                                builder.setPositiveButton("OK", new DialogInterface.OnClickListener() {
                                    public void onClick(DialogInterface dialog, int id) {
                                        ChangeRegistration msg = new ChangeRegistration();
                                        msg.setLanguage((Language) spnLanguage.getSelectedItem());
                                        msg.setHmiDisplayLanguage((Language) spnHmiDisplayLanguage.getSelectedItem());
                                        msg.setCorrelationID(getCorrelationid());
                                        if (mBoundProxyService != null) {
                                            mBoundProxyService.syncProxySendRPCRequest(msg);
                                        }
                                    }
                                });
                                builder.setNegativeButton("Cancel", new DialogInterface.OnClickListener() {
                                    public void onClick(DialogInterface dialog, int id) {
                                        dialog.cancel();
                                    }
                                });
                                builder.setView(layout);
                                dlg = builder.create();
                                dlg.show();
                            } else if (adapter.getItem(which).equals(Names.PutFile)) {
                                DialogFragment putFileDialogFragment = PutFileDialog.newInstance(getCorrelationid());
                                putFileDialogFragment.show(getFragmentManager(), PUT_FILE_DIALOG_TAG);
                            } else if (adapter.getItem(which).equals(Names.DeleteFile)) {
                                //DeleteFile
                                AlertDialog.Builder builder = new AlertDialog.Builder(adapter.getContext());
                                builder.setAdapter(mPutFileAdapter, new DialogInterface.OnClickListener() {

                                    public void onClick(DialogInterface dialog, int which) {
                                        String syncFileName = mPutFileAdapter.getItem(which);
                                        DeleteFile msg = new DeleteFile();
                                        msg.setSyncFileName(syncFileName);
                                        msg.setCorrelationID(getCorrelationid());
                                        if (mBoundProxyService != null) {
                                            mBoundProxyService.syncProxySendRPCRequest(msg);
                                        }
                                        mPutFileAdapter.remove(syncFileName);
                                    }
                                });
                                AlertDialog dlg = builder.create();
                                dlg.show();
                            } else if (adapter.getItem(which).equals(Names.ListFiles)) {
                                //ListFiles
                                if (mBoundProxyService != null) {
                                    mBoundProxyService.commandListFiles();
                                }
                            } else if (adapter.getItem(which).equals(Names.SetAppIcon)) {
                                //SetAppIcon
                                AlertDialog.Builder builder;
                                AlertDialog dlg;

                                Context mContext = adapter.getContext();
                                LayoutInflater inflater = (LayoutInflater) mContext
                                        .getSystemService(LAYOUT_INFLATER_SERVICE);
                                View layout = inflater.inflate(R.layout.setappicon, null);

                                final EditText txtSyncFileName = (EditText) layout.findViewById(R.id.syncFileNameIcon);

                                builder = new AlertDialog.Builder(mContext);
                                builder.setPositiveButton("OK", new DialogInterface.OnClickListener() {
                                    public void onClick(DialogInterface dialog, int id) {
                                        String syncFileName = txtSyncFileName.getText().toString();
                                        SetAppIcon msg = new SetAppIcon();
                                        msg.setSyncFileName(syncFileName);
                                        msg.setCorrelationID(getCorrelationid());
                                        if (mBoundProxyService != null) {
                                            mBoundProxyService.syncProxySendRPCRequest(msg);
                                        }
                                    }
                                });
                                builder.setNegativeButton("Cancel", new DialogInterface.OnClickListener() {
                                    public void onClick(DialogInterface dialog, int id) {
                                        dialog.cancel();
                                    }
                                });
                                builder.setView(layout);
                                dlg = builder.create();
                                dlg.show();
                            } else if (adapter.getItem(which).equals(Names.PerformAudioPassThru)) {
                                DialogFragment performAudioPassThruDialog = PerformAudioPassThruDialog.newInstance();
                                performAudioPassThruDialog.show(getFragmentManager(), PERFORM_AUDIO_PASS_THRU_DIALOG_TAG);
                            } else if (adapter.getItem(which).equals(Names.EndAudioPassThru)) {
                                //EndAudioPassThru
                                EndAudioPassThru msg = new EndAudioPassThru();
                                msg.setCorrelationID(getCorrelationid());
                                if (mBoundProxyService != null) {
                                    mBoundProxyService.syncProxySendRPCRequest(msg);
                                }
                            } else if (adapter.getItem(which).equals(VehicleDataSubscriptions)) {
                                sendVehicleDataSubscriptions();
                            } else if (adapter.getItem(which).equals(Names.GetVehicleData)) {
                                sendGetVehicleData();
                            } else if (adapter.getItem(which).equals(Names.ReadDID)) {
                                //ReadDID
                                AlertDialog.Builder builder;
                                AlertDialog dlg;

                                final Context mContext = adapter.getContext();
                                LayoutInflater inflater = (LayoutInflater) mContext
                                        .getSystemService(LAYOUT_INFLATER_SERVICE);
                                View layout = inflater.inflate(R.layout.readdid, null);

                                final EditText txtECUNameDID = (EditText) layout.findViewById(R.id.txtECUNameDID);
                                final EditText txtDIDLocation = (EditText) layout.findViewById(R.id.txtDIDLocation);

                                builder = new AlertDialog.Builder(mContext);
                                builder.setPositiveButton("OK", new DialogInterface.OnClickListener() {
                                    public void onClick(DialogInterface dialog, int id) {
                                        try {
                                            Vector<Integer> didlocations = new Vector<Integer>();
                                            didlocations.add(Integer.parseInt(txtDIDLocation.getText().toString()));
                                            ReadDID msg = new ReadDID();
                                            msg.setEcuName(Integer.parseInt(txtECUNameDID.getText().toString()));
                                            msg.setDidLocation(didlocations);
                                            msg.setCorrelationID(getCorrelationid());
                                            if (mBoundProxyService != null) {
                                                mBoundProxyService.syncProxySendRPCRequest(msg);
                                            }
                                        } catch (NumberFormatException e) {
                                            SafeToast.showToastAnyThread("Couldn't parse number");
                                        }
                                    }
                                });
                                builder.setNegativeButton("Cancel", new DialogInterface.OnClickListener() {
                                    public void onClick(DialogInterface dialog, int id) {
                                        dialog.cancel();
                                    }
                                });
                                builder.setView(layout);
                                dlg = builder.create();
                                dlg.show();
                            } else if (adapter.getItem(which).equals(Names.GetDTCs)) {
                                sendGetDTCs();
                            } else if (adapter.getItem(which).equals(Names.ShowConstantTBT)) {
                                sendShowConstantTBT();
                            } else if (adapter.getItem(which).equals(Names.AlertManeuver)) {
                                sendAlertManeuver();
                            } else if (adapter.getItem(which).equals(Names.UpdateTurnList)) {
                                sendUpdateTurnList();
                            } else if (adapter.getItem(which).equals(Names.SetDisplayLayout)) {
                                sendSetDisplayLayout();
                            } else if (adapter.getItem(which).equals(Names.UnregisterAppInterface)) {
                                sendUnregisterAppInterface();
                            } else if (adapter.getItem(which).equals(Names.RegisterAppInterface)) {
                                sendRegisterAppInterface();
                            } else if (adapter.getItem(which).equals(Names.DiagnosticMessage)) {
                                sendDiagnosticMessage();
                            } else if (adapter.getItem(which).equals(GenericRequest.NAME)) {
                                sendGenericRequest();
                            }

                            String function = adapter.getItem(which);
                            Integer curCount = messageSelectCount.get(function);
                            if (curCount == null) {
                                curCount = 0;
                            }
                            messageSelectCount.put(function, curCount + 1);

                            saveMessageSelectCount();
                        }

                        private void sendAlertManeuver() {
                            final Context mContext = adapter.getContext();
                            LayoutInflater inflater = (LayoutInflater) mContext
                                    .getSystemService(LAYOUT_INFLATER_SERVICE);
                            View layout = inflater.inflate(R.layout.alertmaneuver, null);

                            final EditText txtTtsChunks = (EditText) layout.findViewById(R.id.txtTtsChunks);
                            final CheckBox useSoftButtons = (CheckBox) layout.findViewById(R.id.alertManeuver_chkIncludeSBs);

                            SoftButton sb1 = new SoftButton();
                            sb1.setSoftButtonID(
                                    SyncProxyTester.getNewSoftButtonId());
                            sb1.setText("Reply");
                            sb1.setType(SoftButtonType.SBT_TEXT);
                            sb1.setIsHighlighted(false);
                            sb1.setSystemAction(SystemAction.STEAL_FOCUS);
                            SoftButton sb2 = new SoftButton();
                            sb2.setSoftButtonID(SyncProxyTester.getNewSoftButtonId());
                            sb2.setText("Close");
                            sb2.setType(SoftButtonType.SBT_TEXT);
                            sb2.setIsHighlighted(false);
                            sb2.setSystemAction(SystemAction.DEFAULT_ACTION);
                            currentSoftButtons = new Vector<SoftButton>();
                            currentSoftButtons.add(sb1);
                            currentSoftButtons.add(sb2);

                            Button btnSoftButtons = (Button) layout.findViewById(R.id.alertManeuver_btnSoftButtons);
                            btnSoftButtons.setOnClickListener(new OnClickListener() {
                                @Override
                                public void onClick(View v) {
                                    IntentHelper.addObjectForKey(
                                            currentSoftButtons,
                                            Const.INTENTHELPER_KEY_OBJECTSLIST);
                                    Intent intent = new Intent(mContext, SoftButtonsListActivity.class);
                                    intent.putExtra(Const.INTENT_KEY_OBJECTS_MAXNUMBER,
                                            ALERTMANEUVER_MAXSOFTBUTTONS);
                                    startActivityForResult(intent, REQUEST_LIST_SOFTBUTTONS);
                                }
                            });

                            AlertDialog.Builder builder = new AlertDialog.Builder(mContext);
                            builder.setPositiveButton("OK", new DialogInterface.OnClickListener() {
                                public void onClick(DialogInterface dialog, int id) {
                                    Vector<TTSChunk> ttsChunks = new Vector<TTSChunk>();
                                    String ttsChunksString = txtTtsChunks.getText().toString();
                                    for (String ttsChunk : ttsChunksString.split(JOIN_STRING)) {
                                        TTSChunk chunk = TTSChunkFactory.createChunk(
                                                SpeechCapabilities.TEXT,
                                                ttsChunk);
                                        ttsChunks.add(chunk);
                                    }

                                    if (!ttsChunks.isEmpty()) {
                                        AlertManeuver msg = new AlertManeuver();
                                        msg.setTtsChunks(ttsChunks);
                                        msg.setCorrelationID(getCorrelationid());
                                        if (useSoftButtons.isChecked()) {
                                            if (currentSoftButtons != null) {
                                                msg.setSoftButtons(currentSoftButtons);
                                            } else {
                                                msg.setSoftButtons(new Vector<SoftButton>());
                                            }
                                        }
                                        currentSoftButtons = null;
                                        if (mBoundProxyService != null) {
                                            mBoundProxyService.syncProxySendRPCRequest(msg);
                                        }
                                    } else {
                                        SafeToast.showToastAnyThread("No TTS Chunks entered");
                                    }
                                }
                            });
                            builder.setNegativeButton("Cancel", new DialogInterface.OnClickListener() {
                                public void onClick(DialogInterface dialog, int id) {
                                    currentSoftButtons = null;
                                    dialog.cancel();
                                }
                            });
                            builder.setView(layout);
                            builder.show();
                        }

                        /**
                         * Opens the UI for DeleteCommand and sends it.
                         */
                        private void sendDeleteCommand() {
                            AlertDialog.Builder builder = new AlertDialog.Builder(adapter.getContext());
                            builder.setAdapter(mCommandAdapter, new DialogInterface.OnClickListener() {
                                @Override
                                public void onClick(DialogInterface dialog, int which) {
                                    DeleteCommand msg = new DeleteCommand();
                                    msg.setCorrelationID(getCorrelationid());
                                    int cmdID = mCommandAdapter.getItem(which);
                                    msg.setCmdID(cmdID);
                                    if (mBoundProxyService != null) {
                                        mBoundProxyService.syncProxySendRPCRequest(msg);
                                    }

                                    if (_latestDeleteCommandCmdID != null) {
                                        Logger.w("Latest deleteCommand should be null, but it is " +
                                                        _latestDeleteCommandCmdID);
                                    }
                                    _latestDeleteCommandCmdID = cmdID;
                                }
                            });
                            builder.show();
                        }

                        /**
                         * Sends Alert message.
                         */
                        private void sendAlert() {
                            final Context mContext = adapter.getContext();
                            LayoutInflater inflater = (LayoutInflater) mContext
                                    .getSystemService(LAYOUT_INFLATER_SERVICE);
                            View layout = inflater.inflate(R.layout.alert, null);
                            final EditText txtSpeak = (EditText) layout.findViewById(R.id.txtSpeak);
                            final EditText txtAlertField1 = (EditText) layout.findViewById(R.id.txtAlertField1);
                            final EditText txtAlertField2 = (EditText) layout.findViewById(R.id.txtAlertField2);
                            final EditText txtAlertField3 = (EditText) layout.findViewById(R.id.txtAlertField3);
                            final EditText txtDuration = (EditText) layout.findViewById(R.id.txtDuration);
                            final CheckBox chkPlayTone = (CheckBox) layout.findViewById(R.id.chkPlayTone);
                            final CheckBox useProgressIndicator = (CheckBox) layout.findViewById(R.id.alert_useProgressIndicator);
                            final CheckBox useDuration = (CheckBox) layout.findViewById(R.id.alert_useDuration);
                            final CheckBox doEncryptView = (CheckBox) layout.findViewById(R.id.alert_do_encrypt_view);

                            chkIncludeSoftButtons = (CheckBox) layout.findViewById(R.id.chkIncludeSBs);

                            SoftButton sb1 = new SoftButton();
                            sb1.setSoftButtonID(SyncProxyTester.getNewSoftButtonId());
                            sb1.setText("ReRoute");
                            sb1.setType(SoftButtonType.SBT_TEXT);
                            sb1.setIsHighlighted(false);
                            sb1.setSystemAction(SystemAction.STEAL_FOCUS);
                            SoftButton sb2 = new SoftButton();
                            sb2.setSoftButtonID(SyncProxyTester.getNewSoftButtonId());
                            sb2.setText("Close");
                            sb2.setType(SoftButtonType.SBT_TEXT);
                            sb2.setIsHighlighted(false);
                            sb2.setSystemAction(SystemAction.DEFAULT_ACTION);
                            currentSoftButtons = new Vector<SoftButton>();
                            currentSoftButtons.add(sb1);
                            currentSoftButtons.add(sb2);

                            Button btnSoftButtons = (Button) layout.findViewById(R.id.alert_btnSoftButtons);
                            btnSoftButtons.setOnClickListener(new OnClickListener() {
                                @Override
                                public void onClick(View v) {
                                    IntentHelper.addObjectForKey(currentSoftButtons,
                                            Const.INTENTHELPER_KEY_OBJECTSLIST);
                                    Intent intent = new Intent(mContext, SoftButtonsListActivity.class);
                                    intent.putExtra(Const.INTENT_KEY_OBJECTS_MAXNUMBER, ALERT_MAXSOFTBUTTONS);
                                    startActivityForResult(intent, REQUEST_LIST_SOFTBUTTONS);
                                }
                            });

                            AlertDialog.Builder builder = new AlertDialog.Builder(mContext);
                            builder.setPositiveButton("OK", new DialogInterface.OnClickListener() {
                                public void onClick(DialogInterface dialog, int id) {
                                    try {
                                        Alert alert = new Alert();
                                        alert.setCorrelationID(getCorrelationid());
                                        alert.setAlertText1(txtAlertField1.getText().toString());
                                        alert.setAlertText2(txtAlertField2.getText().toString());
                                        alert.setAlertText3(txtAlertField3.getText().toString());
                                        if (useDuration.isChecked()) {
                                            alert.setDuration(Integer.parseInt(txtDuration.getText().toString()));
                                        }
                                        alert.setPlayTone(chkPlayTone.isChecked());
                                        alert.setProgressIndicator(useProgressIndicator.isChecked());

                                        String toSpeak = txtSpeak.getText().toString();
                                        if (toSpeak.length() > 0) {
                                            Vector<TTSChunk> ttsChunks = TTSChunkFactory
                                                    .createSimpleTTSChunks(toSpeak);
                                            alert.setTtsChunks(ttsChunks);
                                        }
                                        if (chkIncludeSoftButtons.isChecked() &&
                                                (currentSoftButtons != null) &&
                                                (currentSoftButtons.size() > 0)) {
                                            alert.setSoftButtons(currentSoftButtons);
                                        }
                                        alert.setDoEncryption(doEncryptView.isChecked());
                                        if (mBoundProxyService != null) {
                                            mBoundProxyService.syncProxySendRPCRequest(alert);
                                        }
                                    } catch (NumberFormatException e) {
                                        SafeToast.showToastAnyThread("Couldn't parse number");
                                    }
                                    currentSoftButtons = null;
                                    chkIncludeSoftButtons = null;
                                }
                            });
                            builder.setNegativeButton("Cancel", new DialogInterface.OnClickListener() {
                                public void onClick(DialogInterface dialog, int id) {
                                    currentSoftButtons = null;
                                    chkIncludeSoftButtons = null;
                                    dialog.cancel();
                                }
                            });
                            builder.setView(layout);
                            builder.show();
                        }

                        /**
                         * Sends UnregisterAppInterface message.
                         */
                        private void sendUnregisterAppInterface() {
                            UnregisterAppInterface unregisterAppInterface = new UnregisterAppInterface();
                            unregisterAppInterface.setCorrelationID(getCorrelationid());

                            SendSingleRPCRequestDialog sendSingleRPCRequestDialog = SendSingleRPCRequestDialog.newInstance();
                            sendSingleRPCRequestDialog.setCommand(unregisterAppInterface);
                            sendSingleRPCRequestDialog.show(getFragmentManager(), SEND_SINGLE_RPC_COMMAND_DIALOG_TAG);
                        }

                        /**
                         * Opens the dialog for DeleteSubMenu message and sends it.
                         */
                        private void sendDeleteSubMenu() {
                            AlertDialog.Builder builder =
                                    new AlertDialog.Builder(adapter.getContext());
                            builder.setAdapter(mSubmenuAdapter,
                                    new DialogInterface.OnClickListener() {
                                        @Override
                                        public void onClick(DialogInterface dialog,
                                                            int which) {
                                            SyncSubMenu menu =
                                                    mSubmenuAdapter.getItem(which);
                                            DeleteSubMenu msg = new DeleteSubMenu();
                                            msg.setCorrelationID(getCorrelationid());
                                            msg.setMenuID(menu.getSubMenuId());
                                            if (mBoundProxyService != null) {
                                                mBoundProxyService.syncProxySendRPCRequest(msg);
                                            }

                                            if (_latestDeleteSubmenu != null) {
                                                Logger.w("Latest deleteSubmenu should be null, but equals to " + _latestDeleteSubmenu);

                                            }
                                            _latestDeleteSubmenu = menu;
                                        }
                                    }
                            );
                            builder.show();
                        }

                        /**
                         * Opens the dialog for GetVehicleData message and sends it.
                         */
                        private void sendGetVehicleData() {
                            AlertDialog.Builder builder = new AlertDialog.Builder(adapter.getContext());
                            builder.setAdapter(_vehicleDataType, new DialogInterface.OnClickListener() {

                                public void onClick(DialogInterface dialog, int which) {
                                    GetVehicleData msg = new GetVehicleData();

                                    final String[] methodNames =
                                            {"Gps", "Speed", "Rpm",
                                                    "FuelLevel",
                                                    "FuelLevel_State",
                                                    "InstantFuelConsumption",
                                                    "ExternalTemperature",
                                                    "Vin", "Prndl",
                                                    "TirePressure",
                                                    "Odometer",
                                                    "BeltStatus",
                                                    "BodyInformation",
                                                    "DeviceStatus",
                                                    "DriverBraking",
                                                    "WiperStatus",
                                                    "HeadLampStatus",
                                                    "BatteryVoltage",
                                                    "EngineTorque",
                                                    "AccPedalPosition",
                                                    "SteeringWheelAngle",
                                                    "ECallInfo",
                                                    "AirbagStatus",
                                                    "EmergencyEvent",
                                                    "ClusterModeStatus",
                                                    "MyKey"};
                                    final String setterName = "set" + methodNames[which];
                                    setVehicleDataParam(msg, GetVehicleData.class, setterName);

                                    msg.setCorrelationID(getCorrelationid());
                                    if (mBoundProxyService != null) {
                                        mBoundProxyService.syncProxySendRPCRequest(msg);
                                    }
                                }
                            });
                            builder.show();
                        }

                        /**
                         * Opens the dialog for GetDTCs message and sends it.
                         */
                        private void sendGetDTCs() {
                            final Context mContext = adapter.getContext();
                            LayoutInflater inflater = (LayoutInflater) mContext
                                    .getSystemService(LAYOUT_INFLATER_SERVICE);
                            View layout = inflater.inflate(R.layout.getdtcs, null);

                            final EditText txtECUNameDTC = (EditText) layout.findViewById(R.id.getdtcs_txtECUNameDTC);
                            final EditText txtdtcMask = (EditText) layout.findViewById(R.id.getdtcs_dtcMask);

                            AlertDialog.Builder builder = new AlertDialog.Builder(mContext);
                            builder.setPositiveButton("OK", new DialogInterface.OnClickListener() {
                                public void onClick(DialogInterface dialog, int id) {
                                    try {
                                        GetDTCs msg = new GetDTCs();
                                        msg.setEcuName(Integer.parseInt(txtECUNameDTC.getText().toString()));
                                        msg.setDTCMask(Integer.parseInt(txtdtcMask.getText().toString()));
                                        msg.setCorrelationID(getCorrelationid());
                                        if (mBoundProxyService != null) {
                                            mBoundProxyService.syncProxySendRPCRequest(msg);
                                        }
                                    } catch (NumberFormatException e) {
                                        SafeToast.showToastAnyThread("Couldn't parse number");
                                    }
                                }
                            });
                            builder.setNegativeButton("Cancel", new DialogInterface.OnClickListener() {
                                public void onClick(DialogInterface dialog, int id) {
                                    dialog.cancel();
                                }
                            });
                            builder.setView(layout);
                            builder.show();
                        }

                        /**
                         * Opens the dialog for AddSubMenu message and sends it.
                         */
                        private void sendAddSubmenu() {
                            DialogFragment addSubMenuDialogFragment = AddSubMenuDialog.newInstance();
                            addSubMenuDialogFragment.show(getFragmentManager(), ADD_SUB_MENU_DIALOG_TAG);
                        }

                        private void sendSystemRequest() {
                            DialogFragment fragment = SystemRequestDialog.newInstance();
                            fragment.show(getFragmentManager(), SYSTEM_REQST_DIALOG_TAG);
                        }

                        /**
                         * Opens the dialog for AddCommand message and sends it.
                         */
                        private void sendAddCommand() {
                            DialogFragment addCommandDialogFragment = AddCommandDialog.newInstance();
                            addCommandDialogFragment.show(getFragmentManager(), ADD_COMMAND_DIALOG_TAG);
                        }

                        /**
                         * Opens the dialog for SyncPData or EncodedSyncPData message and sends it.
                         * @param sendEncoded true to send EncodedSyncPData message; SyncPData otherwise
                         */
                        private void sendSyncPData(final Boolean sendEncoded) {
                            final Context mContext = adapter.getContext();
                            LayoutInflater inflater = (LayoutInflater) mContext
                                    .getSystemService(LAYOUT_INFLATER_SERVICE);
                            View layout = inflater.inflate(R.layout.encodedsyncpdata, null);

                            txtLocalFileName = (EditText) layout.findViewById(R.id.encodedsyncpdata_localFileName);
                            final Button btnSelectLocalFile = (Button) layout.findViewById(R.id.encodedsyncpdata_selectFileButton);
                            btnSelectLocalFile.setOnClickListener(new OnClickListener() {
                                @Override
                                public void onClick(View v) {
                                    // show Choose File dialog
                                    Intent intent = new Intent(mContext, FileDialog.class);
                                    intent.putExtra(FileDialog.START_PATH, "/sdcard");
                                    intent.putExtra(FileDialog.CAN_SELECT_DIR, false);
                                    intent.putExtra(FileDialog.SELECTION_MODE, SelectionMode.MODE_OPEN);
                                    startActivityForResult(intent, Const.REQUEST_FILE_OPEN);
                                }
                            });

                            AlertDialog.Builder builder = new AlertDialog.Builder(mContext);
                            builder.setPositiveButton("OK", new DialogInterface.OnClickListener() {
                                @Override
                                public void onClick(DialogInterface dialog, int id) {
                                    String filename = txtLocalFileName.getText().toString();
                                    byte[] data = AppUtils.contentsOfResource(filename);
                                    if (data != null) {
                                        RPCRequest request = null;
                                        if (sendEncoded) {
                                            String base64Data = Base64.encodeBytes(data);
                                            EncodedSyncPData msg = new EncodedSyncPData();
                                            Vector<String> syncPData = new Vector<String>();
                                            syncPData.add(base64Data);
                                            msg.setData(syncPData);
                                            msg.setCorrelationID(getCorrelationid());
                                            request = msg;
                                        } else {
                                            SyncPData msg = new SyncPData();
                                            msg.setCorrelationID(getCorrelationid());
                                            msg.setBulkData(data);
                                            request = msg;
                                        }
                                        if (mBoundProxyService != null) {
                                            mBoundProxyService.syncProxySendRPCRequest(request);
                                        }
                                    } else {
                                        Toast.makeText(mContext, "Can't read data from file", Toast.LENGTH_LONG).show();
                                    }
                                    txtLocalFileName = null;
                                }
                            });
                            builder.setNegativeButton("Cancel", new DialogInterface.OnClickListener() {
                                public void onClick(DialogInterface dialog, int id) {
                                    txtLocalFileName = null;
                                    dialog.cancel();
                                }
                            });
                            builder.setView(layout);
                            builder.show();
                        }

                        /**
                         * Opens the dialog for ShowConstantTBT message and sends it.
                         */
                        private void sendShowConstantTBT() {
                            final Context mContext = adapter.getContext();
                            LayoutInflater inflater = (LayoutInflater) mContext
                                    .getSystemService(LAYOUT_INFLATER_SERVICE);
                            View layout = inflater.inflate(R.layout.showconstanttbt,
                                    (ViewGroup) findViewById(R.id.showconstanttbt_Root));

                            final CheckBox useNavigationText1 = (CheckBox) layout.findViewById(R.id.showconstanttbt_useNavigationText1);
                            final EditText txtNavigationText1 = (EditText) layout.findViewById(R.id.showconstanttbt_txtNavigationText1);
                            final CheckBox useNavigationText2 = (CheckBox) layout.findViewById(R.id.showconstanttbt_useNavigationText2);
                            final EditText txtNavigationText2 = (EditText) layout.findViewById(R.id.showconstanttbt_txtNavigationText2);
                            final CheckBox useETA = (CheckBox) layout.findViewById(R.id.showconstanttbt_useETA);
                            final EditText txtEta = (EditText) layout.findViewById(R.id.showconstanttbt_txtEta);
                            final CheckBox useTimeToDestination = (CheckBox) layout.findViewById(R.id.showconstanttbt_useTimeToDestination);
                            final EditText txtTimeToDestination = (EditText) layout.findViewById(R.id.showconstanttbt_txtTimeToDestination);
                            final CheckBox useTotalDistance = (CheckBox) layout.findViewById(R.id.showconstanttbt_useTotalDistance);
                            final EditText txtTotalDistance = (EditText) layout.findViewById(R.id.showconstanttbt_txtTotalDistance);
                            final CheckBox chkUseTurnIcon = (CheckBox) layout.findViewById(R.id.showconstanttbt_turnIconCheck);
                            final Spinner spnTurnIconType = (Spinner) layout.findViewById(R.id.showconstanttbt_turnIconType);
                            final EditText txtTurnIconValue = (EditText) layout.findViewById(R.id.showconstanttbt_turnIconValue);
                            final CheckBox chkUseNextTurnIcon = (CheckBox) layout.findViewById(R.id.showconstanttbt_nextTurnIconCheck);
                            final Spinner spnNextTurnIconType = (Spinner) layout.findViewById(R.id.showconstanttbt_nextTurnIconType);
                            final EditText txtNextTurnIconValue = (EditText) layout.findViewById(R.id.showconstanttbt_nextTurnIconValue);
                            final CheckBox useDistanceToManeuver = (CheckBox) layout.findViewById(R.id.showconstanttbt_useDistanceToManeuver);
                            final EditText txtDistanceToManeuver = (EditText) layout.findViewById(R.id.showconstanttbt_txtDistanceToManeuver);
                            final CheckBox useDistanceToManeuverScale = (CheckBox) layout.findViewById(R.id.showconstanttbt_useDistanceToManeuverScale);
                            final EditText txtDistanceToManeuverScale = (EditText) layout.findViewById(R.id.showconstanttbt_txtDistanceToManeuverScale);
                            final CheckBox useManeuverComplete = (CheckBox) layout.findViewById(R.id.showconstanttbt_useManeuverComplete);
                            final CheckBox chkManeuverComplete = (CheckBox) layout.findViewById(R.id.showconstanttbt_chkManeuverComplete);
                            final CheckBox useSoftButtons = (CheckBox) layout.findViewById(R.id.showconstanttbt_useSoftButtons);

                            spnTurnIconType.setAdapter(imageTypeAdapter);
                            spnTurnIconType.setSelection(imageTypeAdapter.getPosition(ImageType.DYNAMIC));

                            spnNextTurnIconType.setAdapter(imageTypeAdapter);
                            spnNextTurnIconType.setSelection(imageTypeAdapter.getPosition(ImageType.DYNAMIC));

                            SoftButton sb1 = new SoftButton();
                            sb1.setSoftButtonID(SyncProxyTester.getNewSoftButtonId());
                            sb1.setText("Reply");
                            sb1.setType(SoftButtonType.SBT_TEXT);
                            sb1.setIsHighlighted(false);
                            sb1.setSystemAction(SystemAction.STEAL_FOCUS);
                            SoftButton sb2 = new SoftButton();
                            sb2.setSoftButtonID(SyncProxyTester.getNewSoftButtonId());
                            sb2.setText("Close");
                            sb2.setType(SoftButtonType.SBT_TEXT);
                            sb2.setIsHighlighted(false);
                            sb2.setSystemAction(SystemAction.DEFAULT_ACTION);
                            currentSoftButtons = new Vector<SoftButton>();
                            currentSoftButtons.add(sb1);
                            currentSoftButtons.add(sb2);

                            Button btnSoftButtons = (Button) layout.findViewById(R.id.showconstanttbt_btnSoftButtons);
                            btnSoftButtons.setOnClickListener(new OnClickListener() {
                                @Override
                                public void onClick(View v) {
                                    IntentHelper.addObjectForKey(currentSoftButtons,
                                            Const.INTENTHELPER_KEY_OBJECTSLIST);
                                    Intent intent = new Intent(mContext, SoftButtonsListActivity.class);
                                    intent.putExtra(Const.INTENT_KEY_OBJECTS_MAXNUMBER,
                                            SHOWCONSTANTTBT_MAXSOFTBUTTONS);
                                    startActivityForResult(intent, REQUEST_LIST_SOFTBUTTONS);
                                }
                            });

                            AlertDialog.Builder builder = new AlertDialog.Builder(mContext);
                            builder.setPositiveButton("OK", new DialogInterface.OnClickListener() {
                                public void onClick(DialogInterface dialog, int id) {
                                    try {
                                        ShowConstantTBT msg = new ShowConstantTBT();

                                        if (useNavigationText1.isChecked()) {
                                            msg.setNavigationText1(txtNavigationText1.getText().toString());
                                        }
                                        if (useNavigationText2.isChecked()) {
                                            msg.setNavigationText2(txtNavigationText2.getText().toString());
                                        }
                                        if (useETA.isChecked()) {
                                            msg.setEta(txtEta.getText().toString());
                                        }
                                        if (useTimeToDestination.isChecked()) {
                                            msg.setTimeToDestination(txtTimeToDestination.getText().toString());
                                        }
                                        if (useTotalDistance.isChecked()) {
                                            msg.setTotalDistance(txtTotalDistance.getText().toString());
                                        }

                                        if (chkUseTurnIcon.isChecked()) {
                                            Image image = new Image();
                                            image.setImageType(imageTypeAdapter.getItem(
                                                    spnTurnIconType.getSelectedItemPosition()));
                                            image.setValue(txtTurnIconValue.getText().toString());
                                            msg.setTurnIcon(image);
                                        }

                                        if (chkUseNextTurnIcon.isChecked()) {
                                            Image image = new Image();
                                            image.setImageType(imageTypeAdapter.getItem(
                                                    spnNextTurnIconType.getSelectedItemPosition()));
                                            image.setValue(txtNextTurnIconValue.getText().toString());
                                            msg.setNextTurnIcon(image);
                                        }

                                        if (useDistanceToManeuver.isChecked()) {
                                            msg.setDistanceToManeuver((float) Integer.parseInt(txtDistanceToManeuver.getText().toString()));
                                        }
                                        if (useDistanceToManeuverScale.isChecked()) {
                                            msg.setDistanceToManeuverScale((float) Integer.parseInt(txtDistanceToManeuverScale.getText().toString()));
                                        }
                                        if (useManeuverComplete.isChecked()) {
                                            msg.setManeuverComplete(chkManeuverComplete.isChecked());
                                        }
                                        msg.setCorrelationID(getCorrelationid());
                                        if (useSoftButtons.isChecked()) {
                                            if (currentSoftButtons != null) {
                                                msg.setSoftButtons(currentSoftButtons);
                                            } else {
                                                msg.setSoftButtons(new Vector<SoftButton>());
                                            }
                                        }
                                        if (mBoundProxyService != null) {
                                            mBoundProxyService.syncProxySendRPCRequest(msg);
                                        }
                                    } catch (NumberFormatException e) {
                                        SafeToast.showToastAnyThread("Couldn't parse number");
                                    }
                                    currentSoftButtons = null;
                                }
                            });
                            builder.setNegativeButton("Cancel", new DialogInterface.OnClickListener() {
                                public void onClick(DialogInterface dialog, int id) {
                                    currentSoftButtons = null;
                                    dialog.cancel();
                                }
                            });
                            builder.setView(layout);
                            builder.show();
                        }

                        /**
                         * Opens the dialog for CreateInteractionChoiceSet message and sends it.
                         */
                        private void sendCreateInteractionChoiceSet() {
                            Choice choice1 = new Choice();
                            choice1.setChoiceID(getNewChoiceId());
                            choice1.setMenuName("super");
                            Vector<String> vrCommands = new Vector<String>();
                            vrCommands.add("super");
                            vrCommands.add("best");
                            choice1.setVrCommands(vrCommands);
                            Image image = new Image();
                            image.setImageType(ImageType.DYNAMIC);
                            image.setValue("turn_left.png");
                            choice1.setImage(image);
                            choice1.setSecondaryText("42");
                            choice1.setTertiaryText("The Cat");

                            Choice choice2 = new Choice();
                            choice2.setChoiceID(getNewChoiceId());
                            choice2.setMenuName("awesome");
                            vrCommands = new Vector<String>();
                            vrCommands.add("magnificent");
                            vrCommands.add("incredible");
                            choice2.setVrCommands(vrCommands);
                            image = new Image();
                            image.setImageType(ImageType.DYNAMIC);
                            image.setValue("action.png");
                            choice2.setImage(image);
                            choice2.setTertiaryText("Schrödinger's cat");

                            Vector<Choice> choices = new Vector<Choice>();
                            choices.add(choice1);
                            choices.add(choice2);

                            IntentHelper.addObjectForKey(choices,
                                    Const.INTENTHELPER_KEY_OBJECTSLIST);
                            Intent intent = new Intent(adapter.getContext(),
                                    ChoiceListActivity.class);
                            intent.putExtra(Const.INTENT_KEY_OBJECTS_MAXNUMBER,
                                    CREATECHOICESET_MAXCHOICES);
                            startActivityForResult(intent, REQUEST_LIST_CHOICES);
                        }

                        /**
                         * Opens the dialog for Show message and sends it.
                         */
                        private void sendShow() {
                            final Context mContext = adapter.getContext();
                            LayoutInflater inflater = (LayoutInflater) mContext
                                    .getSystemService(LAYOUT_INFLATER_SERVICE);
                            View layout = inflater.inflate(R.layout.show, null);

                            final CheckBox mainField1Check = (CheckBox) layout.findViewById(R.id.show_mainField1Check);
                            final EditText mainField1 = (EditText) layout.findViewById(R.id.show_mainField1);
                            final CheckBox mainField2Check = (CheckBox) layout.findViewById(R.id.show_mainField2Check);
                            final EditText mainField2 = (EditText) layout.findViewById(R.id.show_mainField2);
                            final CheckBox mainField3Check = (CheckBox) layout.findViewById(R.id.show_mainField3Check);
                            final EditText mainField3 = (EditText) layout.findViewById(R.id.show_mainField3);
                            final CheckBox mainField4Check = (CheckBox) layout.findViewById(R.id.show_mainField4Check);
                            final EditText mainField4 = (EditText) layout.findViewById(R.id.show_mainField4);
                            final CheckBox textAlignmentCheck = (CheckBox) layout.findViewById(R.id.show_textAlignmentCheck);
                            final Spinner textAlignmentSpinner = (Spinner) layout.findViewById(R.id.show_textAlignmentSpinner);
                            final CheckBox statusBarCheck = (CheckBox) layout.findViewById(R.id.show_statusBarCheck);
                            final EditText statusBar = (EditText) layout.findViewById(R.id.show_statusBar);
                            final CheckBox mediaClockCheck = (CheckBox) layout.findViewById(R.id.show_mediaClockCheck);
                            final EditText mediaClock = (EditText) layout.findViewById(R.id.show_mediaClock);
                            final CheckBox mediaTrackCheck = (CheckBox) layout.findViewById(R.id.show_mediaTrackCheck);
                            final EditText mediaTrack = (EditText) layout.findViewById(R.id.show_mediaTrack);
                            final CheckBox graphicCheck = (CheckBox) layout.findViewById(R.id.show_graphicCheck);
                            final Spinner graphicType = (Spinner) layout.findViewById(R.id.show_graphicType);
                            final EditText graphic = (EditText) layout.findViewById(R.id.show_graphic);
                            final CheckBox secondaryGraphicCheck = (CheckBox) layout.findViewById(R.id.show_secondaryGraphicCheck);
                            final Spinner secondaryGraphicType = (Spinner) layout.findViewById(R.id.show_secondaryGraphicType);
                            final EditText secondaryGraphic = (EditText) layout.findViewById(R.id.show_secondaryGraphic);
                            chkIncludeSoftButtons = (CheckBox) layout.findViewById(R.id.show_chkIncludeSBs);
                            final Button softButtons = (Button) layout.findViewById(R.id.show_btnSoftButtons);
                            final CheckBox customPresetsCheck = (CheckBox) layout.findViewById(R.id.show_customPresetsCheck);
                            final EditText customPresets = (EditText) layout.findViewById(R.id.show_customPresets);

                            final ArrayAdapter<TextAlignment> textAlignmentAdapter = new ArrayAdapter<TextAlignment>(
                                    mContext, android.R.layout.simple_spinner_item, TextAlignment.values());
                            textAlignmentAdapter.setDropDownViewResource(android.R.layout.simple_spinner_dropdown_item);
                            textAlignmentSpinner.setAdapter(textAlignmentAdapter);
                            textAlignmentSpinner.setSelection(textAlignmentAdapter.getPosition(TextAlignment.CENTERED));

                            final boolean isMedia = getIsMedia();

                            if (!isMedia) {
                                int visibility = View.GONE;
                                mediaClock.setVisibility(visibility);
                                mediaTrack.setVisibility(visibility);
                                mediaTrackCheck.setVisibility(visibility);
                                mediaClockCheck.setVisibility(visibility);
                            }

                            graphicType.setAdapter(imageTypeAdapter);
                            graphicType.setSelection(imageTypeAdapter.getPosition(ImageType.DYNAMIC));
                            secondaryGraphicType.setAdapter(imageTypeAdapter);
                            secondaryGraphicType.setSelection(imageTypeAdapter.getPosition(ImageType.DYNAMIC));

                            SoftButton sb1 = new SoftButton();
                            sb1.setSoftButtonID(SyncProxyTester.getNewSoftButtonId());
                            sb1.setText("KeepContext");
                            sb1.setType(SoftButtonType.SBT_TEXT);
                            sb1.setIsHighlighted(false);
                            sb1.setSystemAction(SystemAction.KEEP_CONTEXT);
                            SoftButton sb2 = new SoftButton();
                            sb2.setSoftButtonID(SyncProxyTester.getNewSoftButtonId());
                            sb2.setText("StealFocus");
                            sb2.setType(SoftButtonType.SBT_TEXT);
                            sb2.setIsHighlighted(false);
                            sb2.setSystemAction(SystemAction.STEAL_FOCUS);
                            SoftButton sb3 = new SoftButton();
                            sb3.setSoftButtonID(SyncProxyTester.getNewSoftButtonId());
                            sb3.setText("Default");
                            sb3.setType(SoftButtonType.SBT_TEXT);
                            sb3.setIsHighlighted(false);
                            sb3.setSystemAction(SystemAction.DEFAULT_ACTION);
                            currentSoftButtons = new Vector<SoftButton>();
                            currentSoftButtons.add(sb1);
                            currentSoftButtons.add(sb2);
                            currentSoftButtons.add(sb3);

                            Button btnSoftButtons = (Button) layout.findViewById(R.id.show_btnSoftButtons);
                            btnSoftButtons.setOnClickListener(new OnClickListener() {
                                @Override
                                public void onClick(View v) {
                                    IntentHelper
                                            .addObjectForKey(currentSoftButtons, Const.INTENTHELPER_KEY_OBJECTSLIST);
                                    Intent intent = new Intent(mContext, SoftButtonsListActivity.class);
                                    intent.putExtra(Const.INTENT_KEY_OBJECTS_MAXNUMBER, SHOW_MAXSOFTBUTTONS);
                                    startActivityForResult(intent, REQUEST_LIST_SOFTBUTTONS);
                                }
                            });

                            AlertDialog.Builder builder = new AlertDialog.Builder(mContext);
                            builder.setPositiveButton("OK", new DialogInterface.OnClickListener() {
                                public void onClick(DialogInterface dialog, int id) {
                                    Show msg = new Show();
                                    msg.setCorrelationID(getCorrelationid());

                                    if (mainField1Check.isChecked()) {
                                        msg.setMainField1(mainField1.getText().toString());
                                    }
                                    if (mainField2Check.isChecked()) {
                                        msg.setMainField2(mainField2.getText().toString());
                                    }
                                    if (mainField3Check.isChecked()) {
                                        msg.setMainField3(mainField3.getText().toString());
                                    }
                                    if (mainField4Check.isChecked()) {
                                        msg.setMainField4(mainField4.getText().toString());
                                    }
                                    if (textAlignmentCheck.isChecked()) {
                                        msg.setAlignment(textAlignmentAdapter.getItem(textAlignmentSpinner.getSelectedItemPosition()));
                                    }
                                    if (statusBarCheck.isChecked()) {
                                        msg.setStatusBar(statusBar.getText().toString());
                                    }
                                    if (isMedia) {
                                        if (mediaClockCheck.isChecked()) {
                                            msg.setMediaClock(mediaClock.getText().toString());
                                        }
                                        if (mediaTrackCheck.isChecked()) {
                                            msg.setMediaTrack(mediaTrack.getText().toString());
                                        }
                                    }
                                    if (graphicCheck.isChecked()) {
                                        Image image = new Image();
                                        image.setImageType((ImageType) graphicType.getSelectedItem());
                                        image.setValue(graphic.getText().toString());
                                        msg.setGraphic(image);
                                    }
                                    if (secondaryGraphicCheck.isChecked()) {
                                        Image image = new Image();
                                        image.setImageType((ImageType) secondaryGraphicType.getSelectedItem());
                                        image.setValue(secondaryGraphic.getText().toString());
                                        msg.setSecondaryGraphic(image);
                                    }
                                    if (chkIncludeSoftButtons.isChecked() &&
                                            (currentSoftButtons != null) &&
                                            (currentSoftButtons.size() > 0)) {
                                        msg.setSoftButtons(currentSoftButtons);
                                    }
                                    currentSoftButtons = null;
                                    chkIncludeSoftButtons = null;
                                    if (customPresetsCheck.isChecked()) {
                                        String[] customPresetsList = customPresets.getText().
                                                toString().split(JOIN_STRING);
                                        msg.setCustomPresets(new Vector<String>(Arrays.
                                                asList(customPresetsList)));
                                    }
                                    if (mBoundProxyService != null) {
                                        mBoundProxyService.syncProxySendRPCRequest(msg);
                                    }
                                }
                            });
                            builder.setNegativeButton("Cancel", new DialogInterface.OnClickListener() {
                                public void onClick(DialogInterface dialog, int id) {
                                    currentSoftButtons = null;
                                    chkIncludeSoftButtons = null;
                                    dialog.cancel();
                                }
                            });
                            builder.setView(layout);
                            builder.show();
                        }

                        /**
                         * Opens the dialog for PerformInteraction message and sends it.
                         */
                        private void sendPerformInteraction() {
                            final Context mContext = adapter.getContext();
                            LayoutInflater inflater = (LayoutInflater) mContext
                                    .getSystemService(LAYOUT_INFLATER_SERVICE);

                            View layout = inflater.inflate(R.layout.performinteraction,
                                    (ViewGroup) findViewById(R.id.performinteraction_Root));

                            final EditText initialText = (EditText) layout.findViewById(R.id.performinteraction_initialText);
                            final EditText initialPrompt = (EditText) layout.findViewById(R.id.performinteraction_initialPrompt);
                            final Spinner interactionModeSpinner = (Spinner) layout.findViewById(R.id.performinteraction_interactionModeSpinner);
                            final Button choiceSetIDs = (Button) layout.findViewById(R.id.performinteraction_choiceSetIDs);
                            final CheckBox helpPromptCheck = (CheckBox) layout.findViewById(R.id.performinteraction_helpPromptCheck);
                            final EditText helpPrompt = (EditText) layout.findViewById(R.id.performinteraction_helpPrompt);
                            final CheckBox timeoutPromptCheck = (CheckBox) layout.findViewById(R.id.performinteraction_timeoutPromptCheck);
                            final EditText timeoutPrompt = (EditText) layout.findViewById(R.id.performinteraction_timeoutPrompt);
                            final CheckBox timeoutCheck = (CheckBox) layout.findViewById(R.id.performinteraction_timeoutCheck);
                            final EditText timeout = (EditText) layout.findViewById(R.id.performinteraction_timeout);
                            final CheckBox vrHelpItemCheck = (CheckBox) layout.findViewById(R.id.performinteraction_vrHelpItemCheck);
                            final EditText vrHelpItemPos = (EditText) layout.findViewById(R.id.performinteraction_vrHelpItemPos);
                            final EditText vrHelpItemText = (EditText) layout.findViewById(R.id.performinteraction_vrHelpItemText);
                            final EditText vrHelpItemImage = (EditText) layout.findViewById(R.id.performinteraction_vrHelpItemImage);
                            final CheckBox interactionLayoutCheck =
                                    (CheckBox) layout.findViewById(
                                            R.id.performinteraction_interactionLayoutCheck);
                            final Spinner interactionLayoutSpinner =
                                    (Spinner) layout.findViewById(
                                            R.id.performinteraction_interactionLayoutSpinner);

                            final ArrayAdapter<InteractionMode> interactionModeAdapter = new ArrayAdapter<InteractionMode>(
                                    mContext, android.R.layout.simple_spinner_item, InteractionMode.values());
                            interactionModeAdapter.setDropDownViewResource(android.R.layout.simple_spinner_dropdown_item);
                            interactionModeSpinner.setAdapter(interactionModeAdapter);
                            interactionModeSpinner.setSelection(interactionModeAdapter.getPosition(InteractionMode.BOTH));

                            final ArrayAdapter<LayoutMode>
                                    interactionLayoutAdapter =
                                    new ArrayAdapter<LayoutMode>(mContext,
                                            android.R.layout.simple_spinner_item,
                                            LayoutMode.values());
                            interactionLayoutAdapter.setDropDownViewResource(
                                    android.R.layout.simple_spinner_dropdown_item);
                            interactionLayoutSpinner
                                    .setAdapter(interactionLayoutAdapter);

                            final String[] choiceSetIDStrings = new String[mChoiceSetAdapter.getCount()];
                            final boolean[] choiceSetIDSelections = new boolean[choiceSetIDStrings.length];

                            for (int i = 0; i < mChoiceSetAdapter.getCount(); ++i) {
                                choiceSetIDStrings[i] = mChoiceSetAdapter.getItem(i).toString();
                            }

                            choiceSetIDs.setOnClickListener(new OnClickListener() {
                                @Override
                                public void onClick(View v) {
                                    new AlertDialog.Builder(mContext).
                                            setMultiChoiceItems(choiceSetIDStrings, choiceSetIDSelections, new OnMultiChoiceClickListener() {
                                                @Override
                                                public void onClick(DialogInterface dialog, int which, boolean isChecked) {
                                                }
                                            }).
                                            setPositiveButton("OK", new DialogInterface.OnClickListener() {
                                                @Override
                                                public void onClick(DialogInterface dialog, int which) {
                                                    dialog.dismiss();
                                                }
                                            }).
                                            show();
                                }
                            });

                            AlertDialog.Builder builder = new AlertDialog.Builder(mContext);
                            builder.setPositiveButton("OK", new DialogInterface.OnClickListener() {
                                @Override
                                public void onClick(DialogInterface dialog, int which) {
                                    // fail if no interaction choice set selected
                                    Vector<Integer> choiceSetIDs = new Vector<Integer>();
                                    for (int i = 0; i < choiceSetIDSelections.length; ++i) {
                                        if (choiceSetIDSelections[i]) {
                                            choiceSetIDs.add(mChoiceSetAdapter.getItem(i));
                                        }
                                    }
                                    sendPerformInteractionRequest(choiceSetIDs);
                                }

                                private void sendPerformInteractionRequest(Vector<Integer> choiceSetIDs) {

                                    PerformInteraction msg = new PerformInteraction();
                                    msg.setCorrelationID(getCorrelationid());
                                    msg.setInitialText(initialText.getText().toString());
                                    msg.setInitialPrompt(ttsChunksFromString(initialPrompt.getText().toString()));
                                    msg.setInteractionMode(
                                            interactionModeAdapter.getItem(
                                                    interactionModeSpinner
                                                            .getSelectedItemPosition()
                                            )
                                    );
                                    msg.setInteractionChoiceSetIDList(choiceSetIDs);

                                    if (helpPromptCheck.isChecked()) {
                                        msg.setHelpPrompt(ttsChunksFromString(helpPrompt.getText().toString()));
                                    }

                                    if (timeoutPromptCheck.isChecked()) {
                                        msg.setTimeoutPrompt(ttsChunksFromString(timeoutPrompt.getText().toString()));
                                    }

                                    if (timeoutCheck.isChecked()) {
                                        try {
                                            msg.setTimeout(Integer.parseInt(timeout.getText().toString()));
                                        } catch (NumberFormatException e) {
                                            // set default timeout
                                            msg.setTimeout(10000);
                                        }
                                    }

                                    if (vrHelpItemCheck.isChecked()) {
                                        Vector<VrHelpItem> vrHelpItems = new Vector<VrHelpItem>();

                                        String[] itemTextArray = vrHelpItemText.getText().toString().split(JOIN_STRING);
                                        String[] itemPosArray = vrHelpItemPos.getText().toString().split(JOIN_STRING);
                                        String[] itemImageArray = vrHelpItemImage.getText().toString()
                                                .split(JOIN_STRING);
                                        int itemsCount = Math.min(itemTextArray.length,
                                                Math.min(itemPosArray.length, itemImageArray.length));

                                        for (int i = 0; i < itemsCount; ++i) {
                                            VrHelpItem item = new VrHelpItem();
                                            item.setText(itemTextArray[i]);

                                            try {
                                                item.setPosition(Integer.parseInt(itemPosArray[i]));
                                            } catch (NumberFormatException e) {
                                                // set default position
                                                item.setPosition(1);
                                            }

                                            Image image = new Image();
                                            image.setValue(itemImageArray[i]);
                                            image.setImageType(ImageType.DYNAMIC);
                                            item.setImage(image);

                                            vrHelpItems.add(item);
                                        }

                                        msg.setVrHelp(vrHelpItems);
                                    }

                                    if (interactionLayoutCheck.isChecked()) {
                                        msg.setInteractionLayout(interactionLayoutAdapter
                                                .getItem(interactionLayoutSpinner
                                                        .getSelectedItemPosition()));
                                    }
                                    if (mBoundProxyService != null) {
                                        mBoundProxyService.syncProxySendRPCRequest(msg);
                                    }

                                }
                            });
                            builder.setNegativeButton("Cancel", new DialogInterface.OnClickListener() {
                                @Override
                                public void onClick(DialogInterface dialog, int which) {
                                    dialog.cancel();
                                }
                            });

                            builder.setView(layout);
                            builder.show();
                        }

                        private void sendUpdateTurnList() {
                            AlertDialog.Builder builder;

                            final Context mContext = adapter.getContext();
                            LayoutInflater inflater = (LayoutInflater) mContext
                                    .getSystemService(LAYOUT_INFLATER_SERVICE);
                            View layout = inflater.inflate(R.layout.updateturnlist, null);
                            final EditText txtTurnList = (EditText) layout.findViewById(R.id.updateturnlist_txtTurnList);
                            final EditText txtIconList = (EditText) layout.findViewById(R.id.updateturnlist_txtIconList);
                            final CheckBox useTurnList = (CheckBox) layout.findViewById(R.id.updateturnlist_useTurnList);
                            final CheckBox useIconList = (CheckBox) layout.findViewById(R.id.updateturnlist_useIconList);
                            final CheckBox useSoftButtons = (CheckBox) layout.findViewById(R.id.updateturnlist_chkIncludeSBs);

                            SoftButton sb1 = new SoftButton();
                            sb1.setSoftButtonID(SyncProxyTester.getNewSoftButtonId());
                            sb1.setText("Close");
                            sb1.setType(SoftButtonType.SBT_TEXT);
                            sb1.setIsHighlighted(false);
                            sb1.setSystemAction(SystemAction.DEFAULT_ACTION);
                            currentSoftButtons = new Vector<SoftButton>();
                            currentSoftButtons.add(sb1);

                            Button btnSoftButtons = (Button) layout.findViewById(R.id.updateturnlist_btnSoftButtons);
                            btnSoftButtons.setOnClickListener(new OnClickListener() {
                                @Override
                                public void onClick(View v) {
                                    IntentHelper.addObjectForKey(currentSoftButtons,
                                            Const.INTENTHELPER_KEY_OBJECTSLIST);
                                    Intent intent = new Intent(mContext, SoftButtonsListActivity.class);
                                    intent.putExtra(Const.INTENT_KEY_OBJECTS_MAXNUMBER,
                                            UPDATETURNLIST_MAXSOFTBUTTONS);
                                    startActivityForResult(intent, REQUEST_LIST_SOFTBUTTONS);
                                }
                            });

                            builder = new AlertDialog.Builder(mContext);
                            builder.setPositiveButton("OK", new DialogInterface.OnClickListener() {
                                public void onClick(DialogInterface dialog, int id) {
                                /*
                                 * the number of items to send is determined as max of turn items
								 * and icon items. only when the both fields are empty, we
								 * don't send anything.
								 */
                                    boolean turnListEnabled = useTurnList.isChecked();
                                    boolean iconListEnabled = useIconList.isChecked();
                                    String turnListString = txtTurnList.getText().toString();
                                    String iconListString = txtIconList.getText().toString();
                                    if ((turnListString.length() > 0) || (iconListString.length() > 0)) {
                                        Vector<Turn> tarray = new Vector<Turn>();

                                        String[] iconNames = iconListString.split(JOIN_STRING);
                                        String[] turnNames = turnListString.split(JOIN_STRING);
                                        int turnCount = Math.max(iconNames.length, turnNames.length);

                                        for (int i = 0; i < turnCount; ++i) {
                                            Turn t = new Turn();
                                            if (turnListEnabled) {
                                                t.setNavigationText((i < turnNames.length) ? turnNames[i] : "");
                                            }

                                            if (iconListEnabled) {
                                                Image ti = new Image();
                                                ti.setValue((i < iconNames.length) ? iconNames[i] : "");
                                                ti.setImageType(ImageType.DYNAMIC);
                                                t.setTurnIcon(ti);
                                            }
                                            tarray.add(t);
                                        }
                                        UpdateTurnList msg = new UpdateTurnList();
                                        msg.setCorrelationID(getCorrelationid());
                                        msg.setTurnList(tarray);
                                        if (useSoftButtons.isChecked()) {
                                            if (currentSoftButtons != null) {
                                                msg.setSoftButtons(
                                                        currentSoftButtons);
                                            } else {
                                                msg.setSoftButtons(
                                                        new Vector<SoftButton>());
                                            }
                                        }
                                        currentSoftButtons = null;

                                        if (mBoundProxyService != null) {
                                            mBoundProxyService.syncProxySendRPCRequest(msg);
                                        }
                                    } else {
                                        Toast.makeText(mContext, "Both fields are empty, nothing to send",
                                                Toast.LENGTH_LONG).show();
                                    }
                                }
                            });
                            builder.setNegativeButton("Cancel", new DialogInterface.OnClickListener() {
                                public void onClick(DialogInterface dialog, int id) {
                                    currentSoftButtons = null;
                                    dialog.cancel();
                                }
                            });
                            builder.setView(layout);
                            builder.show();
                        }

                        private void updateDynamicFooter(EditText txtNumTicks,
                                                         EditText txtSliderFooter, String joinString) {
                            // set numTicks comma-separated strings
                            int numTicks = 0;
                            try {
                                numTicks = Integer.parseInt(txtNumTicks.getText().toString());
                            } catch (NumberFormatException e) {
                                // do nothing, leave 0
                            }
                            if (numTicks > 0) {
                                StringBuilder b = new StringBuilder();
                                for (int i = 0; i < numTicks; ++i) {
                                    b.append(joinString).append(i + 1);
                                }
                                txtSliderFooter.setText(b.toString().substring(joinString.length()));
                            } else {
                                txtSliderFooter.setText("");
                            }
                        }

                        private void sendSlider() {
                            AlertDialog.Builder builder;

                            final Context mContext = adapter.getContext();
                            LayoutInflater inflater = (LayoutInflater) mContext
                                    .getSystemService(LAYOUT_INFLATER_SERVICE);
                            View layout = inflater.inflate(R.layout.slider, null);
                            final EditText txtNumTicks = (EditText) layout.findViewById(R.id.txtNumTicks);
                            final EditText txtPosititon = (EditText) layout.findViewById(R.id.txtPosition);
                            final EditText txtSliderHeader = (EditText) layout.findViewById(R.id.txtSliderHeader);
                            final EditText txtSliderFooter = (EditText) layout.findViewById(R.id.txtSliderFooter);
                            final CheckBox useTimeout = (CheckBox) layout.findViewById(R.id.slider_useTimeout);
                            final EditText txtTimeout = (EditText) layout.findViewById(R.id.txtTimeout);

                            final CheckBox chkDynamicFooter = (CheckBox) layout.findViewById(R.id.slider_chkDynamicFooter);
                            chkDynamicFooter.setOnCheckedChangeListener(new CompoundButton.OnCheckedChangeListener() {
                                @Override
                                public void onCheckedChanged(CompoundButton buttonView, boolean isChecked) {
                                    if (!isChecked) {
                                        // set default static text
                                        txtSliderFooter.setText(R.string.slider_footer);
                                    } else {
                                        updateDynamicFooter(txtNumTicks, txtSliderFooter, JOIN_STRING);
                                    }
                                }
                            });

                            /**
                             * Process a possibility to exclude Footer from Slider request
                             */
                            final boolean[] isUseFooterInSlider = {true};
                            final CheckBox useFooterInSliderCheckBox = (CheckBox) layout.findViewById(R.id.use_footer_in_slider_checkbox);
                            isUseFooterInSlider[0] = useFooterInSliderCheckBox.isChecked();
                            useFooterInSliderCheckBox.setOnCheckedChangeListener(new CompoundButton.OnCheckedChangeListener() {
                                @Override
                                public void onCheckedChanged(CompoundButton compoundButton, boolean b) {
                                    isUseFooterInSlider[0] = b;
                                    chkDynamicFooter.setEnabled(b);
                                    txtSliderFooter.setEnabled(b);
                                }
                            });

                            builder = new AlertDialog.Builder(mContext);
                            builder.setPositiveButton("OK", new DialogInterface.OnClickListener() {
                                public void onClick(DialogInterface dialog, int id) {
                                    try {
                                        Slider msg = new Slider();
                                        if (useTimeout.isChecked()) {
                                            msg.setTimeout(Integer.parseInt(txtTimeout.getText().toString()));
                                        }
                                        msg.setNumTicks(Integer.parseInt(txtNumTicks.getText().toString()));
                                        msg.setSliderHeader(txtSliderHeader.getText().toString());

                                        /**
                                         * Do not set Footer
                                         */
                                        if (isUseFooterInSlider[0]) {
                                            Vector<String> footerElements;
                                            String footer = txtSliderFooter.getText().toString();
                                            if (chkDynamicFooter.isChecked()) {
                                                footerElements = new Vector<String>(Arrays.asList(footer.split(JOIN_STRING)));
                                            } else {
                                                footerElements = new Vector<String>();
                                                footerElements.add(footer);
                                            }
                                            msg.setSliderFooter(footerElements);
                                        }

                                        msg.setPosition(Integer.parseInt(txtPosititon.getText().toString()));
                                        msg.setCorrelationID(getCorrelationid());
                                        if (mBoundProxyService != null) {
                                            mBoundProxyService.syncProxySendRPCRequest(msg);
                                        }
                                    } catch (NumberFormatException e) {
                                        SafeToast.showToastAnyThread("Couldn't parse number");
                                    }
                                }
                            });
                            builder.setNegativeButton("Cancel", new DialogInterface.OnClickListener() {
                                public void onClick(DialogInterface dialog, int id) {
                                    dialog.cancel();
                                }
                            });
                            builder.setView(layout);
                            builder.show();
                        }

                        private void sendVehicleDataSubscriptions() {
                            DialogFragment subscriptionsVehicleDataDialog =
                                    SubscriptionsVehicleDataDialog.newInstance();
                            subscriptionsVehicleDataDialog.show(getFragmentManager(),
                                    SUBSCRIPTION_VEHICLE_DATA_DIALOG_TAG);
                        }

                        private void sendSetGlobalProperties() {
                            DialogFragment setGlobalPropertiesDialog =
                                    SetGlobalPropertiesDialog.newInstance();
                            setGlobalPropertiesDialog.show(getFragmentManager(),
                                    SET_GLOBAL_PROPERTIES_DIALOG_TAG);
                        }

                        private void sendResetGlobalProperties() {
                            AlertDialog.Builder builder;

                            Context mContext = adapter.getContext();
                            LayoutInflater inflater = (LayoutInflater) mContext
                                    .getSystemService(LAYOUT_INFLATER_SERVICE);
                            View layout = inflater.inflate(R.layout.resetglobalproperties,
                                    (ViewGroup) findViewById(R.id.resetglobalproperties_Root));

                            final CheckBox choiceHelpPrompt = (CheckBox) layout.findViewById(R.id.resetglobalproperties_choiceHelpPrompt);
                            final CheckBox choiceTimeoutPrompt = (CheckBox) layout.findViewById(R.id.resetglobalproperties_choiceTimeoutPrompt);
                            final CheckBox choiceVRHelpTitle = (CheckBox) layout.findViewById(R.id.resetglobalproperties_choiceVRHelpTitle);
                            final CheckBox choiceVRHelpItem = (CheckBox) layout.findViewById(R.id.resetglobalproperties_choiceVRHelpItems);
                            final CheckBox choiceKeyboardProperties = (CheckBox) layout.findViewById(R.id.resetglobalproperties_choiceKeyboardProperties);
                            final CheckBox choiceMenuIcon = (CheckBox) layout.findViewById(R.id.resetglobalproperties_choiceMenuIcon);
                            final CheckBox choiceMenuName = (CheckBox) layout.findViewById(R.id.resetglobalproperties_choiceMenuName);

                            builder = new AlertDialog.Builder(mContext);
                            builder.setPositiveButton("OK", new DialogInterface.OnClickListener() {
                                public void onClick(DialogInterface dialog, int id) {
                                    ResetGlobalProperties msg = new ResetGlobalProperties();
                                    Vector<GlobalProperty> properties = new Vector<GlobalProperty>();

                                    if (choiceHelpPrompt.isChecked()) {
                                        properties.add(GlobalProperty.HELPPROMPT);
                                    }

                                    if (choiceTimeoutPrompt.isChecked()) {
                                        properties.add(GlobalProperty.TIMEOUTPROMPT);
                                    }

                                    if (choiceVRHelpTitle.isChecked()) {
                                        properties.add(GlobalProperty.VRHELPTITLE);
                                    }

                                    if (choiceVRHelpItem.isChecked()) {
                                        properties.add(GlobalProperty.VRHELPITEMS);
                                    }

                                    if (choiceMenuIcon.isChecked()) {
                                        properties.add(GlobalProperty.MENUICON);
                                    }

                                    if (choiceMenuName.isChecked()) {
                                        properties.add(GlobalProperty.MENUNAME);
                                    }

                                    if (choiceKeyboardProperties.isChecked()) {
                                        properties.add(GlobalProperty.KEYBOARDPROPERTIES);
                                    }

                                    if (!properties.isEmpty()) {
                                        msg.setProperties(properties);
                                        msg.setCorrelationID(getCorrelationid());
                                        if (mBoundProxyService != null) {
                                            mBoundProxyService.syncProxySendRPCRequest(msg);
                                        }
                                    } else {
                                        Toast.makeText(getApplicationContext(), "No items selected", Toast.LENGTH_LONG).show();
                                    }
                                }
                            });
                            builder.setNegativeButton("Cancel", new DialogInterface.OnClickListener() {
                                public void onClick(DialogInterface dialog, int id) {
                                    dialog.cancel();
                                }
                            });
                            builder.setView(layout);
                            builder.create().show();
                        }


                        /**
                         * Opens the dialog for SetDisplayLayout message and sends it.
                         */
                        private void sendSetDisplayLayout() {
                            Context mContext = adapter.getContext();
                            LayoutInflater inflater = (LayoutInflater) mContext
                                    .getSystemService(LAYOUT_INFLATER_SERVICE);
                            View layout = inflater.inflate(R.layout.setdisplaylayout,
                                    (ViewGroup) findViewById(R.id.setdisplaylayout_itemRoot));

                            final EditText editDisplayLayout = (EditText) layout.findViewById(R.id.setdisplaylayout_displayLayout);

                            AlertDialog.Builder builder = new AlertDialog.Builder(mContext);
                            builder.setPositiveButton("OK", new DialogInterface.OnClickListener() {
                                public void onClick(DialogInterface dialog, int id) {
                                    SetDisplayLayout msg = new SetDisplayLayout();
                                    msg.setCorrelationID(getCorrelationid());
                                    msg.setDisplayLayout(editDisplayLayout.getText().toString());
                                    if (mBoundProxyService != null) {
                                        mBoundProxyService.syncProxySendRPCRequest(msg);
                                    }
                                }
                            });
                            builder.setNegativeButton("Cancel", new DialogInterface.OnClickListener() {
                                public void onClick(DialogInterface dialog, int id) {
                                    dialog.cancel();
                                }
                            });
                            builder.setView(layout);
                            builder.show();
                        }

                        /**
                         * Sends a GenericRequest message.
                         */
                        private void sendGenericRequest() {
                            GenericRequest msg = new GenericRequest();
                            msg.setCorrelationID(getCorrelationid());
                            if (mBoundProxyService != null) {
                                mBoundProxyService.syncProxySendRPCRequest(msg);
                            }
                        }
                    })
                    .setNegativeButton("Close", null)
                    .show();
        } else if (v == findViewById(R.id.btnPlayPause)) {
            mBoundProxyService.playPauseAnnoyingRepetitiveAudio();
        }
    }

    private void sendSetMediaClockTimer() {
        AlertDialog.Builder builder;

        Context mContext = this;
        LayoutInflater inflater = (LayoutInflater) mContext.getSystemService(
                LAYOUT_INFLATER_SERVICE);
        View layout = inflater.inflate(R.layout.setmediaclock, null);
        final EditText txtStartHours = (EditText) layout.findViewById(
                R.id.setmediaclocktimer_startTimeHours);
        final EditText txtStartMinutes = (EditText) layout.findViewById(
                R.id.setmediaclocktimer_startTimeMinutes);
        final EditText txtStartSeconds = (EditText) layout.findViewById(
                R.id.setmediaclocktimer_startTimeSeconds);
        final EditText txtEndHours = (EditText) layout.findViewById(
                R.id.setmediaclocktimer_endTimeHours);
        final EditText txtEndMinutes = (EditText) layout.findViewById(
                R.id.setmediaclocktimer_endTimeMinutes);
        final EditText txtEndSeconds = (EditText) layout.findViewById(
                R.id.setmediaclocktimer_endTimeSeconds);
        final Spinner spnUpdateMode = (Spinner) layout.findViewById(
                R.id.setmediaclocktimer_spnUpdateMode);

        ArrayAdapter<UpdateMode> spinnerAdapter =
                new ArrayAdapter<UpdateMode>(mContext,
                        android.R.layout.simple_spinner_item,
                        UpdateMode.values());
        spinnerAdapter.setDropDownViewResource(
                android.R.layout.simple_spinner_dropdown_item);
        spnUpdateMode.setAdapter(spinnerAdapter);

        builder = new AlertDialog.Builder(mContext);
        builder.setPositiveButton("OK", new DialogInterface.OnClickListener() {
            public void onClick(DialogInterface dialog, int id) {
                SetMediaClockTimer msg = new SetMediaClockTimer();
                msg.setCorrelationID(getCorrelationid());
                UpdateMode updateMode =
                        (UpdateMode) spnUpdateMode.getSelectedItem();
                msg.setUpdateMode(updateMode);

                try {
                    Integer hours = Integer.parseInt(
                            txtStartHours.getText().toString());
                    Integer minutes = Integer.parseInt(
                            txtStartMinutes.getText().toString());
                    Integer seconds = Integer.parseInt(
                            txtStartSeconds.getText().toString());
                    StartTime startTime = new StartTime();
                    startTime.setHours(hours);
                    startTime.setMinutes(minutes);
                    startTime.setSeconds(seconds);
                    msg.setStartTime(startTime);
                } catch (NumberFormatException e) {
                    // skip setting start time if parsing failed
                }

                try {
                    Integer hours =
                            Integer.parseInt(txtEndHours.getText().toString());
                    Integer minutes = Integer.parseInt(
                            txtEndMinutes.getText().toString());
                    Integer seconds = Integer.parseInt(
                            txtEndSeconds.getText().toString());
                    StartTime endTime = new StartTime();
                    endTime.setHours(hours);
                    endTime.setMinutes(minutes);
                    endTime.setSeconds(seconds);
                    msg.setEndTime(endTime);
                } catch (NumberFormatException e) {
                    // skip setting start time if parsing failed
                }
                if (mBoundProxyService != null) {
                    mBoundProxyService.syncProxySendRPCRequest(msg);
                }
            }
        });
        builder.setNegativeButton("Cancel",
                new DialogInterface.OnClickListener() {
                    public void onClick(DialogInterface dialog, int id) {
                        dialog.cancel();
                    }
                }
        );
        builder.setView(layout);
        builder.show();
    }

    private void initProxyService() {
        mBoundProxyService.setLogAdapter(mLogAdapter);
        mBoundProxyService.setProxyServiceEvent(this);
    }

    private void getProxyService() {
        mBoundProxyService = null;
        mBoundProxyService = MainApp.getInstance().getBoundProxyService();
    }

    private void sendDiagnosticMessage() {
        final Context mContext = this;
        LayoutInflater inflater = (LayoutInflater) mContext.getSystemService(
                LAYOUT_INFLATER_SERVICE);
        View layout = inflater.inflate(R.layout.diagnosticmessage, null);
        final EditText txtTargetID = (EditText) layout.findViewById(
                R.id.diagnosticmessage_txtTargetID);
        final EditText txtMessageLength = (EditText) layout.findViewById(
                R.id.diagnosticmessage_txtMessageLength);
        final EditText txtMessageData = (EditText) layout.findViewById(
                R.id.diagnosticmessage_txtMessageData);
        final CheckBox useTargetID = (CheckBox) layout.findViewById(
                R.id.diagnosticmessage_useTargetID);
        final CheckBox useMessageLength = (CheckBox) layout.findViewById(
                R.id.diagnosticmessage_useMessageLength);
        final CheckBox useMessageData = (CheckBox) layout.findViewById(
                R.id.diagnosticmessage_useMessageData);

        AlertDialog.Builder builder = new AlertDialog.Builder(mContext);
        builder.setPositiveButton("OK", new DialogInterface.OnClickListener() {
            public void onClick(DialogInterface dialog, int id) {
                try {
                    DiagnosticMessage msg = new DiagnosticMessage();
                    msg.setCorrelationID(getCorrelationid());

                    if (useTargetID.isChecked()) {
                        msg.setTargetID(Integer.valueOf(
                                txtTargetID.getText().toString()));
                    }

                    if (useMessageLength.isChecked()) {
                        msg.setMessageLength(Integer.valueOf(
                                txtMessageLength.getText().toString()));
                    }

                    if (useMessageData.isChecked()) {
                        final String[] msgData = txtMessageData.getText()
                                .toString()
                                .split(JOIN_STRING);
                        final Vector<Integer> data = new Vector<Integer>();
                        for (String s : msgData) {
                            data.add(Integer.valueOf(s));
                        }
                        msg.setMessageData(data);
                    }
                    if (mBoundProxyService != null) {
                        mBoundProxyService.syncProxySendRPCRequest(msg);
                    }
                } catch (NumberFormatException e) {
                    SafeToast.showToastAnyThread("Couldn't parse number");
                }
            }
        });
        builder.setNegativeButton("Cancel",
                new DialogInterface.OnClickListener() {
                    public void onClick(DialogInterface dialog, int id) {
                        dialog.cancel();
                    }
                }
        );
        builder.setView(layout);
        builder.show();
    }

    /**
     * Sends RegisterAppInterface message.
     */
    private void sendRegisterAppInterface() {
        DialogFragment registerAppInterfaceDialog = RegisterAppInterfaceDialog.newInstance();
        registerAppInterfaceDialog.show(getFragmentManager(), REGISTER_APP_INTERFACE_DIALOG_TAG);
    }

    /**
     * Splits the string with a comma and returns a vector of TTSChunks.
     */
    public Vector<TTSChunk> ttsChunksFromString(String string) {
        Vector<TTSChunk> chunks = new Vector<TTSChunk>();
        for (String stringChunk : string.split(JOIN_STRING)) {
            TTSChunk chunk = TTSChunkFactory.createChunk(SpeechCapabilities.TEXT, stringChunk);
            chunks.add(chunk);
        }
        return chunks;
    }

    /**
     * Calls the setter with setterName on the msg.
     */
    public void setVehicleDataParam(RPCRequest msg, Class msgClass, String setterName) {
        try {
            Method setter = msgClass.getMethod(setterName, Boolean.class);
            setter.invoke(msg, true);
        } catch (NoSuchMethodException e) {
            Logger.e("Can't set vehicle data", e);
        } catch (IllegalAccessException e) {
            Logger.e("Can't set vehicle data", e);
        } catch (InvocationTargetException e) {
            Logger.e("Can't set vehicle data", e);
        }
    }

    public void addSubMenuToList(final SyncSubMenu sm) {
        runOnUiThread(new Runnable() {
            public void run() {
                mSubmenuAdapter.add(sm);
            }
        });
    }

    /**
     * This method provides {@link android.widget.ArrayAdapter} to the UI components of the
     * DialogFragments
     *
     * @return {@link android.widget.ArrayAdapter}
     */
    public ArrayAdapter<SyncSubMenu> getSubMenuAdapter() {
        return mSubmenuAdapter;
    }

    /**
     * This method provides {@link android.widget.ArrayAdapter} to the UI components of the
     * DialogFragments
     *
     * @return {@link android.widget.ArrayAdapter}
     */
    public ArrayAdapter<ImageType> getImageTypeAdapter() {
        return imageTypeAdapter;
    }

    /**
     * This is a callback function for the result of the
     * {@link com.ford.syncV4.android.activity.SubscriptionsVehicleDataDialog}
     *
     * @param unsubscribeVehicleData {@link com.ford.syncV4.proxy.rpc.UnsubscribeVehicleData}
     */
    public void onUnsubscribeVehicleDialogResult(UnsubscribeVehicleData unsubscribeVehicleData) {
        if (mBoundProxyService != null) {
            mBoundProxyService.commandUnsubscribeVehicleInterface(unsubscribeVehicleData);
        }
    }

    /**
     * This is a callback function for the result of the
     * {@link com.ford.syncV4.android.activity.SubscriptionsVehicleDataDialog}
     *
     * @param subscribeVehicleData {@link com.ford.syncV4.proxy.rpc.SubscribeVehicleData}
     */
    public void onSubscribeVehicleDialogResult(SubscribeVehicleData subscribeVehicleData) {
        if (mBoundProxyService != null) {
            mBoundProxyService.commandSubscribeVehicleInterfaceResumable(subscribeVehicleData);
        }
    }

    /**
     * This is a callback function for the result of the
     * {@link com.ford.syncV4.android.activity.SetGlobalPropertiesDialog}
     *
     * @param setGlobalProperties {@link com.ford.syncV4.proxy.rpc.SetGlobalProperties} request
     */
    public void onSetGlobalPropertiesDialogResult(SetGlobalProperties setGlobalProperties) {
        if (mBoundProxyService != null) {
            mBoundProxyService.commandSetGlobalPropertiesResumable(setGlobalProperties);
        }
    }

    /**
     * This is a callback function for the result of the
     * {@link com.ford.syncV4.android.activity.AddSubMenuDialog}
     *
     * @param addSubMenu  {@link com.ford.syncV4.android.activity.AddSubMenuDialog} request
     * @param syncSubMenu SubMenu structure
     */
    public void onAddSubMenuDialogResult(AddSubMenu addSubMenu, SyncSubMenu syncSubMenu) {
        if (mBoundProxyService != null) {
            mBoundProxyService.commandAddSubMenuResumable(addSubMenu);
        }
        if (mLatestAddSubmenu != null) {
            Logger.w("Latest AddSubMenu should be null, but equals to " + mLatestAddSubmenu);
        }
        mLatestAddSubmenu = syncSubMenu;
    }

    /**
     *
     */
    public void onPolicyFilesSetUpDialogResult_SendUpdate() {
        if (mBoundProxyService != null) {
            mBoundProxyService.sendPolicyTableUpdate();
        }
    }

    /**
     * This is a callback function for the result of the
     * {@link com.ford.syncV4.android.activity.AddCommandDialog}
     *
     * @param addCommand {@link com.ford.syncV4.proxy.rpc.AddCommand}
     */
    public void onAddCommandDialogResult(AddCommand addCommand) {
        if (mBoundProxyService != null) {
            mBoundProxyService.commandAddCommandResumable(addCommand);
        }

        if (mLatestAddCommand != null) {
            Logger.w("Latest addCommand should be null, but it is " + mLatestAddCommand.first +
                            " / " + mLatestAddCommand.second);

        }
        Integer parentID = null;
        if (addCommand.getMenuParams() != null) {
            parentID = addCommand.getMenuParams().getParentID();
        }
        mLatestAddCommand = new Pair<Integer, Integer>(addCommand.getCmdID(), parentID);
    }

    /**
     * This is a callback function for the result of the
     * {@link com.ford.syncV4.android.activity.PerformAudioPassThruDialog}
     *
     * @param performAudioPassThru {@link com.ford.syncV4.proxy.rpc.PerformAudioPassThru}
     */
    public void onPerformAudioPassThruDialogResult(PerformAudioPassThru performAudioPassThru) {
        latestPerformAudioPassThruMsg = performAudioPassThru;
        if (mBoundProxyService != null) {
            mBoundProxyService.syncProxySendRPCRequest(performAudioPassThru);
        }
    }

    /**
     * This is a callback function for the result of the
     * {@link com.ford.syncV4.proxy.rpc.RegisterAppInterface}
     *
     * @param registerAppInterface {@link com.ford.syncV4.proxy.rpc.RegisterAppInterface}
     */
    public void onRegisterAppInterfaceDialogResult(RegisterAppInterface registerAppInterface) {
        if (mBoundProxyService != null) {
            if (mBoundProxyService.isSyncProxyConnected()) {
                mBoundProxyService.syncProxySendRPCRequest(registerAppInterface);
            } else {
                // This may happen if "UnregisterAppInterface" command has been sent manually
                // from the SPT

                Logger.w("OnRegisterAppInterfaceDialogResult -> SyncProxy not connected");

                onSetUpDialogResult();
            }
        } else {
            Logger.w("OnRegisterAppInterfaceDialogResult -> mBoundProxyService is NULL");
        }
    }

    /**
     * This is a callback function for the result of the
     * {@link com.ford.syncV4.android.activity.SendSingleRPCRequestDialog}. This Dialog set some
     * properties to at the command, such as "send as encoded" or "UnregisterAppInterface do not
     * close USB connection"
     *
     * @param rpcRequest modified {@link com.ford.syncV4.proxy.RPCMessage}
     */
    public void onSingleRPCCommandDialogResult(RPCRequest rpcRequest, boolean doEncode,
                                               boolean doCloseUSBReader) {
        if (mBoundProxyService != null) {

            if (doCloseUSBReader) {
                // When set this value to true it is important to revert it back to false when Test is
                // complete!
                mBoundProxyService.getTestConfig().setDoKeepUSBTransportConnected(true);
            }

            mBoundProxyService.syncProxySendRPCRequest(rpcRequest);
        }
    }

    /**
     * Adds command ID to the adapter, and maps it to its parent submenu.
     *
     * @param cmdID     ID of the new command
     * @param submenuID ID of the command's parent submenu
     */
    private void addCommandToList(Integer cmdID, Integer submenuID) {
        mCommandAdapter.add(cmdID);
        if (null != submenuID) {
            mCommandIdToParentSubmenuMap.put(cmdID, submenuID);
        }
    }

    /**
     * Removes command ID from the adapter.
     *
     * @param cmdID ID of the command
     */
    private void removeCommandFromList(Integer cmdID) {
        mCommandAdapter.remove(cmdID);
        mCommandIdToParentSubmenuMap.remove(cmdID);
    }

    //upon onDestroy(), dispose current proxy and create a new one to enable auto-start
    //call resetProxy() to do so
    /*public void endSyncProxyInstance() {
        if (mBoundProxyService != null) {
            SyncProxyALM proxyInstance = mBoundProxyService.getProxyInstance();
            //if proxy exists, reset it
            if (proxyInstance != null) {
                if (proxyInstance.getCurrentTransportType() == TransportType.BLUETOOTH) {
                    mBoundProxyService.reset();
                } else {
                    Logger.e("endSyncProxyInstance. No reset required if transport is TCP");
                }
                //if proxy == null create proxy
            } else {
                mBoundProxyService.startProxy();
            }
        }
    }*/

    public void setTesterMain(ModuleTest _instance) {
        this.mTesterMain = _instance;
    }

    @Override
    public void onBackPressed() {
        super.onBackPressed();
        saveMessageSelectCount();
    }

    @Override
    public void onPause() {
        super.onPause();
        saveMessageSelectCount();
    }

    /**
     * Return a clone of the {@code isVehicleDataSubscribed}
     *
     * @return a clone of the {@code isVehicleDataSubscribed}
     */
    public boolean[] cloneIsVehicleDataSubscribed() {
        return isVehicleDataSubscribed.clone();
    }

    /**
     * @param position position in the array
     * @return
     */
    public boolean getIsVehicleDataSubscribedAt(int position) {
        return isVehicleDataSubscribed[position];
    }

    /**
     * Set a velue of the {@code isVehicleDataSubscribed} array
     *
     * @param value
     */
    public void setIsVehicleDataSubscribed(boolean[] value) {
        isVehicleDataSubscribed = value;
    }

    /**
     * Called when a CreateChoiceSetResponse comes. If successful, add it to the
     * adapter. In any case, remove the key from the map.
     */
    public void onCreateChoiceSetResponse(boolean success) {
        if (mLatestCreateChoiceSetId != CHOICESETID_UNSET) {
            if (success) {
                mChoiceSetAdapter.add(mLatestCreateChoiceSetId);
            }
            mLatestCreateChoiceSetId = CHOICESETID_UNSET;
        } else {
            Logger.w("Latest createChoiceSetId is unset");
        }
    }

    /**
     * Called when a DeleteChoiceSetResponse comes. If successful, remove it
     * from the adapter.
     */
    public void onDeleteChoiceSetResponse(boolean success) {
        if (_latestDeleteChoiceSetId != CHOICESETID_UNSET) {
            if (success) {
                mChoiceSetAdapter.remove(_latestDeleteChoiceSetId);
            }
            _latestDeleteChoiceSetId = CHOICESETID_UNSET;
        } else {
            Logger.w("Latest deleteChoiceSetId is unset");
        }
    }

    /**
     * Called when a DeleteSubMenuResponse comes. If successful, remove it from
     * the adapter. We also need to delete all the commands that were added to
     * this submenu.
     */
    public void onDeleteSubMenuResponse(boolean success) {
        if (_latestDeleteSubmenu != null) {
            if (success) {
                mSubmenuAdapter.remove(_latestDeleteSubmenu);

                for (Iterator<Entry<Integer, Integer>> it = mCommandIdToParentSubmenuMap
                        .entrySet().iterator(); it.hasNext(); ) {
                    Entry<Integer, Integer> entry = it.next();
                    if (entry.getValue() == _latestDeleteSubmenu.getSubMenuId()) {
                        mCommandAdapter.remove(entry.getKey());
                        it.remove();
                    }
                }
            }
            _latestDeleteSubmenu = null;
        } else {
            Logger.w("Latest deleteSubMenu is unset");
        }
    }

    /**
     * Called when a AddSubMenuResponse comes. If successful, add it to the
     * adapter.
     */
    public void onAddSubMenuResponse(boolean success) {
        if (mLatestAddSubmenu != null) {
            if (success) {
                addSubMenuToList(mLatestAddSubmenu);
            }
            mLatestAddSubmenu = null;
        } else {
            Logger.w("Latest addSubMenu is unset");
        }
    }

    /**
     * Called when a AddCommandResponse comes. If successful, add it to the
     * adapter.
     */
    public void onAddCommandResponse(boolean success) {
        if (mLatestAddCommand != null) {
            if (success) {
                addCommandToList(mLatestAddCommand.first, mLatestAddCommand.second);
            }
            mLatestAddCommand = null;
        } else {
            Logger.w("Latest addCommand is null");
        }
    }

    /**
     * Called when a DeleteCommandResponse comes. If successful, remove it from
     * the adapter.
     */
    public void onDeleteCommandResponse(boolean success) {
        if (_latestDeleteCommandCmdID != null) {
            if (success) {
                removeCommandFromList(_latestDeleteCommandCmdID);
            }
            _latestDeleteCommandCmdID = null;
        } else {
            Logger.w("Latest deleteCommand is unset");
        }
    }

    /**
     * Called whenever an OnAudioPassThru notification comes. The aptData is the
     * audio data sent in it.
     */
    public void onAudioPassThru(byte[] aptData) {
        if (aptData == null) {
            Logger.w("onAudioPassThru aptData is null");
            return;
        }
        Logger.i("data len " + aptData.length);

        File outFile = audioPassThruOutputFile();
        try {
            if (audioPassThruOutStream == null) {
                audioPassThruOutStream = new BufferedOutputStream(
                        new FileOutputStream(outFile, false));
            }
            audioPassThruOutStream.write(aptData);
            audioPassThruOutStream.flush();
        } catch (FileNotFoundException e) {
            logToConsoleAndUI(
                    "Output file "
                            + (outFile != null ? outFile.toString()
                            : "'unknown'")
                            + " can't be opened for writing", e
            );
        } catch (IOException e) {
            logToConsoleAndUI("Can't write to output file", e);
        }

		/*
         * if there is current player, save the current position, stop and
		 * release it, so that we recreate it with the appended file and jump to
		 * that position, emulating seamless stream playing
		 */
        int audioPosition = -1;
        if (audioPassThruMediaPlayer != null) {
            audioPosition = audioPassThruMediaPlayer.getCurrentPosition();
            audioPassThruMediaPlayer.stop();
            audioPassThruMediaPlayer.reset();
            audioPassThruMediaPlayer.release();
            audioPassThruMediaPlayer = null;
        }

        audioPassThruMediaPlayer = new MediaPlayer();
        try {
            if (isExtStorageWritable()) {
                audioPassThruMediaPlayer.setDataSource(outFile.toString());
            } else {
                /*
                 * setDataSource with a filename on the internal storage throws
				 * "java.io.IOException: Prepare failed.: status=0x1", so we
				 * open the file with a special method
				 */
                audioPassThruMediaPlayer.setDataSource(openFileInput(
                        AUDIOPASSTHRU_OUTPUT_FILE).getFD());
            }
            audioPassThruMediaPlayer.prepare();
            if (audioPosition != -1) {
                audioPassThruMediaPlayer.seekTo(audioPosition);
            }
            audioPassThruMediaPlayer.start();
        } catch (IOException e) {
            Logger.e(e.toString());
        }
    }

    /**
     * Called when a PerformAudioPassThru response comes. Save the file only if
     * the result is success. If the result is retry, send the latest request
     * again.
     */
    public void onPerformAudioPassThruResponse(Result result) {
        closeAudioPassThruStream();
        closeAudioPassThruMediaPlayer();
        if (Result.SUCCESS != result) {
            File outFile = audioPassThruOutputFile();
            if ((outFile != null) && outFile.exists()) {
                if (!outFile.delete()) {
                    logToConsoleAndUI("Failed to delete output file", null);
                }
            }

            if ((Result.RETRY == result) && (latestPerformAudioPassThruMsg != null)) {
                latestPerformAudioPassThruMsg.setCorrelationID(getCorrelationid());
                if (mBoundProxyService != null) {
                    mBoundProxyService.syncProxySendRPCRequest(latestPerformAudioPassThruMsg);
                }
            }
        }
    }

    /**
     * Called when an EndAudioPassThru response comes. The logic is the same as
     * when a PerformAudioPassThru response comes.
     */
    public void onEndAudioPassThruResponse(Result result) {
        onPerformAudioPassThruResponse(result);
    }

    private void closeAudioPassThruStream() {
        if (audioPassThruOutStream != null) {
            Logger.d("closing audioPassThruOutStream");
            try {
                audioPassThruOutStream.flush();
                audioPassThruOutStream.close();
            } catch (IOException e) {
                Logger.w("Can't close output file", e);
            }
            audioPassThruOutStream = null;
        }
    }

    private void closeAudioPassThruMediaPlayer() {
        if (audioPassThruMediaPlayer == null) {
            return;
        }

        if (audioPassThruMediaPlayer.isPlaying()) {
            audioPassThruMediaPlayer.setOnCompletionListener(new OnCompletionListener() {
                @Override
                public void onCompletion(MediaPlayer mp) {
                    Logger.d("mediaPlayer completed");
                    audioPassThruMediaPlayer.reset();
                    audioPassThruMediaPlayer.release();
                    audioPassThruMediaPlayer = null;
                }
            });
        } else {
            // the player has stopped
            Logger.d("mediaPlayer is stopped");
            audioPassThruMediaPlayer.release();
            audioPassThruMediaPlayer = null;
        }
    }

    private File audioPassThruOutputFile() {
        File baseDir = isExtStorageWritable() ? Environment
                .getExternalStorageDirectory() : getFilesDir();
        File outFile = new File(baseDir, AUDIOPASSTHRU_OUTPUT_FILE);
        return outFile;
    }

    private void logToConsoleAndUI(String msg, Throwable thr) {
        Logger.d(msg, thr);
        Toast.makeText(getApplicationContext(), msg, Toast.LENGTH_SHORT).show();
    }

    /**
     * Returns whether the external storage is available for writing.
     */
    private boolean isExtStorageWritable() {
        String state = Environment.getExternalStorageState();
        return Environment.MEDIA_MOUNTED.equals(state);
    }

    private void sendCreateInteractionChoiceSet(Vector<Choice> choices) {
        int choiceSetID = autoIncChoiceSetId++;
        if (mBoundProxyService != null) {
            mBoundProxyService.commandCreateInteractionChoiceSetResumable(choices, choiceSetID,
                    getCorrelationid());

            if (mLatestCreateChoiceSetId != CHOICESETID_UNSET) {
                Logger.w("Latest createChoiceSetId should be unset, but equals to " +
                        mLatestCreateChoiceSetId);
            }
            mLatestCreateChoiceSetId = choiceSetID;
        }
    }

    @Override
    protected void onActivityResult(int requestCode, int resultCode, Intent data) {
        switch (requestCode) {
            case REQUEST_LIST_SOFTBUTTONS:
                if (resultCode == RESULT_OK) {
                    currentSoftButtons = (Vector<SoftButton>) IntentHelper.
                            getObjectForKey(Const.INTENTHELPER_KEY_OBJECTSLIST);
                    if (chkIncludeSoftButtons != null) {
                        chkIncludeSoftButtons.setChecked(true);
                    }
                }
                IntentHelper.removeObjectForKey(Const.INTENTHELPER_KEY_OBJECTSLIST);
                break;

            case REQUEST_LIST_CHOICES:
                if (resultCode == RESULT_OK) {
                    Vector<Choice> choices = (Vector<Choice>) IntentHelper.
                            getObjectForKey(Const.INTENTHELPER_KEY_OBJECTSLIST);
                    sendCreateInteractionChoiceSet(choices);
                }
                IntentHelper.removeObjectForKey(Const.INTENTHELPER_KEY_OBJECTSLIST);
                break;

            case Const.REQUEST_FILE_OPEN:
                if (resultCode == RESULT_OK) {
                    String fileName = data.getStringExtra(FileDialog.RESULT_PATH);
                    if (txtLocalFileName != null) {
                        txtLocalFileName.setText(fileName);
                    }
                }
                break;

            case REQUEST_CHOOSE_XML_TEST:
                if (resultCode == RESULT_OK) {
                    String filePath = data.getStringExtra(FileDialog.RESULT_PATH);
                    if (filePath != null) {
                        xmlTestContinue(filePath);
                    }
                }
                break;

            default:
                Logger.i("Unknown request code: " + requestCode);
                break;
        }
    }

    /**
     * Called when the app is acivated from HMI for the first time. ProxyService
     * automatically subscribes to buttons, so we reflect that in the
     * subscription list.
     */
    public void buttonsSubscribed(Vector<ButtonName> buttons) {
        List<ButtonName> buttonNames = Arrays.asList(ButtonName.values());
        for (ButtonName buttonName : buttons) {
            isButtonSubscribed[buttonNames.indexOf(buttonName)] = true;
        }
    }

    /**
     * Opens a dialog so that the user can select an XML test or a directory
     * with XML tests. The result will come to onActivityResult method.
     */
    public void openXmlFilePathDialog() {
        Intent intent = new Intent(this, FileDialog.class);
        String sdcardPath = Environment.getExternalStorageDirectory().getPath();
        intent.putExtra(FileDialog.START_PATH, sdcardPath);
        intent.putExtra(FileDialog.CAN_SELECT_DIR, true);
        intent.putExtra(FileDialog.SELECTION_MODE, SelectionMode.MODE_OPEN);
        intent.putExtra(FileDialog.FORMAT_FILTER, new String[]{"xml"});
        startActivityForResult(intent, REQUEST_CHOOSE_XML_TEST);
    }

    public void startMobileNaviService(boolean cyphered) {
        if (isProxyReadyForWork()) {
            if (mBoundProxyService != null) {
                mLogAdapter.logMessage("Should start Mobile Navi Service", true);
                mBoundProxyService.syncProxyStartMobileNavService(rpcSession, cyphered);
            } else {
                mLogAdapter.logMessage("Could not start mobile nav Service", true);
            }
        }
    }

    public void onMobileNaviError(String errorMsg) {
        onMobileNaviError(errorMsg, true);
    }

    public void onMobileNaviError(String errorMsg, boolean addToUI) {
        mLogAdapter.logMessage(errorMsg, addToUI);
        MobileNavPreviewFragment fr = (MobileNavPreviewFragment) getSupportFragmentManager().findFragmentById(R.id.videoFragment);
        fr.setStateOff();
        closeMobileNaviOutputStream();
        AudioServicePreviewFragment audioFragement = (AudioServicePreviewFragment) getSupportFragmentManager().findFragmentById(R.id.audioFragment);
        audioFragement.setStateOff();
        closeAudioOutputStream();
    }

    public void logError(final Exception e) {
        runOnUiThread(new Runnable() {
            @Override
            public void run() {
                mLogAdapter.logMessage(e.getMessage(), true);
            }
        });
    }

    private void closeMobileNaviOutputStream() {
        if (mBoundProxyService != null) {
            mBoundProxyService.syncProxyStopH264();
        }
    }

    private void closeAudioOutputStream() {
        if (mBoundProxyService != null) {
            mBoundProxyService.syncProxyStopAudioDataTransfer();
        }
    }

    public void stopMobileNavService() {
        mStreamCommandsExecutorService.submit(new Runnable() {
            @Override
            public void run() {
                if (isProxyReadyForWork()) {
                    mLogAdapter.logMessage("Should stop Mobile Navi service", true);
                    if (mBoundProxyService != null) {
                        mBoundProxyService.syncProxyStopMobileNaviService();
                    }
                    closeMobileNaviOutputStream();
                }
            }
        });
    }

    /**
     * Process a state of the "Start Secure RPC Service" checkbox
     */
    private void processRPCSecureCheckBox() {
        Logger.d( "Start Secure RPC service");
        startRPCService(true);
    }

    private void processRPCNotSecureCheckBox() {
        Logger.d( "Start Not Secure RPC service");
        startRPCService(false);
    }

    /**
     * Starts to encrypt Audio Service
     */
    public void startAudioServiceEncryption() {
        Logger.d( "Audio Service start encrypt");
        startAudioService(true);
    }

    /**
     * Stops to encrypt Audio Service
     */
    public void startNotSecureAudioService() {
        Logger.d( "Audio Service start not encrypt");
        startAudioService(false);
    }

    /**
     * Starts to encrypt Mobile Navi Service
     */
    public void startMobileNaviServiceEncryption() {
        Logger.d( "Mobile Navi Service start encrypt");
        startMobileNaviService(true);
    }

    /**
     * Stops to encrypt Mobile Navi Service
     */
    public void startMobileNaviNotEncryptedService() {
        Logger.d( "Mobile Navi Service start not encrypt");
        startMobileNaviService(false);
    }

    public boolean isProxyReadyForWork() {
        if (mBoundProxyService == null) {
            return false;
        }
        if (!mBoundProxyService.isSyncProxyNotNull()) {
            onMobileNaviError("Error. Proxy is null");
            return false;
        }
        if (!mBoundProxyService.isSyncProxyConnected()) {
            onMobileNaviError("Error. Proxy is not connected");
            return false;
        }
        if (!mBoundProxyService.isSyncProxyConnectionNotNull()) {
            onMobileNaviError("Error. sync connection is null");
            return false;
        }
        return true;
    }

    public void startRPCService(final boolean encrypted) {
        if (isProxyReadyForWork()) {
            mLogAdapter.logMessage("Should start RPC service", true);
            mStreamCommandsExecutorService.submit(new Runnable() {
                @Override
                public void run() {
                    mBoundProxyService.syncProxyStartRPCService(rpcSession, encrypted);
                }
            });
        }
    }

    public void startAudioService(final boolean encrypted) {
        if (isProxyReadyForWork()) {
            mLogAdapter.logMessage("Should start Mobile Audio service", true);

            mStreamCommandsExecutorService.submit(new Runnable() {
                @Override
                public void run() {
                    mBoundProxyService.syncProxyStartAudioService(rpcSession, encrypted);
                }
            });
        }
    }

    public void stopAudioService() {
        mStreamCommandsExecutorService.submit(new Runnable() {
            @Override
            public void run() {
                if (isProxyReadyForWork()) {
                    mLogAdapter.logMessage("Should stop Mobile Audio service", true);
                    mBoundProxyService.syncProxyStopAudioService();
                    closeAudioOutputStream();
                }
            }
        });
    }

    public void onTouchEventReceived(OnTouchEvent notification) {

    }

    public void onKeyboardInputReceived(OnKeyboardInput event) {

    }

    /**
     * Add all necessary listeners
     */
    private void addListeners() {
        ConnectionListenersManager.addConnectionListener(this);
    }

    /**
     * Remove all subscribed listeners
     */
    private void removeListeners() {
        ConnectionListenersManager.removeConnectionListener(this);
    }

    /**
     * Callback of the exit timer. If the correct destroy procedure fails we use Process.killProcess
     */
    private Runnable mBluetoothStopServicePostDelayedCallback = new Runnable() {
        @Override
        public void run() {
            Logger.w("Bluetooth Stop Service timer callback");
            mBluetoothStopProxyServiceTimeOutHandler.removeCallbacks(mBluetoothStopServicePostDelayedCallback);
            stopService(new Intent(SyncProxyTester.this, ProxyService.class));
        }
    };

    /**
     * Exit Application section
     */

    /**
     * Exit from Activity
     */
    public void exitApp() {
        Logger.i("Exit " + SyncProxyTester.class.getSimpleName() + "\n\n");

        isFirstActivityRun = true;
        //stopService(new Intent(this, ProxyService.class));
        super.finish();

        MainApp.getInstance().exitApp();
    }

    // TODO : Move this block to MainApp

    /**
     * Stops the proxy service.
     */
    private void stopProxyServiceOnExit() {
        getProgressDialog(getString(R.string.exit_dialog_title)).show();

        if (mStopProxyServiceTimeOutHandler == null) {
            mStopProxyServiceTimeOutHandler = new Handler();
        } else {
            mStopProxyServiceTimeOutHandler.removeCallbacks(mExitPostDelayedCallback);
        }

        if (mStopServicesTimeOutHandler == null) {
            mStopServicesTimeOutHandler = new Handler();
        } else {
            mStopServicesTimeOutHandler.removeCallbacks(mEndServicesPostDelayedCallback);
        }

        if (mBoundProxyService == null) {
            return;
        }

        mStopServicesTimeOutHandler.postDelayed(mEndServicesPostDelayedCallback, EXIT_TIMEOUT);

        if (mBoundProxyService.hasServiceInServicesPool(ServiceType.Audio_Service)) {
            stopAudioService();
        }

        if (mBoundProxyService.hasServiceInServicesPool(ServiceType.Mobile_Nav)) {
            stopMobileNavService();
        }

        if (mServicesCounter.get() == 1) {
            executeDestroyService();
        }
    }

    private void executeDestroyService() {

        if (mStopServicesTimeOutHandler != null) {
            mStopServicesTimeOutHandler.removeCallbacks(mEndServicesPostDelayedCallback);
        }

        ExecutorService executorService = Executors.newSingleThreadExecutor();
        executorService.submit(new Runnable() {
            @Override
            public void run() {

                Logger.d("Start Destroy Service");
                mStopProxyServiceTimeOutHandler.postDelayed(mExitPostDelayedCallback, EXIT_TIMEOUT);

                mBoundProxyService.destroyService();
            }
        });
    }

    private ProgressDialog getProgressDialog(String title) {
        if (mProgressDialog == null) {
            mProgressDialog = new ProgressDialog(this);
            mProgressDialog.setProgressStyle(mProgressDialog.STYLE_SPINNER);
            mProgressDialog.setIndeterminate(true);
        }
        mProgressDialog.setTitle(title);
        return mProgressDialog;
    }

    /**
     * Callback of the exit timer. If the correct destroy procedure fails we use Process.killProcess
     */
    private Runnable mExitPostDelayedCallback = new Runnable() {
        @Override
        public void run() {
            Logger.w("Exit App timer callback");
            mStopProxyServiceTimeOutHandler.removeCallbacks(mExitPostDelayedCallback);
            getProgressDialog(getString(R.string.exit_dialog_title)).dismiss();
            exitApp();
            android.os.Process.killProcess(android.os.Process.myPid());
        }
    };

    /**
     * Callback of the End Services timer.
     */
    private Runnable mEndServicesPostDelayedCallback = new Runnable() {
        @Override
        public void run() {
            Logger.w("End Services callback");
            mStopServicesTimeOutHandler.removeCallbacks(mEndServicesPostDelayedCallback);

            executeDestroyService();
        }
    };

    public void onUSBNoSuchDeviceException() {
        MainApp.getInstance().runInUIThread(new Runnable() {
            @Override
            public void run() {
                AlertDialog.Builder builder = new AlertDialog.Builder(SyncProxyTester.this);
                builder.setTitle("USB problem");
                builder.setMessage("Last session over USB was interrupted incorrectly.\nTry UNPLUG and PLUG USB cable again")
                        .setPositiveButton("OK", new DialogInterface.OnClickListener() {
                            public void onClick(DialogInterface dialog, int id) {

                            }
                        });
                builder.create().show();
            }
        });
    }

    public void onSystemRequestDialogResult(SystemRequest systemRequest) {
        systemRequest.setCorrelationID(getCorrelationid());
        if (mBoundProxyService != null) {
            mBoundProxyService.syncProxySendRPCRequest(systemRequest);
        }
    }
}<|MERGE_RESOLUTION|>--- conflicted
+++ resolved
@@ -970,14 +970,9 @@
 
         switch (item.getItemId()) {
             case PROXY_START:
-<<<<<<< HEAD
-                BluetoothAdapter mBtAdapter = BluetoothAdapter.getDefaultAdapter();
-                if (mBtAdapter != null && !mBtAdapter.isEnabled()) {
-                    mBtAdapter.enable();
-=======
                 if (AppPreferencesManager.getTransportType() == TransportType.BLUETOOTH) {
                     BluetoothAdapter mBtAdapter = BluetoothAdapter.getDefaultAdapter();
-                    if (!mBtAdapter.isEnabled()) {
+                    if (mBtAdapter != null && !mBtAdapter.isEnabled()) {
                         mBtAdapter.enable();
                     }
 
@@ -988,7 +983,6 @@
                                 300);
                         startActivity(discoverableIntent);
                     }
->>>>>>> c1e78024
                 }
 
                 /*// TODO : To be reconsider
@@ -1004,13 +998,6 @@
                     public void run() {
                         if (mBoundProxyService != null) {
 
-<<<<<<< HEAD
-                if (mBtAdapter != null && !mBtAdapter.isDiscovering()) {
-                    Intent discoverableIntent = new Intent(BluetoothAdapter.ACTION_REQUEST_DISCOVERABLE);
-                    discoverableIntent.putExtra(BluetoothAdapter.EXTRA_DISCOVERABLE_DURATION, 300);
-                    startActivity(discoverableIntent);
-                }
-=======
                             // We need to set listener to null and then re-init it, unless there will
                             // be another way to check it at 'reset()' method
 
@@ -1027,7 +1014,6 @@
                         }
                     }
                 });
->>>>>>> c1e78024
                 return true;
 
             case XML_TEST:
