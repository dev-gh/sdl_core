package com.ford.syncV4.android.activity.mobilenav;

import android.os.AsyncTask;

import com.ford.syncV4.android.activity.SyncProxyTester;
import com.ford.syncV4.util.logger.Logger;

import java.io.IOException;
import java.io.OutputStream;

public class FileStreamingLogic {

    private static final String TAG = "FileStreamingLogic";

    private StaticFileReader staticFileReader;
    private OutputStream outputStream;
    private ServicePreviewFragmentInterface context;
    private Integer fileResID;
    /**
     * Indicates whether stream is completed or not.
     */
    private boolean mIsStreamingInProgress;

    public FileStreamingLogic(ServicePreviewFragmentInterface mobileNavPreviewFragment) {
        context = mobileNavPreviewFragment;
    }

    public OutputStream getOutputStream() {
        return outputStream;
    }

    public void setOutputStream(OutputStream stream) {
        this.outputStream = stream;
    }

    public Integer getFileResID() {
        return fileResID;
    }

    public void setFileResID(Integer fileResID) {
        this.fileResID = fileResID;
    }

    public void cancelStreaming() {
        if (staticFileReader != null) {
            staticFileReader.cancel(true);
        }
    }

    public void resetStreaming() {
        mIsStreamingInProgress = false;
        cancelStreaming();
    }

    public void startFileStreaming() {
        if (staticFileReader == null || staticFileReader.getStatus() == AsyncTask.Status.FINISHED) {
            createStaticFileReader();
        }
        if (staticFileReader.getStatus().equals(AsyncTask.Status.PENDING)) {
            staticFileReader.execute(fileResID);
        }
    }

    public boolean isStreamingInProgress() {
        return mIsStreamingInProgress;
    }

    public void createStaticFileReader() {

        staticFileReader = new StaticFileReader(context.getActivity(), new DataReaderListener() {

            @Override
            public void onStartReading() {
                Logger.d(TAG + " On Start reading");
                mIsStreamingInProgress = true;
                context.dataStreamingStarted();
            }

            @Override
            public void onDataReceived(final byte[] data) {
                if (outputStream != null && data != null) {
                    try {
                        //Logger.d(CLASS_NAME, "On read data:" + data);
                        outputStream.write(data);
                    } catch (IOException e) {
<<<<<<< HEAD
                        Log.e(TAG, "FIle streamer error", e);
                        cancelStreaming();
                        SyncProxyTester tester = (SyncProxyTester) context.getActivity();
=======
                        Logger.e(TAG + " FIle streamer error", e);
                       cancelStreaming();
                       SyncProxyTester tester = (SyncProxyTester) context.getActivity();
>>>>>>> 8e89a829

                        tester.logError(e);
                    }
                }
            }

            @Override
            public void onCancelReading() {
                Logger.d(TAG + " On Cancel reading");
                context.dataStreamingStopped();
            }

            @Override
            public void onEndReading() {
                Logger.d(TAG + " On Complete reading");
                mIsStreamingInProgress = false;
                context.dataStreamingStopped();
            }
        });
    }
}<|MERGE_RESOLUTION|>--- conflicted
+++ resolved
@@ -83,15 +83,9 @@
                         //Logger.d(CLASS_NAME, "On read data:" + data);
                         outputStream.write(data);
                     } catch (IOException e) {
-<<<<<<< HEAD
-                        Log.e(TAG, "FIle streamer error", e);
-                        cancelStreaming();
-                        SyncProxyTester tester = (SyncProxyTester) context.getActivity();
-=======
                         Logger.e(TAG + " FIle streamer error", e);
                        cancelStreaming();
                        SyncProxyTester tester = (SyncProxyTester) context.getActivity();
->>>>>>> 8e89a829
 
                         tester.logError(e);
                     }
