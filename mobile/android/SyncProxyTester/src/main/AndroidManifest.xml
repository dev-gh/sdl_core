<?xml version="1.0" encoding="utf-8"?>
<manifest xmlns:android="http://schemas.android.com/apk/res/android"
    package="com.ford.syncV4.android"
<<<<<<< HEAD
    android:versionCode="82"
    android:versionName="2.0.13 (CW25)" >
=======
    android:versionCode="84"
    android:versionName="2.0.14 (CW24)" >
>>>>>>> 729f6e6f

    <!-- Version 12 is minimum to support the USB Accessory mode -->
    <uses-sdk android:minSdkVersion="12"/>

    <uses-permission android:name="android.permission.BLUETOOTH" />
    <!-- Required to pair Bluetooth devices -->
    <uses-permission android:name="android.permission.BLUETOOTH_ADMIN" />
    <uses-permission android:name="android.permission.INTERNET" />
    <!-- Required to check if WiFi is enabled -->
    <uses-permission android:name="android.permission.ACCESS_NETWORK_STATE" />
    <!-- Required to make the device stay awake while doing XML tests -->
    <uses-permission android:name="android.permission.WAKE_LOCK"/>
    <uses-permission android:name="android.permission.WRITE_EXTERNAL_STORAGE" />
    <uses-permission android:name="android.permission.READ_EXTERNAL_STORAGE" />
    <!-- Required to use the USB Accessory mode -->
    <uses-feature android:name="android.hardware.usb.accessory"/>

    <application
        android:debuggable="true"
        android:icon="@drawable/main_logo"
        android:name=".MainApp"
        android:theme="@style/AppTheme"
        android:label="@string/tester_app_name" >

        <activity
            android:name=".activity.SyncProxyTester"
            android:label="@string/tester_app_name"
            android:screenOrientation="portrait" >
            <intent-filter>
                <action android:name="android.intent.action.MAIN" />

                <category android:name="android.intent.category.LAUNCHER" />
            </intent-filter>
        </activity>

        <activity android:label="Locked" android:screenOrientation="portrait"
            android:name="com.ford.syncV4.android.policies.PoliciesTesterActivity"/>

        <service android:name=".service.ProxyService" >
        </service>

        <activity
            android:name=".activity.SoftButtonsListActivity"
            android:label="@string/title_activity_soft_buttons_list"
            android:theme="@android:style/Theme.Dialog">
        </activity>

        <activity
            android:name=".activity.SoftButtonEditActivity"
            android:label="@string/title_activity_soft_button_edit"
            android:theme="@android:style/Theme.Dialog" >
        </activity>

        <activity
                android:name=".activity.ChoiceListActivity"
                android:label="@string/title_activity_choice_list"
                android:theme="@android:style/Theme.Dialog"/>

        <activity
                android:name=".activity.ChoiceEditActivity"
                android:label="@string/title_activity_choice_edit"
                android:theme="@android:style/Theme.Dialog"/>

        <activity android:label="@string/app_name"
            android:name="com.lamerman.FileDialog"/>

        <activity android:name="com.ford.syncV4.transport.usb.USBAccessoryAttachmentActivity">
            <intent-filter>
                <action android:name="android.hardware.usb.action.USB_ACCESSORY_ATTACHED"/>
            </intent-filter>
            <meta-data
                    android:name="android.hardware.usb.action.USB_ACCESSORY_ATTACHED"
                    android:resource="@xml/accessory_filter"/>
        </activity>

        <activity
                android:name=".activity.KeyboardPropertiesActivity"
                android:label="@string/title_activity_keyboard_properties"/>
    </application>

</manifest><|MERGE_RESOLUTION|>--- conflicted
+++ resolved
@@ -1,13 +1,8 @@
 <?xml version="1.0" encoding="utf-8"?>
 <manifest xmlns:android="http://schemas.android.com/apk/res/android"
     package="com.ford.syncV4.android"
-<<<<<<< HEAD
-    android:versionCode="82"
+    android:versionCode="83"
     android:versionName="2.0.13 (CW25)" >
-=======
-    android:versionCode="84"
-    android:versionName="2.0.14 (CW24)" >
->>>>>>> 729f6e6f
 
     <!-- Version 12 is minimum to support the USB Accessory mode -->
     <uses-sdk android:minSdkVersion="12"/>
