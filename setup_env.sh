--- conflicted
+++ resolved
@@ -46,6 +46,7 @@
 fi
 echo
 
+CMAKE_BUILD_SYSTEM="cmake"
 SUBVERSION="subversion"
 GDEBI="gdebi"
 GNU_CPP_COMPILER="g++"
@@ -118,8 +119,6 @@
     set +x
 }
 
-<<<<<<< HEAD
-=======
 sudo cp /etc/apt/sources.list /etc/apt/sources.list.backup
 
 if ! grep --quiet "$FULL_GSTREAMER_REPO_LINK" /etc/apt/sources.list; then
@@ -148,11 +147,10 @@
 apt-install ${GSTREAMER}
 echo $OK
 
-echo "Installng CMake build system"
+echo "Installing CMake build system"
 apt-install ${CMAKE_BUILD_SYSTEM}
 echo $OK
 
->>>>>>> 1fa39466
 echo "Installng GNU C++ compiler"
 apt-install ${GNU_CPP_COMPILER}
 echo $OK
@@ -189,36 +187,6 @@
 apt-install ${BLUEZ_TOOLS}
 echo $OK
 
-<<<<<<< HEAD
-echo "Installing libxml2"
-apt-install ${LIBXML2_DEV}
-echo $OK
-
-sudo cp /etc/apt/sources.list /etc/apt/sources.list.backup
-
-if ! grep --quiet "$FULL_GSTREAMER_REPO_LINK" /etc/apt/sources.list; then
-	echo "Adding gstreamer to /etc/apt/sources.list"
-	sudo sed -i "\$i$FULL_GSTREAMER_REPO_LINK" /etc/apt/sources.list
-	UPDATE_SOURCES=true
-fi
-
-if ! grep --quiet "$FULL_GSTREAMER_SRC_REPO_LINK" /etc/apt/sources.list; then
-	echo "Adding gstreamer sources to /etc/apt/sources.list"
-	sudo sed -i "\$i$FULL_GSTREAMER_SRC_REPO_LINK" /etc/apt/sources.list
-	UPDATE_SOURCES=true
-fi
-
-if $UPDATE_SOURCES; then
-	echo "Updating repository..."
-	sudo apt-get update
-fi
-
-echo "Installing gstreamer..."
-apt-install ${GSTREAMER}
-echo $OK
-
-=======
->>>>>>> 1fa39466
 echo "Setting up USB permissions..."
 if [ ! -f "/etc/udev/rules.d/90-usbpermission.rules" ]; then
 	echo "Create permission file"
@@ -308,21 +276,5 @@
 	echo "Installing Mscgen"
 	apt-install ${MSCGEN}
 	echo $OK
-<<<<<<< HEAD
-
-	echo "Installing icecast..."
-	apt-install ${ICECAST}
-	echo $OK
-
-	echo "Configuring icecast..."
-	sudo sed -i 's/ENABLE=false/ENABLE=true/g' /etc/default/icecast2
-	echo $OK
-
-	echo "Starting icecast..."
-	sudo /etc/init.d/icecast2 start
-	echo $OK
-
-=======
->>>>>>> 1fa39466
 fi
 echo "Environment configuration successfully done!"